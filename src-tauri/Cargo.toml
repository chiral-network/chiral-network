--- conflicted
+++ resolved
@@ -50,6 +50,7 @@
 async-std = { version = "1.12", features = ["attributes"] }
 async-trait = "0.1"
 lazy_static = "1.4"
+lazy_static = "1.4"
 tracing = "0.1"
 tracing-subscriber = { version = "0.3", features = ["env-filter"] }
 clap = { version = "4.4", features = ["derive"] }
@@ -63,7 +64,6 @@
 rlp = "0.5"
 chrono = "0.4"
 md5 = "0.8.0"
-<<<<<<< HEAD
 beetswap = "0.4.1"
 multihash-codetable = { version = "0.1", features = ["blake3", "sha2", "sha3"] }
 cid = "0.11.1"
@@ -73,8 +73,6 @@
 webrtc = "0.10"
 tokio-tungstenite = { version = "0.20", features = ["native-tls"] }
 uuid = { version = "1.0", features = ["v4"] }
-=======
->>>>>>> 6b90e7ea
 
 [dev-dependencies]
 tempfile = "3.8"
