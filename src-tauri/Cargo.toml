--- conflicted
+++ resolved
@@ -45,11 +45,7 @@
 systemstat = "0.2.5"
 sysinfo = "0.31"
 sys-locale = "0.3"
-<<<<<<< HEAD
-libp2p = { version = "0.54", features = ["kad", "mdns", "noise", "tcp", "yamux", "identify", "gossipsub", "macros", "tokio", "rsa", "request-response", "relay", "ping", "dns"] }
-=======
-libp2p = { version = "0.54", features = ["kad", "mdns", "noise", "tcp", "yamux", "identify", "gossipsub", "macros", "tokio", "rsa", "request-response", "relay", "ping", "autonat"] }
->>>>>>> f98ba99d
+libp2p = { version = "0.54", features = ["kad", "mdns", "noise", "tcp", "yamux", "identify", "gossipsub", "macros", "tokio", "rsa", "request-response", "relay", "ping", "autonat","dns"] }
 async-std = { version = "1.12", features = ["attributes"] }
 async-trait = "0.1"
 tracing = "0.1"
