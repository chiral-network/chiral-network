--- conflicted
+++ resolved
@@ -342,66 +342,6 @@
 
 fn print_help() {
     println!("\n📚 Available Commands:");
-<<<<<<< HEAD
-    println!("  ┌────────────────────────────────────────────────────────┐");
-    println!("  │ {:<54} │", "General");
-    println!("  ├────────────────────────────────────────────────────────┤");
-    println!("  │ {:<54} │", "  help, h, ?              Show this help message");
-    println!("  │ {:<54} │", "  status, s               Show network status");
-    println!("  │ {:<54} │", "  clear, cls              Clear screen");
-    println!("  │ {:<54} │", "  quit, exit, q           Exit REPL");
-    println!("  ├────────────────────────────────────────────────────────┤");
-    println!("  │ {:<54} │", "Network");
-    println!("  ├────────────────────────────────────────────────────────┤");
-    println!("  │ {:<54} │", "  peers count             Count connected peers");
-    println!("  │ {:<54} │", "  peers list [--flags]    List peers");
-    println!("  │ {:<54} │", "    --trust <level>       Filter by trust level");
-    println!("  │ {:<54} │", "    --sort <field>        Sort by score/latency");
-    println!("  │ {:<54} │", "    --limit <num>         Limit results");
-    println!("  │ {:<54} │", "  dht [status|get <hash>] DHT operations");
-    println!("  │ {:<54} │", "  reputation list         Show peer reputation");
-    println!("  │ {:<54} │", "  reputation info <peer>  Get peer details");
-    println!("  ├────────────────────────────────────────────────────────┤");
-    println!("  │ {:<54} │", "Files");
-    println!("  ├────────────────────────────────────────────────────────┤");
-    println!("  │ {:<54} │", "  list [files|downloads]  List files or downloads");
-    println!("  │ {:<54} │", "  add <path>              Add file to share");
-    println!("  │ {:<54} │", "  download <hash>         Download file by hash");
-    println!("  │ {:<54} │", "  downloads               Show active downloads");
-    println!("  │ {:<54} │", "  versions list <hash>    Show file versions");
-    println!("  │ {:<54} │", "  versions info <hash>    Version details");
-    println!("  ├────────────────────────────────────────────────────────┤");
-    println!("  │ {:<54} │", "Mining");
-    println!("  ├────────────────────────────────────────────────────────┤");
-    println!("  │ {:<54} │", "  mining status           Show mining status");
-    println!("  │ {:<54} │", "  mining start [threads]  Start mining (geth)");
-    println!("  │ {:<54} │", "  mining stop             Stop mining");
-    println!("  ├────────────────────────────────────────────────────────┤");
-    println!("  │ {:<54} │", "Configuration");
-    println!("  ├────────────────────────────────────────────────────────┤");
-    println!("  │ {:<54} │", "  config list             List all settings");
-    println!("  │ {:<54} │", "  config get <key>        Get setting value");
-    println!("  │ {:<54} │", "  config set <key> <val>  Set setting value");
-    println!("  │ {:<54} │", "  config reset <key>      Reset to default");
-    println!("  ├────────────────────────────────────────────────────────┤");
-    println!("  │ {:<54} │", "Advanced Features");
-    println!("  ├────────────────────────────────────────────────────────┤");
-    println!("  │ {:<54} │", "  export <target> [opts]  Export data to file");
-    println!("  │ {:<54} │", "    metrics/peers/downloads/all");
-    println!("  │ {:<54} │", "    --format json|csv   Output format");
-    println!("  │ {:<54} │", "    --output <path>     Custom file path");
-    println!("  │ {:<54} │", "  script run <path>       Run REPL script");
-    println!("  │ {:<54} │", "  script list             List available scripts");
-    println!("  │ {:<54} │", "  plugin load <path>      Load plugin");
-    println!("  │ {:<54} │", "  plugin list             List loaded plugins");
-    println!("  │ {:<54} │", "  webhook add <evt> <url> Add webhook");
-    println!("  │ {:<54} │", "  webhook list            List webhooks");
-    println!("  │ {:<54} │", "  report [summary|full]   Generate report");
-    println!("  │ {:<54} │", "  remote start [addr]     Start remote REPL server");
-    println!("  │ {:<54} │", "  remote stop             Stop remote REPL server");
-    println!("  │ {:<54} │", "  remote status           Show remote server status");
-    println!("  └────────────────────────────────────────────────────────┘");
-=======
     println!("  ┌──────────────────────────────────────────────────────────────┐");
     println!("  │ {:<60} │", "General");
     println!("  ├──────────────────────────────────────────────────────────────┤");
@@ -464,7 +404,6 @@
     println!("  │ {:<60} │", "  remote stop             Stop remote REPL server");
     println!("  │ {:<60} │", "  remote status           Show remote server status");
     println!("  └──────────────────────────────────────────────────────────────┘");
->>>>>>> 7af2502a
     println!();
 }
 
@@ -1737,17 +1676,10 @@
             let script_content = std::fs::read_to_string(script_path)
                 .map_err(|e| format!("Failed to read script: {}", e))?;
 
-<<<<<<< HEAD
-            println!("  ┌────────────────────────────────────────────────────────┐");
-            println!("  │ {:<54} │", format!("Script: {}", script_path));
-            println!("  │ {:<54} │", format!("Lines: {}", script_content.lines().count()));
-            println!("  └────────────────────────────────────────────────────────┘");
-=======
             println!("  ┌──────────────────────────────────────────────────────────────┐");
             println!("  │ {:<60} │", format!("Script: {}", script_path));
             println!("  │ {:<60} │", format!("Lines: {}", script_content.lines().count()));
             println!("  └──────────────────────────────────────────────────────────────┘");
->>>>>>> 7af2502a
             println!();
             println!("  (Script execution will process each line as a REPL command)");
             println!("  Tip: Create .chiral scripts with one command per line");
@@ -1755,11 +1687,7 @@
         }
         "list" => {
             println!("\n📜 Available Scripts:");
-<<<<<<< HEAD
-            println!("  ┌────────────────────────────────────────────────────────┐");
-=======
             println!("  ┌──────────────────────────────────────────────────────────────┐");
->>>>>>> 7af2502a
 
             // Check for scripts in common locations
             let script_dirs = vec![
@@ -1776,11 +1704,7 @@
                         for entry in entries.flatten() {
                             if let Some(name) = entry.file_name().to_str() {
                                 if name.ends_with(".chiral") {
-<<<<<<< HEAD
-                                    println!("  │ {:<54} │", format!("  {}", name));
-=======
                                     println!("  │ {:<60} │", format!("  {}", name));
->>>>>>> 7af2502a
                                     found_scripts = true;
                                 }
                             }
@@ -1790,21 +1714,12 @@
             }
 
             if !found_scripts {
-<<<<<<< HEAD
-                println!("  │ {:<54} │", "No scripts found");
-                println!("  │ {:<54} │", "");
-                println!("  │ {:<54} │", "Create scripts in .chiral/scripts/");
-            }
-
-            println!("  └────────────────────────────────────────────────────────┘");
-=======
                 println!("  │ {:<60} │", "No scripts found");
                 println!("  │ {:<60} │", "");
                 println!("  │ {:<60} │", "Create scripts in .chiral/scripts/");
             }
 
             println!("  └──────────────────────────────────────────────────────────────┘");
->>>>>>> 7af2502a
             println!();
             println!("  Example script format:");
             println!("  {}", "  status".cyan());
@@ -1849,19 +1764,11 @@
         }
         "list" => {
             println!("\n🔌 Loaded Plugins:");
-<<<<<<< HEAD
-            println!("  ┌────────────────────────────────────────────────────────┐");
-            println!("  │ {:<54} │", "No plugins loaded");
-            println!("  │ {:<54} │", "");
-            println!("  │ {:<54} │", "Plugins extend REPL with custom commands");
-            println!("  └────────────────────────────────────────────────────────┘");
-=======
             println!("  ┌──────────────────────────────────────────────────────────────┐");
             println!("  │ {:<60} │", "No plugins loaded");
             println!("  │ {:<60} │", "");
             println!("  │ {:<60} │", "Plugins extend REPL with custom commands");
             println!("  └──────────────────────────────────────────────────────────────┘");
->>>>>>> 7af2502a
             println!();
             println!("  Plugin API documentation: docs/plugin-api.md");
             println!();
@@ -1910,19 +1817,11 @@
             let webhook_id = webhook_manager.add_webhook(event.to_string(), url.to_string()).await?;
 
             println!("\n✓ Webhook added successfully!");
-<<<<<<< HEAD
-            println!("  ┌────────────────────────────────────────────────────────┐");
-            println!("  │ {:<54} │", format!("ID: {}", webhook_id));
-            println!("  │ {:<54} │", format!("Event: {}", event));
-            println!("  │ {:<54} │", format!("URL: {}", url));
-            println!("  └────────────────────────────────────────────────────────┘");
-=======
             println!("  ┌──────────────────────────────────────────────────────────────┐");
             println!("  │ {:<60} │", format!("ID: {}", webhook_id));
             println!("  │ {:<60} │", format!("Event: {}", event));
             println!("  │ {:<60} │", format!("URL: {}", url));
             println!("  └──────────────────────────────────────────────────────────────┘");
->>>>>>> 7af2502a
             println!();
             println!("  Use {} to test the webhook", format!("webhook test {}", webhook_id).cyan());
             println!();
@@ -1942,17 +1841,6 @@
             let webhooks = webhook_manager.list_webhooks().await;
 
             println!("\n🪝 Configured Webhooks:");
-<<<<<<< HEAD
-            println!("  ┌────────────────────────────────────────────────────────┐");
-
-            if webhooks.is_empty() {
-                println!("  │ {:<54} │", "No webhooks configured");
-                println!("  │ {:<54} │", "");
-                println!("  │ {:<54} │", "Add webhooks to receive event notifications");
-            } else {
-                println!("  │ {:<20} {:<15} {:<16} │", "Event", "Triggers", "Status");
-                println!("  ├────────────────────────────────────────────────────────┤");
-=======
             println!("  ┌──────────────────────────────────────────────────────────────┐");
 
             if webhooks.is_empty() {
@@ -1962,7 +1850,6 @@
             } else {
                 println!("  │ {:<20} {:<15} {:<16} │", "Event", "Triggers", "Status");
                 println!("  ├──────────────────────────────────────────────────────────────┤");
->>>>>>> 7af2502a
 
                 for webhook in webhooks.iter().take(10) {
                     let status = if webhook.enabled { "Enabled" } else { "Disabled" };
@@ -1971,31 +1858,12 @@
                         webhook.trigger_count,
                         status
                     );
-<<<<<<< HEAD
-                    println!("  │ {:<54} │", format!("  ID: {}", webhook.id));
-                    println!("  │ {:<54} │", format!("  URL: {}", &webhook.url[..webhook.url.len().min(50)]));
-=======
                     println!("  │ {:<60} │", format!("  ID: {}", webhook.id));
                     println!("  │ {:<60} │", format!("  URL: {}", &webhook.url[..webhook.url.len().min(50)]));
->>>>>>> 7af2502a
 
                     if let Some(last_triggered) = webhook.last_triggered {
                         let dt = chrono::DateTime::from_timestamp(last_triggered as i64, 0)
                             .unwrap_or_default();
-<<<<<<< HEAD
-                        println!("  │ {:<54} │", format!("  Last: {}", dt.format("%Y-%m-%d %H:%M:%S")));
-                    }
-
-                    println!("  ├────────────────────────────────────────────────────────┤");
-                }
-
-                if webhooks.len() > 10 {
-                    println!("  │ {:<54} │", format!("... and {} more", webhooks.len() - 10));
-                }
-            }
-
-            println!("  └────────────────────────────────────────────────────────┘");
-=======
                         println!("  │ {:<60} │", format!("  Last: {}", dt.format("%Y-%m-%d %H:%M:%S")));
                     }
 
@@ -2008,7 +1876,6 @@
             }
 
             println!("  └──────────────────────────────────────────────────────────────┘");
->>>>>>> 7af2502a
             println!();
             print_webhook_events();
             println!();
@@ -2048,33 +1915,19 @@
     match *report_type {
         "summary" | "full" => {
             println!("\n📊 Network Report");
-<<<<<<< HEAD
-            println!("  ┌────────────────────────────────────────────────────────┐");
-            println!("  │ {:<54} │", format!("Generated: {}", chrono::Utc::now().format("%Y-%m-%d %H:%M:%S UTC")));
-            println!("  │ {:<54} │", format!("Peer ID: {}...", &context.peer_id[..20]));
-            println!("  ├────────────────────────────────────────────────────────┤");
-=======
             println!("  ┌──────────────────────────────────────────────────────────────┐");
             println!("  │ {:<60} │", format!("Generated: {}", chrono::Utc::now().format("%Y-%m-%d %H:%M:%S UTC")));
             println!("  │ {:<60} │", format!("Peer ID: {}...", &context.peer_id[..20]));
             println!("  ├──────────────────────────────────────────────────────────────┤");
->>>>>>> 7af2502a
 
             // Network stats
             let peers = context.dht_service.get_connected_peers().await;
             let metrics = context.dht_service.metrics_snapshot().await;
 
-<<<<<<< HEAD
-            println!("  │ {:<54} │", "Network Status:");
-            println!("  │ {:<54} │", format!("  Connected Peers: {}", peers.len()));
-            println!("  │ {:<54} │", format!("  Reachability: {:?}", metrics.reachability));
-            println!("  │ {:<54} │", format!("  AutoNAT: {}", if metrics.autonat_enabled { "Enabled" } else { "Disabled" }));
-=======
             println!("  │ {:<60} │", "Network Status:");
             println!("  │ {:<60} │", format!("  Connected Peers: {}", peers.len()));
             println!("  │ {:<60} │", format!("  Reachability: {:?}", metrics.reachability));
             println!("  │ {:<60} │", format!("  AutoNAT: {}", if metrics.autonat_enabled { "Enabled" } else { "Disabled" }));
->>>>>>> 7af2502a
 
             if metrics.dcutr_enabled {
                 let success_rate = if metrics.dcutr_hole_punch_attempts > 0 {
@@ -2082,26 +1935,12 @@
                 } else {
                     0.0
                 };
-<<<<<<< HEAD
-                println!("  │ {:<54} │", format!("  DCUtR Success: {:.1}%", success_rate));
-=======
                 println!("  │ {:<60} │", format!("  DCUtR Success: {:.1}%", success_rate));
->>>>>>> 7af2502a
             }
 
             // File transfer stats
             if let Some(ft) = &context.file_transfer_service {
                 let snapshot = ft.download_metrics_snapshot().await;
-<<<<<<< HEAD
-                println!("  ├────────────────────────────────────────────────────────┤");
-                println!("  │ {:<54} │", "Download Statistics:");
-                println!("  │ {:<54} │", format!("  Successful: {}", snapshot.total_success));
-                println!("  │ {:<54} │", format!("  Failed: {}", snapshot.total_failures));
-                println!("  │ {:<54} │", format!("  Retries: {}", snapshot.total_retries));
-            }
-
-            println!("  └────────────────────────────────────────────────────────┘");
-=======
                 println!("  ├──────────────────────────────────────────────────────────────┤");
                 println!("  │ {:<60} │", "Download Statistics:");
                 println!("  │ {:<60} │", format!("  Successful: {}", snapshot.total_success));
@@ -2110,7 +1949,6 @@
             }
 
             println!("  └──────────────────────────────────────────────────────────────┘");
->>>>>>> 7af2502a
             println!();
 
             if *report_type == "full" {
