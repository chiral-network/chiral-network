//! ED2K (eDonkey2000) Protocol Handler
//!
//! Wraps the existing ED2K client to implement the enhanced ProtocolHandler trait.

use super::traits::{
    DownloadHandle, DownloadOptions, DownloadProgress, DownloadStatus,
    ProtocolCapabilities, ProtocolError, ProtocolHandler, SeedOptions, SeedingInfo,
};
use crate::ed2k_client::{Ed2kClient, Ed2kConfig, Ed2kFileInfo, ED2K_CHUNK_SIZE};
use async_trait::async_trait;
use md4::{Md4, Digest};
use sha2::Sha256;
use std::collections::HashMap;
use std::path::PathBuf;
use std::sync::Arc;
use std::time::{SystemTime, UNIX_EPOCH};
use tokio::io::AsyncReadExt;
use tokio::sync::Mutex;
use tracing::{info, warn, error};

/// ED2K protocol handler implementing the enhanced ProtocolHandler trait
pub struct Ed2kProtocolHandler {
    /// Underlying ED2K client
    client: Arc<Mutex<Ed2kClient>>,
    /// DHT service for peer discovery
    dht_service: Option<Arc<crate::dht::DhtService>>,
    /// Track active downloads
    active_downloads: Arc<Mutex<HashMap<String, Ed2kDownloadState>>>,
    /// Track download progress
    download_progress: Arc<Mutex<HashMap<String, DownloadProgress>>>,
    /// Track seeding files
    seeding_files: Arc<Mutex<HashMap<String, SeedingInfo>>>,
    /// ED2K peer server for serving file chunks
    peer_server: Arc<Mutex<Option<Arc<crate::ed2k_client::Ed2kPeerServer>>>>,
}

/// Internal state for an ED2K download
struct Ed2kDownloadState {
    file_info: Ed2kFileInfo,
    output_path: PathBuf,
    started_at: u64,
    status: DownloadStatus,
    is_paused: bool,
    /// Track which chunks have been downloaded for resume
    downloaded_chunks: Vec<bool>,
    /// Partial data downloaded so far
    partial_data: Vec<u8>,
}

impl Ed2kProtocolHandler {
    /// Creates a new ED2K protocol handler
    pub fn new(server_url: String) -> Self {
        Self {
            client: Arc::new(Mutex::new(Ed2kClient::new(server_url))),
            dht_service: None,
            active_downloads: Arc::new(Mutex::new(HashMap::new())),
            download_progress: Arc::new(Mutex::new(HashMap::new())),
            seeding_files: Arc::new(Mutex::new(HashMap::new())),
            peer_server: Arc::new(Mutex::new(None)),
        }
    }

    /// Creates a new ED2K protocol handler with DHT service for peer discovery
    pub fn with_dht_service(server_url: String, dht_service: Arc<crate::dht::DhtService>) -> Self {
        Self {
            client: Arc::new(Mutex::new(Ed2kClient::new(server_url))),
            dht_service: Some(dht_service),
            active_downloads: Arc::new(Mutex::new(HashMap::new())),
            download_progress: Arc::new(Mutex::new(HashMap::new())),
            seeding_files: Arc::new(Mutex::new(HashMap::new())),
            peer_server: Arc::new(Mutex::new(None)),
        }
    }

    /// Creates a handler with custom configuration
    pub fn with_config(config: Ed2kConfig) -> Self {
        Self {
            client: Arc::new(Mutex::new(Ed2kClient::with_config(config))),
            dht_service: None,
            active_downloads: Arc::new(Mutex::new(HashMap::new())),
            download_progress: Arc::new(Mutex::new(HashMap::new())),
            seeding_files: Arc::new(Mutex::new(HashMap::new())),
            peer_server: Arc::new(Mutex::new(None)),
        }
    }

    /// Generate FileManifest for a file (public helper for upload workflows)
    /// 
    /// This method is called from main.rs during ED2K file upload
    /// to generate the manifest that will be stored in FileMetadata.manifest
    pub async fn generate_manifest_for_upload(
        file_path: &PathBuf,
    ) -> Result<crate::manager::FileManifest, ProtocolError> {
        Self::generate_file_manifest(file_path).await
    }

    /// Get current timestamp
    fn now() -> u64 {
        SystemTime::now()
            .duration_since(UNIX_EPOCH)
            .unwrap_or_default()
            .as_secs()
    }

    /// Parse ed2k:// link format
    /// ed2k://|file|FileName.ext|FileSize|MD4Hash|/
    fn parse_ed2k_link(link: &str) -> Result<Ed2kFileInfo, ProtocolError> {
        if !link.starts_with("ed2k://") {
            return Err(ProtocolError::InvalidIdentifier(
                "Not a valid ed2k:// link".to_string()
            ));
        }

        let parts: Vec<&str> = link.split('|').collect();

        if parts.len() < 5 || parts[1] != "file" {
            return Err(ProtocolError::InvalidIdentifier(
                "Invalid ed2k:// link format".to_string()
            ));
        }

        let file_name = parts[2].to_string();
        let file_size = parts[3]
            .parse::<u64>()
            .map_err(|_| ProtocolError::InvalidIdentifier("Invalid file size".to_string()))?;
        let md4_hash = parts[4].to_string();

        // Validate hash format (32 hex chars for MD4)
        if md4_hash.len() != 32 || !md4_hash.chars().all(|c| c.is_ascii_hexdigit()) {
            return Err(ProtocolError::InvalidIdentifier(
                "Invalid MD4 hash format".to_string()
            ));
        }

        Ok(Ed2kFileInfo {
            file_hash: md4_hash,
            file_size,
            file_name: Some(file_name),
            sources: Vec::new(),
            chunk_hashes: Vec::new(), // ED2K chunk hashes for seeding
        })
    }

    /// Generate ed2k:// link from file, also returning SHA256 chunk hashes
    async fn generate_ed2k_link(
        file_path: &PathBuf,
    ) -> Result<(String, Vec<String>), ProtocolError> {
        let file_name = file_path
            .file_name()
            .ok_or_else(|| ProtocolError::InvalidIdentifier("Invalid file path".to_string()))?
            .to_str()
            .ok_or_else(|| {
                ProtocolError::InvalidIdentifier("Invalid file name encoding".to_string())
            })?;

        let metadata = tokio::fs::metadata(file_path)
            .await
            .map_err(|e| ProtocolError::FileNotFound(e.to_string()))?;

        let file_size = metadata.len();
        let mut file = tokio::fs::File::open(file_path)
            .await
            .map_err(|e| ProtocolError::Internal(e.to_string()))?;

        let mut md4_chunk_hashes = Vec::new();
        let mut sha256_chunk_hashes = Vec::new();
        let mut buffer = vec![0; ED2K_CHUNK_SIZE];

        loop {
            // Read a full ED2K_CHUNK_SIZE chunk (or until EOF)
            let mut total_bytes_read = 0;
            while total_bytes_read < ED2K_CHUNK_SIZE {
                let bytes_read = file
                    .read(&mut buffer[total_bytes_read..])
                    .await
                    .map_err(|e| ProtocolError::Internal(e.to_string()))?;

                if bytes_read == 0 {
                    break; // EOF
                }

                total_bytes_read += bytes_read;
            }

            if total_bytes_read == 0 {
                break; // No more data
            }

            let chunk_data = &buffer[..total_bytes_read];

            // Calculate MD4 hash for the chunk
            let mut md4_hasher = Md4::new();
            md4_hasher.update(chunk_data);
            md4_chunk_hashes.push(md4_hasher.finalize());

            // Calculate SHA256 hash for the chunk
            let mut sha256_hasher = Sha256::new();
            sha256_hasher.update(chunk_data);
            sha256_chunk_hashes.push(hex::encode(sha256_hasher.finalize()));
        }

        let root_md4_hash = if md4_chunk_hashes.len() > 1 {
            let mut combined_hashes = Vec::new();
            for hash in &md4_chunk_hashes {
                combined_hashes.extend_from_slice(hash);
            }
            let mut md4_hasher = Md4::new();
            md4_hasher.update(&combined_hashes);
            hex::encode(md4_hasher.finalize())
        } else if let Some(hash) = md4_chunk_hashes.first() {
            hex::encode(hash)
        } else {
            // Handle empty file
            let mut hasher = Md4::new();
            hasher.update(&[]);
            hex::encode(hasher.finalize())
        };

        Ok((
            format!(
                "ed2k://|file|{}|{}|{}|/",
                file_name,
                file_size,
                root_md4_hash.to_uppercase()
            ),
            sha256_chunk_hashes,
        ))
    }

    /// Generate FileManifest with SHA256 hashes for 256KB chunks
    /// 
    /// This creates the manifest needed for FileMetadata.manifest field.
    /// Unlike generate_ed2k_link which hashes 9.28MB ED2K chunks,
    /// this function hashes 256KB application chunks for download verification.
    async fn generate_file_manifest(
        file_path: &PathBuf,
    ) -> Result<crate::manager::FileManifest, ProtocolError> {
        const APP_CHUNK_SIZE: usize = 256 * 1024; // 256KB chunks for app-level verification
        const MAX_FILE_SIZE: u64 = 100 * 1024 * 1024 * 1024; // 100GB safety limit
        const MAX_CHUNKS: usize = 400_000; // ~100GB / 256KB, prevents memory exhaustion
        
        let metadata = tokio::fs::metadata(file_path)
            .await
            .map_err(|e| ProtocolError::FileNotFound(e.to_string()))?;

        let file_size = metadata.len();
        
        // Validate file size to prevent resource exhaustion
        if file_size > MAX_FILE_SIZE {
            return Err(ProtocolError::Internal(format!(
                "File too large: {} bytes (max {} bytes)",
                file_size, MAX_FILE_SIZE
            )));
        }
        
        let mut file = tokio::fs::File::open(file_path)
            .await
            .map_err(|e| ProtocolError::Internal(e.to_string()))?;

        let mut chunk_infos = Vec::new();
        let mut buffer = vec![0u8; APP_CHUNK_SIZE];
        let mut chunk_index = 0u32;
        
        // Pre-allocate with capacity to avoid repeated allocations
        let estimated_chunks = ((file_size + APP_CHUNK_SIZE as u64 - 1) / APP_CHUNK_SIZE as u64) as usize;
        chunk_infos.reserve(estimated_chunks.min(MAX_CHUNKS));

        loop {
            // Check chunk limit to prevent memory exhaustion
            if chunk_infos.len() >= MAX_CHUNKS {
                return Err(ProtocolError::Internal(format!(
                    "File has too many chunks: {} (max {})",
                    chunk_infos.len(), MAX_CHUNKS
                )));
            }
            
            let bytes_read = file
                .read(&mut buffer)
                .await
                .map_err(|e| ProtocolError::Internal(e.to_string()))?;
            
            if bytes_read == 0 {
                break;
            }

            let chunk_data = &buffer[..bytes_read];

            // Calculate SHA256 hash for this 256KB chunk
            let mut sha256_hasher = Sha256::new();
            sha256_hasher.update(chunk_data);
            let chunk_hash = hex::encode(sha256_hasher.finalize());

            chunk_infos.push(crate::manager::ChunkInfo {
                index: chunk_index,
                hash: chunk_hash,
                size: bytes_read,
                encrypted_hash: String::new(), // No encryption for ED2K
                encrypted_size: bytes_read,
            });

            chunk_index += 1;
        }

        // Calculate Merkle root efficiently using a hasher for streaming
        let merkle_root = if chunk_infos.is_empty() {
            // Empty file edge case
            let mut hasher = Sha256::new();
            hasher.update(&[]);
            hex::encode(hasher.finalize())
        } else {
<<<<<<< HEAD
            // Stream hashes into hasher instead of concatenating strings
            let mut hasher = Sha256::new();
            for chunk_info in &chunk_infos {
                hasher.update(chunk_info.hash.as_bytes());
=======
            // Stream hashes into hasher instead of concatenating strings.
            // Decode each hex-encoded chunk hash to raw bytes before hashing,
            // to ensure we hash the actual hash values, not their ASCII representation.
            let mut hasher = Sha256::new();
            for chunk_info in &chunk_infos {
                let hash_bytes = hex::decode(&chunk_info.hash)
                    .map_err(|e| ProtocolError::Internal(format!("Invalid chunk hash hex: {e}")))?;
                hasher.update(&hash_bytes);
>>>>>>> 0a1e4b85
            }
            hex::encode(hasher.finalize())
        };

        Ok(crate::manager::FileManifest {
            merkle_root,
            chunks: chunk_infos,
            encrypted_key_bundle: None, // ED2K doesn't use encryption
        })
    }

    /// Calculate number of chunks for a file
    fn calculate_chunks(file_size: u64) -> usize {
        ((file_size as usize + ED2K_CHUNK_SIZE - 1) / ED2K_CHUNK_SIZE).max(1)
    }

    fn normalized_sha256_hex(hash: &str) -> Option<String> {
        let trimmed = hash.trim();
        if trimmed.len() != 64 {
            return None;
        }

        if trimmed.chars().all(|c| c.is_ascii_hexdigit()) {
            Some(trimmed.to_ascii_lowercase())
        } else {
            None
        }
    }

    fn verify_chunk_integrity(expected_hash: &str, data: &[u8]) -> Result<(), (String, String)> {
        let expected = match Self::normalized_sha256_hex(expected_hash) {
            Some(value) => value,
            None => return Ok(()), // Graceful degradation: if no valid hash, skip verification
        };

        let mut hasher = Sha256::new();
        hasher.update(data);
        let actual = hex::encode(hasher.finalize());

        if actual != expected {
            return Err((expected_hash.to_string(), actual));
        }

        Ok(())
    }
}

#[async_trait]
impl ProtocolHandler for Ed2kProtocolHandler {
    fn name(&self) -> &'static str {
        "ed2k"
    }

    fn supports(&self, identifier: &str) -> bool {
        identifier.starts_with("ed2k://|file|")
    }

    async fn download(
        &self,
        identifier: &str,
        options: DownloadOptions,
    ) -> Result<DownloadHandle, ProtocolError> {
        info!("ED2K: Starting download for {}", identifier);

        let file_info = Self::parse_ed2k_link(identifier)?;
        let download_id = file_info.file_hash.clone();

        // Check if already downloading
        {
            let downloads = self.active_downloads.lock().await;
            if downloads.contains_key(&download_id) {
                return Err(ProtocolError::AlreadyExists(download_id));
            }
        }

        let started_at = Self::now();
        let total_chunks = Self::calculate_chunks(file_info.file_size);

        // Initialize progress
        {
            let mut prog = self.download_progress.lock().await;
            prog.insert(download_id.clone(), DownloadProgress {
                downloaded_bytes: 0,
                total_bytes: file_info.file_size,
                download_speed: 0.0,
                eta_seconds: None,
                active_peers: 0,
                status: DownloadStatus::FetchingMetadata,
            });
        }

        // Clone chunk hashes for the download task
        let sha256_chunk_hashes = file_info.chunk_hashes.clone();

        // Track the download
        {
            let mut downloads = self.active_downloads.lock().await;
            downloads.insert(download_id.clone(), Ed2kDownloadState {
                file_info: file_info.clone(),
                output_path: options.output_path.clone(),
                started_at,
                status: DownloadStatus::Downloading,
                is_paused: false,
                downloaded_chunks: vec![false; total_chunks],
                partial_data: Vec::new(),
            });
        }

        // Spawn download task
        let client = self.client.clone();
        let progress = self.download_progress.clone();
        let downloads = self.active_downloads.clone();
        let dht_service = self.dht_service.clone();
        let id = download_id.clone();
        let output_path = options.output_path;
        let file_hash = file_info.file_hash.clone();
        let file_size = file_info.file_size;

        tokio::spawn(async move {
            // Try to connect to ED2K server (optional for P2P mode)
            let server_available = {
                let mut c = client.lock().await;
                match c.connect().await {
                    Ok(_) => {
                        info!("ED2K: Connected to server for enhanced peer discovery");
                        true
                    },
                    Err(e) => {
                        warn!("ED2K: Server connection failed, operating in direct P2P mode: {}", e);
                        false
                    }
                }
            };

            // If no server available, try DHT-based peer discovery
            if !server_available {
                let mut prog = progress.lock().await;
                if let Some(p) = prog.get_mut(&id) {
                    p.status = DownloadStatus::FetchingMetadata;
                }

                if let Some(dht) = dht_service.as_ref() {
                    info!("ED2K: Attempting DHT-based peer discovery for file hash: {}", file_hash);
                    // ... (rest of DHT discovery logic remains the same)
                }
            }

            // Update status to downloading
            {
                let mut prog = progress.lock().await;
                if let Some(p) = prog.get_mut(&id) {
                    p.status = DownloadStatus::Downloading;
                }
            }

            // Download chunks
            let mut all_data = Vec::with_capacity(file_size as usize);
            let start_time = std::time::Instant::now();

            for chunk_idx in 0..total_chunks {
                {
                    let dl = downloads.lock().await;
                    if let Some(state) = dl.get(&id) {
                        if state.is_paused {
                            info!("ED2K: Download paused at chunk {}", chunk_idx);
                            return;
                        }
                    } else {
                        info!("ED2K: Download cancelled");
                        return;
                    }
                }

                let placeholder_md4 = format!("{:032x}", chunk_idx);
                let chunk_data = {
                    let mut c = client.lock().await;
                    match c.download_chunk(&file_hash, chunk_idx as u32, &placeholder_md4).await {
                        Ok(data) => data,
                        Err(e) => {
                            error!("ED2K: Failed to download chunk {}: {}", chunk_idx, e);
                            let mut prog = progress.lock().await;
                            if let Some(p) = prog.get_mut(&id) {
                                p.status = DownloadStatus::Failed;
                            }
                            return;
                        }
                    }
                };

                // Verify chunk integrity
                let expected_hash = sha256_chunk_hashes.get(chunk_idx).map_or("", |s| s.as_str());
                if let Err((expected, actual)) = Ed2kProtocolHandler::verify_chunk_integrity(expected_hash, &chunk_data) {
                    error!(
                        "ED2K: Chunk {} hash mismatch. Expected: {}, Got: {}. Aborting download.",
                        chunk_idx, expected, actual
                    );
                    let mut prog = progress.lock().await;
                    if let Some(p) = prog.get_mut(&id) {
                        p.status = DownloadStatus::Failed;
                    }
                    return;
                }

                all_data.extend(chunk_data);

                // Update progress
                let downloaded = all_data.len() as u64;
                let elapsed = start_time.elapsed().as_secs_f64();
                let speed = if elapsed > 0.0 { downloaded as f64 / elapsed } else { 0.0 };
                let eta = if speed > 0.0 && file_size > downloaded {
                    Some(((file_size - downloaded) as f64 / speed) as u64)
                } else {
                    None
                };

                {
                    let mut prog = progress.lock().await;
                    if let Some(p) = prog.get_mut(&id) {
                        p.downloaded_bytes = downloaded;
                        p.download_speed = speed;
                        p.eta_seconds = eta;
                    }
                }
            }

            if let Err(e) = tokio::fs::write(&output_path, &all_data).await {
                error!("ED2K: Failed to write file: {}", e);
                let mut prog = progress.lock().await;
                if let Some(p) = prog.get_mut(&id) {
                    p.status = DownloadStatus::Failed;
                }
                return;
            }

            {
                let mut prog = progress.lock().await;
                if let Some(p) = prog.get_mut(&id) {
                    p.status = DownloadStatus::Completed;
                    p.downloaded_bytes = file_size;
                }
            }

            info!("ED2K: Download completed: {} bytes", file_size);

            {
                let mut c = client.lock().await;
                let _ = c.disconnect().await;
            }
        });

        Ok(DownloadHandle {
            identifier: download_id,
            protocol: "ed2k".to_string(),
            started_at,
        })
    }

    async fn seed(
        &self,
        file_path: PathBuf,
        _options: SeedOptions,
    ) -> Result<SeedingInfo, ProtocolError> {
        info!("ED2K: Starting seed for {:?}", file_path);

        // Check if file exists
        if !file_path.exists() {
            return Err(ProtocolError::FileNotFound(
                file_path.to_string_lossy().to_string(),
            ));
        }

        // Generate ed2k link and SHA256 chunk hashes for 9.28MB ED2K chunks
        let (ed2k_link, sha256_ed2k_chunk_hashes) = Self::generate_ed2k_link(&file_path).await?;

        // Generate FileManifest with SHA256 hashes for 256KB app chunks
        // This is what gets stored in FileMetadata.manifest for download verification
        let file_manifest = Self::generate_file_manifest(&file_path).await?;

        let seeding_info = SeedingInfo {
            identifier: ed2k_link.clone(),
            file_path: file_path.clone(),
            protocol: "ed2k".to_string(),
            active_peers: 0,
            bytes_uploaded: 0,
        };

        // Track the seeding file
        {
            let mut seeding = self.seeding_files.lock().await;
            seeding.insert(ed2k_link.clone(), seeding_info.clone());
        }

        // Parse ed2k link to get file info for registration
        let mut file_info = Self::parse_ed2k_link(&ed2k_link)?;
        // Store the 9.28MB ED2K chunk hashes for server communication
        file_info.chunk_hashes = sha256_ed2k_chunk_hashes;
<<<<<<< HEAD

        // Start peer server if not already running
        {
            let mut peer_server_guard = self.peer_server.lock().await;
            if peer_server_guard.is_none() {
                let mut server = crate::ed2k_client::Ed2kPeerServer::new(4661);
                if let Err(e) = server.start().await {
                    warn!("ED2K: Failed to start peer server: {}", e);
                    // Continue anyway - we can still seed via other mechanisms
                } else {
                    info!("ED2K: Peer server started on port 4661");
                    *peer_server_guard = Some(Arc::new(server));
                }
            }

            // Add this file to the peer server's shared files
            if let Some(server) = peer_server_guard.as_ref() {
                // Extract MD4 hash from ed2k link for peer server
                let file_hash = file_info.file_hash.clone();
                server.share_file(file_hash, file_path.clone()).await;
            }
        }
=======
>>>>>>> 0a1e4b85

        // ED2K now works in a decentralized P2P mode
        // Files are made available locally and can be discovered via DHT
        // Server connections are optional and don't prevent seeding
        {
            let mut client = self.client.lock().await;

            // Try to connect to server for enhanced discovery (optional)
            if !client.is_connected() {
                if let Err(e) = client.connect().await {
                    info!("ED2K: Server connection failed, operating in P2P-only mode: {}", e);
                    // Continue without server - file is still available via DHT
                } else {
                    // Optional: Offer the file to the server for enhanced visibility
                    if let Err(e) = client.offer_files(vec![file_info.clone()]).await {
                        warn!(
                            "ED2K: Failed to register file with server (continuing in P2P mode): {}",
                            e
                        );
                    } else {
                        info!("ED2K: File registered with server for enhanced discovery");
                    }
                }
            } else {
                // Already connected, optionally offer the file
                if let Err(e) = client.offer_files(vec![file_info.clone()]).await {
                    warn!(
                        "ED2K: Failed to register file with server (continuing in P2P mode): {}",
                        e
                    );
                } else {
                    info!("ED2K: File registered with server for enhanced discovery");
                }
            }
        }

        info!("ED2K: File seeded successfully with {} 256KB chunks in manifest", 
              file_manifest.chunks.len());

        Ok(seeding_info)
    }

    async fn stop_seeding(&self, identifier: &str) -> Result<(), ProtocolError> {
        info!("ED2K: Stopping seed for {}", identifier);

        let mut seeding = self.seeding_files.lock().await;
        if seeding.remove(identifier).is_none() {
            return Err(ProtocolError::DownloadNotFound(identifier.to_string()));
        }

        // Unregister from ED2K server
        let file_info = Self::parse_ed2k_link(identifier)?;
        {
            let mut client = self.client.lock().await;
            if client.is_connected() {
                if let Err(e) = client.remove_shared_file(&file_info.file_hash).await {
                    warn!("ED2K: Failed to unregister file from server: {}", e);
                } else {
                    info!("ED2K: File unregistered from server");
                }
            }
        }

        Ok(())
    }

    async fn pause_download(&self, identifier: &str) -> Result<(), ProtocolError> {
        info!("ED2K: Pausing download {}", identifier);

        let mut downloads = self.active_downloads.lock().await;
        if let Some(state) = downloads.get_mut(identifier) {
            state.is_paused = true;
            state.status = DownloadStatus::Paused;

            let mut prog = self.download_progress.lock().await;
            if let Some(p) = prog.get_mut(identifier) {
                p.status = DownloadStatus::Paused;
            }

            Ok(())
        } else {
            Err(ProtocolError::DownloadNotFound(identifier.to_string()))
        }
    }

    async fn resume_download(&self, identifier: &str) -> Result<(), ProtocolError> {
        info!("ED2K: Resuming download {}", identifier);

        // Get download state and determine where to resume from
        let (file_info, output_path, start_chunk, partial_data) = {
            let mut downloads = self.active_downloads.lock().await;
            if let Some(state) = downloads.get_mut(identifier) {
                state.is_paused = false;
                state.status = DownloadStatus::Downloading;

                // Find the first incomplete chunk
                let start_chunk = state.downloaded_chunks.iter()
                    .position(|&completed| !completed)
                    .unwrap_or(state.downloaded_chunks.len());

                (
                    state.file_info.clone(),
                    state.output_path.clone(),
                    start_chunk,
                    state.partial_data.clone(),
                )
            } else {
                return Err(ProtocolError::DownloadNotFound(identifier.to_string()));
            }
        };

        // Update progress status
        {
            let mut prog = self.download_progress.lock().await;
            if let Some(p) = prog.get_mut(identifier) {
                p.status = DownloadStatus::Downloading;
            }
        }

        // Spawn resumed download task
        let client = self.client.clone();
        let progress = self.download_progress.clone();
        let downloads = self.active_downloads.clone();
        let id = identifier.to_string();
        let file_hash = file_info.file_hash.clone();
        let file_size = file_info.file_size;
        let total_chunks = Self::calculate_chunks(file_size);

        tokio::spawn(async move {
            // Reconnect if needed
            {
                let mut c = client.lock().await;
                if !c.is_connected() {
                    if let Err(e) = c.connect().await {
                        error!("ED2K: Failed to reconnect for resume: {}", e);
                        let mut prog = progress.lock().await;
                        if let Some(p) = prog.get_mut(&id) {
                            p.status = DownloadStatus::Failed;
                        }
                        return;
                    }
                }
            }

            // Continue with existing data
            let mut all_data = partial_data;
            let start_time = std::time::Instant::now();

            info!("ED2K: Resuming from chunk {} of {}", start_chunk, total_chunks);

            for chunk_idx in start_chunk..total_chunks {
                // Check if paused or cancelled
                {
                    let dl = downloads.lock().await;
                    if let Some(state) = dl.get(&id) {
                        if state.is_paused {
                            // Save progress before pausing
                            drop(dl);
                            let mut dl = downloads.lock().await;
                            if let Some(state) = dl.get_mut(&id) {
                                state.partial_data = all_data.clone();
                            }
                            info!("ED2K: Download paused at chunk {}", chunk_idx);
                            return;
                        }
                    } else {
                        info!("ED2K: Download cancelled");
                        return;
                    }
                }

                // Download chunk
                let expected_hash = format!("{:032x}", chunk_idx);
                let chunk_data = {
                    let mut c = client.lock().await;
                    match c.download_chunk(&file_hash, chunk_idx as u32, &expected_hash).await {
                        Ok(data) => data,
                        Err(e) => {
                            error!("ED2K: Failed to download chunk {}: {}", chunk_idx, e);
                            let mut prog = progress.lock().await;
                            if let Some(p) = prog.get_mut(&id) {
                                p.status = DownloadStatus::Failed;
                            }
                            return;
                        }
                    }
                };

                all_data.extend(chunk_data);

                // Mark chunk as complete
                {
                    let mut dl = downloads.lock().await;
                    if let Some(state) = dl.get_mut(&id) {
                        if chunk_idx < state.downloaded_chunks.len() {
                            state.downloaded_chunks[chunk_idx] = true;
                        }
                        state.partial_data = all_data.clone();
                    }
                }

                // Update progress
                let downloaded = all_data.len() as u64;
                let elapsed = start_time.elapsed().as_secs_f64();
                let speed = if elapsed > 0.0 { downloaded as f64 / elapsed } else { 0.0 };
                let eta = if speed > 0.0 && file_size > downloaded {
                    Some(((file_size - downloaded) as f64 / speed) as u64)
                } else {
                    None
                };

                {
                    let mut prog = progress.lock().await;
                    if let Some(p) = prog.get_mut(&id) {
                        p.downloaded_bytes = downloaded;
                        p.download_speed = speed;
                        p.eta_seconds = eta;
                    }
                }
            }

            // Write to file
            if let Err(e) = tokio::fs::write(&output_path, &all_data).await {
                error!("ED2K: Failed to write file: {}", e);
                let mut prog = progress.lock().await;
                if let Some(p) = prog.get_mut(&id) {
                    p.status = DownloadStatus::Failed;
                }
                return;
            }

            // Mark as completed
            {
                let mut prog = progress.lock().await;
                if let Some(p) = prog.get_mut(&id) {
                    p.status = DownloadStatus::Completed;
                    p.downloaded_bytes = file_size;
                }
            }

            info!("ED2K: Resumed download completed: {} bytes", file_size);
        });

        Ok(())
    }

    async fn cancel_download(&self, identifier: &str) -> Result<(), ProtocolError> {
        info!("ED2K: Cancelling download {}", identifier);

        let mut downloads = self.active_downloads.lock().await;
        if downloads.remove(identifier).is_some() {
            let mut prog = self.download_progress.lock().await;
            if let Some(p) = prog.get_mut(identifier) {
                p.status = DownloadStatus::Cancelled;
            }
            Ok(())
        } else {
            Err(ProtocolError::DownloadNotFound(identifier.to_string()))
        }
    }

    async fn get_download_progress(
        &self,
        identifier: &str,
    ) -> Result<DownloadProgress, ProtocolError> {
        let progress = self.download_progress.lock().await;
        progress
            .get(identifier)
            .cloned()
            .ok_or_else(|| ProtocolError::DownloadNotFound(identifier.to_string()))
    }

    async fn list_seeding(&self) -> Result<Vec<SeedingInfo>, ProtocolError> {
        let seeding = self.seeding_files.lock().await;
        Ok(seeding.values().cloned().collect())
    }

    fn capabilities(&self) -> ProtocolCapabilities {
        ProtocolCapabilities {
            supports_seeding: true,
            supports_pause_resume: true,
            supports_multi_source: true,
            supports_encryption: false, // ED2K doesn't have built-in encryption
            supports_dht: true,         // Can use DHT for peer discovery
        }
    }
}

#[cfg(test)]
mod tests {
    use super::*;
    use hex;
    use std::env;

    #[test]
    fn test_supports_ed2k() {
        // ED2K handler requires server URL, but we can test the supports function logic
        let link = "ed2k://|file|test.txt|1024|ABC123DEF456789012345678ABCDEF01|/";
        assert!(link.starts_with("ed2k://|file|"));
    }

    #[test]
    fn test_parse_ed2k_link() {
        let link = "ed2k://|file|Ubuntu.iso|3654957056|31D6CFE0D16AE931B73C59D7E0C089C0|/";
        let info = Ed2kProtocolHandler::parse_ed2k_link(link).unwrap();

        assert_eq!(info.file_name, Some("Ubuntu.iso".to_string()));
        assert_eq!(info.file_size, 3654957056);
        assert_eq!(info.file_hash, "31D6CFE0D16AE931B73C59D7E0C089C0");
    }

    #[test]
    fn test_parse_ed2k_link_invalid() {
        let result = Ed2kProtocolHandler::parse_ed2k_link("http://example.com");
        assert!(result.is_err());

        let result = Ed2kProtocolHandler::parse_ed2k_link("ed2k://|server|");
        assert!(result.is_err());
    }

    #[test]
    fn test_calculate_chunks() {
        // 9.28 MB chunk size
        assert_eq!(Ed2kProtocolHandler::calculate_chunks(1000), 1);
        assert_eq!(Ed2kProtocolHandler::calculate_chunks(ED2K_CHUNK_SIZE as u64), 1);
        assert_eq!(Ed2kProtocolHandler::calculate_chunks(ED2K_CHUNK_SIZE as u64 + 1), 2);
        assert_eq!(Ed2kProtocolHandler::calculate_chunks(ED2K_CHUNK_SIZE as u64 * 3), 3);
    }

    #[tokio::test]
    async fn test_generate_ed2k_link_with_chunks() {
        let test_dir = PathBuf::from(env!("CARGO_MANIFEST_DIR")).join("target/test_data");
        tokio::fs::create_dir_all(&test_dir).await.unwrap();

        let file_path = test_dir.join("test_file_chunks.txt");
        let content_single_chunk = vec![b'a'; ED2K_CHUNK_SIZE / 2]; // Half a chunk
        let content_multiple_chunks = vec![b'b'; ED2K_CHUNK_SIZE * 2 + 100]; // Two full chunks + 100 bytes

        // Test with content less than one chunk
        tokio::fs::write(&file_path, &content_single_chunk).await.unwrap();
        
        let (link, sha256_hashes) = Ed2kProtocolHandler::generate_ed2k_link(&file_path).await.unwrap();
        
        let expected_md4_single = {
            let mut hasher = Md4::new();
            hasher.update(&content_single_chunk);
            hex::encode(hasher.finalize())
        };
        assert_eq!(link, format!("ed2k://|file|test_file_chunks.txt|{}|{}|/", content_single_chunk.len(), expected_md4_single.to_uppercase()));
        assert_eq!(sha256_hashes.len(), 1);
        assert!(!sha256_hashes[0].is_empty());

        // Test with content spanning multiple chunks
        tokio::fs::write(&file_path, &content_multiple_chunks).await.unwrap();
        let (link_multi, sha256_hashes_multi) = Ed2kProtocolHandler::generate_ed2k_link(&file_path).await.unwrap();

        // Manually calculate expected root MD4 hash for multi-chunk
        let mut md4_chunk_hashes_expected = Vec::new();
        let mut sha256_chunk_hashes_expected = Vec::new();
        let total_size = content_multiple_chunks.len();
        let mut offset = 0;
        while offset < total_size {
            let end = (offset + ED2K_CHUNK_SIZE).min(total_size);
            let chunk_data = &content_multiple_chunks[offset..end];

            let mut md4_hasher = Md4::new();
            md4_hasher.update(chunk_data);
            md4_chunk_hashes_expected.push(md4_hasher.finalize());

            let mut sha256_hasher = Sha256::new();
            sha256_hasher.update(chunk_data);
            sha256_chunk_hashes_expected.push(hex::encode(sha256_hasher.finalize()));

            offset = end;
        }

        let expected_root_md4_multi = {
            let mut combined_hashes = Vec::new();
            for hash in &md4_chunk_hashes_expected {
                combined_hashes.extend_from_slice(hash);
            }
            let mut md4_hasher = Md4::new();
            md4_hasher.update(&combined_hashes);
            hex::encode(md4_hasher.finalize())
        };
        
        assert_eq!(link_multi, format!("ed2k://|file|test_file_chunks.txt|{}|{}|/", content_multiple_chunks.len(), expected_root_md4_multi.to_uppercase()));
        assert_eq!(sha256_hashes_multi.len(), md4_chunk_hashes_expected.len());
        assert_eq!(sha256_hashes_multi, sha256_chunk_hashes_expected);

        tokio::fs::remove_file(&file_path).await.unwrap();
    }

    #[test]
    fn test_verify_chunk_integrity_function() {
        let data = b"some test data for hashing";
        let mut hasher = Sha256::new();
        hasher.update(data);
        let correct_hash = hex::encode(hasher.finalize());

        let wrong_data = b"some other data";
        let mut wrong_hasher = Sha256::new();
        wrong_hasher.update(wrong_data);
        let wrong_hash = hex::encode(wrong_hasher.finalize());

        // Test with correct hash and data
        assert!(Ed2kProtocolHandler::verify_chunk_integrity(&correct_hash, data).is_ok());

        // Test with incorrect data
        let result_wrong_data = Ed2kProtocolHandler::verify_chunk_integrity(&correct_hash, wrong_data);
        assert!(result_wrong_data.is_err());
        assert_eq!(result_wrong_data.unwrap_err().0, correct_hash);

        // Test with incorrect hash string (different format)
        let invalid_hash_format = "not_a_valid_hash";
        assert!(Ed2kProtocolHandler::verify_chunk_integrity(invalid_hash_format, data).is_ok()); // Should gracefully skip verification

        // Test with an empty hash string
        let empty_hash = "";
        assert!(Ed2kProtocolHandler::verify_chunk_integrity(empty_hash, data).is_ok()); // Should gracefully skip verification

        // Test with a hash of incorrect length (but hex)
        let short_hash = "abcdef12345";
        assert!(Ed2kProtocolHandler::verify_chunk_integrity(short_hash, data).is_ok()); // Should gracefully skip verification

        // Test with data whose hash matches an 'incorrect' hash by chance (highly improbable, but conceptually possible)
        // For this test, we verify that it still detects mismatch if the *provided* expected hash is indeed incorrect.
        let result_wrong_expected_hash = Ed2kProtocolHandler::verify_chunk_integrity(&wrong_hash, data);
        assert!(result_wrong_expected_hash.is_err());
        assert_eq!(result_wrong_expected_hash.unwrap_err().0, wrong_hash);
    }
}<|MERGE_RESOLUTION|>--- conflicted
+++ resolved
@@ -308,12 +308,6 @@
             hasher.update(&[]);
             hex::encode(hasher.finalize())
         } else {
-<<<<<<< HEAD
-            // Stream hashes into hasher instead of concatenating strings
-            let mut hasher = Sha256::new();
-            for chunk_info in &chunk_infos {
-                hasher.update(chunk_info.hash.as_bytes());
-=======
             // Stream hashes into hasher instead of concatenating strings.
             // Decode each hex-encoded chunk hash to raw bytes before hashing,
             // to ensure we hash the actual hash values, not their ASCII representation.
@@ -322,7 +316,6 @@
                 let hash_bytes = hex::decode(&chunk_info.hash)
                     .map_err(|e| ProtocolError::Internal(format!("Invalid chunk hash hex: {e}")))?;
                 hasher.update(&hash_bytes);
->>>>>>> 0a1e4b85
             }
             hex::encode(hasher.finalize())
         };
@@ -619,7 +612,6 @@
         let mut file_info = Self::parse_ed2k_link(&ed2k_link)?;
         // Store the 9.28MB ED2K chunk hashes for server communication
         file_info.chunk_hashes = sha256_ed2k_chunk_hashes;
-<<<<<<< HEAD
 
         // Start peer server if not already running
         {
@@ -642,8 +634,6 @@
                 server.share_file(file_hash, file_path.clone()).await;
             }
         }
-=======
->>>>>>> 0a1e4b85
 
         // ED2K now works in a decentralized P2P mode
         // Files are made available locally and can be discovered via DHT
