<<<<<<< HEAD
use crate::encryption::EncryptedAesKeyBundle;
use x25519_dalek::PublicKey;

// ... DhtCommand enum
#[derive(Debug)]
pub enum DhtCommand {
    // ... existing commands
    RequestFileAccess {
        seeder: PeerId,
        merkle_root: String,
        recipient_public_key: PublicKey,
        sender: oneshot::Sender<Result<EncryptedAesKeyBundle, String>>,
    },
}

// ... DhtBehaviour struct
#[derive(NetworkBehaviour)]
struct DhtBehaviour {
    // ... existing behaviours
    key_request: rr::Behaviour<KeyRequestCodec>,
}

// ... after WebRTCSignalingCodec
// ------ Key Request Protocol Implementation ------
#[derive(Debug, Clone, PartialEq, Eq)]
pub struct KeyRequestProtocol;

impl AsRef<str> for KeyRequestProtocol {
    fn as_ref(&self) -> &str {
        "/chiral/key-request/1.0.0"
    }
}

#[derive(Clone, Debug, Default)]
pub struct KeyRequestCodec;

#[derive(Debug, Clone, serde::Serialize, serde::Deserialize)]
pub struct KeyRequest {
    pub merkle_root: String,
    #[serde(with = "serde_bytes")]
    pub recipient_public_key: Vec<u8>,
}

#[derive(Debug, Clone, serde::Serialize, serde::Deserialize)]
pub struct KeyResponse {
    pub encrypted_bundle: Option<EncryptedAesKeyBundle>,
    pub error: Option<String>,
}

#[async_trait::async_trait]
impl rr::Codec for KeyRequestCodec {
    type Protocol = KeyRequestProtocol;
    type Request = KeyRequest;
    type Response = KeyResponse;

    async fn read_request<T>(&mut self, _: &Self::Protocol, io: &mut T) -> std::io::Result<Self::Request>
    where
        T: FAsyncRead + Unpin + Send,
    {
        let data = read_framed(io).await?;
        serde_json::from_slice(&data).map_err(|e| std::io::Error::new(std::io::ErrorKind::InvalidData, e))
    }

    async fn read_response<T>(&mut self, _: &Self::Protocol, io: &mut T) -> std::io::Result<Self::Response>
    where
        T: FAsyncRead + Unpin + Send,
    {
        let data = read_framed(io).await?;
        serde_json::from_slice(&data).map_err(|e| std::io::Error::new(std::io::ErrorKind::InvalidData, e))
    }

    async fn write_request<T>(&mut self, _: &Self::Protocol, io: &mut T, request: Self::Request) -> std::io::Result<()>
    where
        T: FAsyncWrite + Unpin + Send,
    {
        let data = serde_json::to_vec(&request).map_err(|e| std::io::Error::new(std::io::ErrorKind::InvalidData, e))?;
        write_framed(io, data).await
    }

    async fn write_response<T>(&mut self, _: &Self::Protocol, io: &mut T, response: Self::Response) -> std::io::Result<()>
    where
        T: FAsyncWrite + Unpin + Send,
    {
        let data = serde_json::to_vec(&response).map_err(|e| std::io::Error::new(std::io::ErrorKind::InvalidData, e))?;
        write_framed(io, data).await
    }
}

// ... in DhtBehaviourEvent enum
#[derive(Debug)]
enum DhtBehaviourEvent {
    // ...
    KeyRequest(rr::Event<KeyRequest, KeyResponse>),
}

// ... in DhtBehaviour impl
impl From<rr::Event<KeyRequest, KeyResponse>> for DhtBehaviourEvent {
    fn from(event: rr::Event<KeyRequest, KeyResponse>) -> Self {
        DhtBehaviourEvent::KeyRequest(event)
    }
}
=======
use crate::manager::Sha256Hasher;
use async_std::fs;
use async_std::path::Path;
>>>>>>> 1c89b049
use async_trait::async_trait;
use blockstore::{
    block::{Block, CidError},
    InMemoryBlockstore, RedbBlockstore,
};
use ethers::prelude::*;
use tokio::task::{spawn_blocking, JoinHandle};

pub use cid::Cid;
use futures::future::{BoxFuture, FutureExt};
use futures::io::{AsyncRead as FAsyncRead, AsyncWrite as FAsyncWrite};
use futures::{AsyncReadExt as _, AsyncWriteExt as _};
use futures_util::StreamExt;
use libp2p::multiaddr::Protocol;
pub use multihash_codetable::{Code, MultihashDigest};
use relay::client::Event as RelayClientEvent;
use rs_merkle::{Hasher, MerkleTree};
use serde::{Deserialize, Serialize};
use sha2::{Digest, Sha256};
use std::net::{IpAddr, Ipv4Addr, SocketAddr};
use std::sync::atomic::{AtomicU64, Ordering};
use std::sync::Arc;
use std::time::{Duration, Instant, SystemTime, UNIX_EPOCH};
use std::{
    collections::{HashMap, HashSet, VecDeque},
    path::PathBuf,
    str::FromStr,
};
use tokio::sync::{mpsc, oneshot, Mutex};
use tokio_util::compat::TokioAsyncReadCompatExt;
use tracing::{debug, error, info, trace, warn};

use crate::peer_selection::{PeerMetrics, PeerSelectionService, SelectionStrategy};
use crate::webrtc_service::{get_webrtc_service, FileChunk};
use std::io::{self};
use tokio_socks::tcp::Socks5Stream;

use std::pin::Pin;
use std::task::{Context, Poll};

// Import the missing types
use crate::file_transfer::FileTransferService;
use crate::manager::ChunkManager;
use std::error::Error;

// Trait alias to abstract over async I/O types used by proxy transport
pub trait AsyncIo: FAsyncRead + FAsyncWrite + Unpin + Send {}
impl<T: FAsyncRead + FAsyncWrite + Unpin + Send> AsyncIo for T {}

use libp2p::{
    autonat::v2,
    core::{
        muxing::StreamMuxerBox,
        // FIXED E0432: ListenerEvent is removed, only import what is available.
        transport::{Boxed, DialOpts, ListenerId, Transport, TransportError, TransportEvent},
    },
    dcutr,
    identify::{self, Event as IdentifyEvent},
    identity,
    kad::{
        self, store::MemoryStore, Behaviour as Kademlia, Config as KademliaConfig,
        Event as KademliaEvent, GetRecordOk, Mode, PutRecordOk, QueryResult, Record,
    },
    mdns::{tokio::Behaviour as Mdns, Event as MdnsEvent},
    ping::{self, Behaviour as Ping, Event as PingEvent},
    quic, relay, request_response as rr,
    swarm::{behaviour::toggle, NetworkBehaviour, SwarmEvent},
    tcp, yamux, Multiaddr, PeerId, StreamProtocol, Swarm, SwarmBuilder,
};
use rand::rngs::OsRng;
const EXPECTED_PROTOCOL_VERSION: &str = "/chiral/1.0.0";
const MAX_MULTIHASH_LENGHT: usize = 64;
pub const RAW_CODEC: u64 = 0x55;
/// Heartbeat interval (how often we refresh our provider entry).
const FILE_HEARTBEAT_INTERVAL: Duration = Duration::from_secs(30);
/// File seeder TTL – if no heartbeat lands within this window, drop the entry.
const FILE_HEARTBEAT_TTL: Duration = Duration::from_secs(60);
pub struct PendingKeywordIndex;

/// Extracts a set of unique, searchable keywords from a filename.
fn extract_keywords(file_name: &str) -> Vec<String> {
    // 1. Sanitize: remove the file extension and convert to lowercase.
    let name_without_ext = std::path::Path::new(file_name)
        .file_stem()
        .unwrap_or_default()
        .to_str()
        .unwrap_or_default()
        .to_lowercase();

    // 2. Split the name into words based on common non-alphanumeric delimiters.
    let keywords: std::collections::HashSet<String> = name_without_ext
        .split(|c: char| !c.is_alphanumeric())
        // 3. Filter out empty strings and common short words (e.g., "a", "of").
        .filter(|s| !s.is_empty() && s.len() > 2)
        .map(String::from)
        .collect(); // Using a HashSet automatically handles duplicates.

    // 4. Return the unique keywords as a Vec.
    keywords.into_iter().collect()
}

#[derive(Debug, Clone, Serialize, Deserialize, Default)]
#[serde(rename_all = "camelCase")]
pub struct FileMetadata {
    /// The Merkle root of the original file chunks, used as the primary identifier for integrity.
    pub merkle_root: String,
    pub file_name: String,
    pub file_size: u64,
    pub file_data: Vec<u8>, // holds the actual file data
    pub seeders: Vec<String>,
    pub created_at: u64,
    pub mime_type: Option<String>,
    /// Whether the file is encrypted
    pub is_encrypted: bool,
    /// The encryption method used (e.g., "AES-256-GCM")
    pub encryption_method: Option<String>,
    /// Fingerprint of the encryption key for identification.
    /// This is now deprecated in favor of the merkle_root.
    pub key_fingerprint: Option<String>,
    // --- VERSIONING FIELDS ---
    pub version: Option<u32>,
    pub parent_hash: Option<String>,
    /// The root CID(s) for retrieving the file from Bitswap. Usually one.
    pub cids: Option<Vec<Cid>>,
    /// For encrypted files, this contains the encrypted AES key and other info.
    pub encrypted_key_bundle: Option<crate::encryption::EncryptedAesKeyBundle>,
    pub is_root: bool,
    pub download_path: Option<String>,
}

#[derive(Debug, Clone, Serialize, Deserialize)]
#[serde(rename_all = "camelCase")]
struct SeederHeartbeat {
    peer_id: String,
    expires_at: u64,
    last_heartbeat: u64,
}

#[derive(Debug, Clone)]
struct FileHeartbeatCacheEntry {
    heartbeats: Vec<SeederHeartbeat>,
    metadata: serde_json::Value,
}

fn unix_timestamp() -> u64 {
    SystemTime::now()
        .duration_since(UNIX_EPOCH)
        .unwrap_or_else(|_| Duration::from_secs(0))
        .as_secs()
}

fn prune_heartbeats(mut entries: Vec<SeederHeartbeat>, now: u64) -> Vec<SeederHeartbeat> {
    entries.retain(|hb| hb.expires_at > now);
    entries.sort_by(|a, b| a.peer_id.cmp(&b.peer_id));
    entries
}

fn upsert_heartbeat(entries: &mut Vec<SeederHeartbeat>, peer_id: &str, now: u64) {
    let expires_at = now.saturating_add(FILE_HEARTBEAT_TTL.as_secs());
    if let Some(entry) = entries.iter_mut().find(|hb| hb.peer_id == peer_id) {
        entry.expires_at = expires_at;
        entry.last_heartbeat = now;
    } else {
        entries.push(SeederHeartbeat {
            peer_id: peer_id.to_string(),
            expires_at,
            last_heartbeat: now,
        });
    }
}

fn heartbeats_to_peer_list(entries: &[SeederHeartbeat]) -> Vec<String> {
    entries.iter().map(|hb| hb.peer_id.clone()).collect()
}

#[derive(Debug, Clone, Copy, Serialize, Deserialize, PartialEq, Eq)]
#[serde(rename_all = "snake_case")]
pub enum NatReachabilityState {
    Unknown,
    Public,
    Private,
}

impl Default for NatReachabilityState {
    fn default() -> Self {
        NatReachabilityState::Unknown
    }
}

#[derive(Debug, Clone, Copy, Serialize, Deserialize, PartialEq, Eq)]
#[serde(rename_all = "snake_case")]
pub enum NatConfidence {
    Low,
    Medium,
    High,
}

impl Default for NatConfidence {
    fn default() -> Self {
        NatConfidence::Low
    }
}

#[derive(Debug, Clone, Serialize, Deserialize)]
#[serde(rename_all = "camelCase")]
pub struct NatHistoryItem {
    pub state: NatReachabilityState,
    pub confidence: NatConfidence,
    pub timestamp: u64,
    pub summary: Option<String>,
}

#[derive(Debug, Clone)]
struct ReachabilityRecord {
    state: NatReachabilityState,
    confidence: NatConfidence,
    timestamp: SystemTime,
    summary: Option<String>,
}
/// thread-safe, mutable block store

#[derive(NetworkBehaviour)]
struct DhtBehaviour {
    kademlia: Kademlia<MemoryStore>,
    identify: identify::Behaviour,
    mdns: toggle::Toggle<Mdns>,
    bitswap: beetswap::Behaviour<MAX_MULTIHASH_LENGHT, RedbBlockstore>,
    ping: ping::Behaviour,
    proxy_rr: rr::Behaviour<ProxyCodec>,
    webrtc_signaling_rr: rr::Behaviour<WebRTCSignalingCodec>,
    autonat_client: toggle::Toggle<v2::client::Behaviour>,
    autonat_server: toggle::Toggle<v2::server::Behaviour>,
    relay_client: relay::client::Behaviour,
    relay_server: toggle::Toggle<relay::Behaviour>,
    dcutr: toggle::Toggle<dcutr::Behaviour>,
}
#[derive(Debug)]
pub enum DhtCommand {
    PublishFile {
        metadata: FileMetadata,
        response_tx: oneshot::Sender<FileMetadata>,
    },
    SearchFile(String),
    DownloadFile(FileMetadata, String),
    ConnectPeer(String),
    ConnectToPeerById(PeerId),
    DisconnectPeer(PeerId),
    SetPrivacyProxies {
        addresses: Vec<String>,
    },
    GetPeerCount(oneshot::Sender<usize>),
    Echo {
        peer: PeerId,
        payload: Vec<u8>,
        tx: oneshot::Sender<Result<Vec<u8>, String>>,
    },
    Shutdown(oneshot::Sender<()>),
    StopPublish(String),
    HeartbeatFile {
        file_hash: String,
    },
    GetProviders {
        file_hash: String,
        sender: oneshot::Sender<Result<Vec<String>, String>>,
    },
    SendWebRTCOffer {
        peer: PeerId,
        offer_request: WebRTCOfferRequest,
        sender: oneshot::Sender<Result<WebRTCAnswerResponse, String>>,
    },
    SendMessageToPeer {
        target_peer_id: PeerId,
        message: serde_json::Value,
    },
    StoreBlock {
        cid: Cid,
        data: Vec<u8>,
    },
    StoreBlocks {
        blocks: Vec<(Cid, Vec<u8>)>,
        root_cid: Cid,
        metadata: FileMetadata,
    },
}

#[derive(Debug, Clone, Serialize)]
pub enum DhtEvent {
    // PeerDiscovered(String),
    // PeerConnected(String),
    // PeerDisconnected(String),
    PeerDiscovered {
        peer_id: String,
        addresses: Vec<String>,
    },
    PeerConnected {
        peer_id: String,
        address: Option<String>,
    },
    PeerDisconnected {
        peer_id: String,
    },
    FileDiscovered(FileMetadata),
    FileNotFound(String),
    DownloadedFile(FileMetadata),
    FileDownloaded {
        file_hash: String,
    },
    Error(String),
    Info(String),
    Warning(String),
    PublishedFile(FileMetadata),
    ProxyStatus {
        id: String,
        address: String,
        status: String,
        latency_ms: Option<u64>,
        error: Option<String>,
    },
    PeerRtt {
        peer: String,
        rtt_ms: u64,
    },
    EchoReceived {
        from: String,
        utf8: Option<String>,
        bytes: usize,
    },
    NatStatus {
        state: NatReachabilityState,
        confidence: NatConfidence,
        last_error: Option<String>,
        summary: Option<String>,
    },
    BitswapDataReceived {
        query_id: String,
        data: Vec<u8>,
    },
    BitswapError {
        query_id: String,
        error: String,
    },
    ReputationEvent {
        peer_id: String,
        event_type: String,
        impact: f64,
        data: serde_json::Value,
    },
}

struct RelayState {
    blacklist: HashSet<PeerId>,
}

// ------------ Proxy Manager Structs and Enums ------------
#[derive(Debug, Clone, Copy, PartialEq, Eq)]
pub enum PrivacyMode {
    Off,
    Prefer,
    Strict,
}

impl PrivacyMode {
    pub fn from_str(mode: &str) -> Self {
        match mode.to_lowercase().as_str() {
            "strict" => PrivacyMode::Strict,
            "off" => PrivacyMode::Off,
            "prefer" => PrivacyMode::Prefer,
            _ => PrivacyMode::Prefer,
        }
    }
}

struct ProxyManager {
    targets: std::collections::HashSet<PeerId>,
    capable: std::collections::HashSet<PeerId>,
    online: std::collections::HashSet<PeerId>,
    relay_pending: std::collections::HashSet<PeerId>,
    relay_ready: std::collections::HashSet<PeerId>,
    // Privacy routing state
    privacy_routing_enabled: bool,
    trusted_proxy_nodes: std::collections::HashSet<PeerId>,
    privacy_mode: PrivacyMode,
    manual_trusted: std::collections::HashSet<PeerId>,
}

impl ProxyManager {
    fn set_target(&mut self, id: PeerId) {
        self.targets.insert(id);
    }
    fn clear_target(&mut self, id: &PeerId) {
        self.targets.remove(id);
    }
    fn set_capable(&mut self, id: PeerId) {
        self.capable.insert(id);
    }
    fn set_online(&mut self, id: PeerId) {
        self.online.insert(id);
    }
    fn set_offline(&mut self, id: &PeerId) {
        self.online.remove(id);
    }
    fn remove_all(&mut self, id: &PeerId) {
        self.targets.remove(id);
        self.capable.remove(id);
        self.online.remove(id);
        self.relay_pending.remove(id);
        self.relay_ready.remove(id);
        self.trusted_proxy_nodes.remove(id);
        self.manual_trusted.remove(id);
    }
    fn is_proxy(&self, id: &PeerId) -> bool {
        self.targets.contains(id) || self.capable.contains(id)
    }
    fn mark_relay_pending(&mut self, id: PeerId) -> bool {
        if self.relay_ready.contains(&id) {
            return false;
        }
        self.relay_pending.insert(id)
    }
    fn mark_relay_ready(&mut self, id: PeerId) -> bool {
        self.relay_pending.remove(&id);
        self.relay_ready.insert(id)
    }
    fn has_relay_request(&self, id: &PeerId) -> bool {
        self.relay_pending.contains(id) || self.relay_ready.contains(id)
    }

    // Privacy routing methods
    fn enable_privacy_routing(&mut self, mode: PrivacyMode) {
        self.privacy_routing_enabled = mode != PrivacyMode::Off;
        self.privacy_mode = mode;
        info!(
            "Privacy routing enabled in proxy manager (mode: {:?})",
            mode
        );
    }

    fn disable_privacy_routing(&mut self) {
        self.privacy_routing_enabled = false;
        self.privacy_mode = PrivacyMode::Off;
        info!("Privacy routing disabled in proxy manager");
    }

    fn is_privacy_routing_enabled(&self) -> bool {
        self.privacy_routing_enabled
    }

    fn privacy_mode(&self) -> PrivacyMode {
        self.privacy_mode
    }

    fn add_trusted_proxy_node(&mut self, peer_id: PeerId) {
        self.trusted_proxy_nodes.insert(peer_id);
    }

    fn remove_trusted_proxy_node(&mut self, peer_id: &PeerId) {
        self.trusted_proxy_nodes.remove(peer_id);
        self.manual_trusted.remove(peer_id);
    }

    fn is_trusted_proxy_node(&self, peer_id: &PeerId) -> bool {
        self.trusted_proxy_nodes.contains(peer_id)
    }

    fn get_trusted_proxy_nodes(&self) -> &std::collections::HashSet<PeerId> {
        &self.trusted_proxy_nodes
    }

    fn set_manual_trusted(&mut self, peers: &[PeerId]) {
        for peer in self.manual_trusted.drain() {
            self.trusted_proxy_nodes.remove(&peer);
        }

        for peer in peers {
            self.manual_trusted.insert(peer.clone());
            self.trusted_proxy_nodes.insert(peer.clone());
        }
    }

    fn select_proxy_for_routing(&self, target_peer: &PeerId) -> Option<PeerId> {
        if !self.privacy_routing_enabled {
            return None;
        }

        // Select a trusted proxy node that's online and not the target itself
        self.trusted_proxy_nodes
            .iter()
            .find(|&&proxy_id| {
                proxy_id != *target_peer
                    && self.online.contains(&proxy_id)
                    && self.capable.contains(&proxy_id)
            })
            .cloned()
    }
}

impl Default for ProxyManager {
    fn default() -> Self {
        Self {
            targets: std::collections::HashSet::new(),
            capable: std::collections::HashSet::new(),
            online: std::collections::HashSet::new(),
            relay_pending: std::collections::HashSet::new(),
            relay_ready: std::collections::HashSet::new(),
            privacy_routing_enabled: false,
            trusted_proxy_nodes: std::collections::HashSet::new(),
            privacy_mode: PrivacyMode::Off,
            manual_trusted: std::collections::HashSet::new(),
        }
    }
}

struct PendingEcho {
    peer: PeerId,
    tx: oneshot::Sender<Result<Vec<u8>, String>>,
}

// Runtime type for ProxyManager
type ProxyMgr = Arc<Mutex<ProxyManager>>;

// ----------------------------------------------------------

#[derive(Debug, Clone)]
enum SearchResponse {
    Found(FileMetadata),
    NotFound,
}

#[derive(Debug)]
struct PendingSearch {
    id: u64,
    sender: oneshot::Sender<SearchResponse>,
}

#[derive(Debug)]
struct PendingProviderQuery {
    id: u64,
    sender: oneshot::Sender<Result<Vec<String>, String>>,
}

#[derive(Debug, Clone, Default)]
struct DhtMetrics {
    last_bootstrap: Option<SystemTime>,
    last_success: Option<SystemTime>,
    last_error_at: Option<SystemTime>,
    last_error: Option<String>,
    bootstrap_failures: u64,
    listen_addrs: Vec<String>,
    reachability_state: NatReachabilityState,
    reachability_confidence: NatConfidence,
    last_reachability_change: Option<SystemTime>,
    last_probe_at: Option<SystemTime>,
    last_reachability_error: Option<String>,
    observed_addrs: Vec<String>,
    reachability_history: VecDeque<ReachabilityRecord>,
    success_streak: u32,
    failure_streak: u32,
    autonat_enabled: bool,
    // AutoRelay metrics
    autorelay_enabled: bool,
    active_relay_peer_id: Option<String>,
    relay_reservation_status: Option<String>,
    last_reservation_success: Option<SystemTime>,
    last_reservation_failure: Option<SystemTime>,
    reservation_renewals: u64,
    reservation_evictions: u64,
    // DCUtR metrics
    dcutr_enabled: bool,
    dcutr_hole_punch_attempts: u64,
    dcutr_hole_punch_successes: u64,
    dcutr_hole_punch_failures: u64,
    last_dcutr_success: Option<SystemTime>,
    last_dcutr_failure: Option<SystemTime>,
}

#[derive(Debug, Clone, Serialize)]
#[serde(rename_all = "camelCase")]
pub struct DhtMetricsSnapshot {
    pub peer_count: usize,
    pub last_bootstrap: Option<u64>,
    pub last_peer_event: Option<u64>,
    pub last_error: Option<String>,
    pub last_error_at: Option<u64>,
    pub bootstrap_failures: u64,
    pub listen_addrs: Vec<String>,
    pub relay_listen_addrs: Vec<String>,
    pub reachability: NatReachabilityState,
    pub reachability_confidence: NatConfidence,
    pub last_reachability_change: Option<u64>,
    pub last_probe_at: Option<u64>,
    pub last_reachability_error: Option<String>,
    pub observed_addrs: Vec<String>,
    pub reachability_history: Vec<NatHistoryItem>,
    pub autonat_enabled: bool,
    // AutoRelay metrics
    pub autorelay_enabled: bool,
    pub active_relay_peer_id: Option<String>,
    pub relay_reservation_status: Option<String>,
    pub last_reservation_success: Option<u64>,
    pub last_reservation_failure: Option<u64>,
    pub reservation_renewals: u64,
    pub reservation_evictions: u64,
    // DCUtR metrics
    pub dcutr_enabled: bool,
    pub dcutr_hole_punch_attempts: u64,
    pub dcutr_hole_punch_successes: u64,
    pub dcutr_hole_punch_failures: u64,
    pub last_dcutr_success: Option<u64>,
    pub last_dcutr_failure: Option<u64>,
}

// ------Proxy Protocol Implementation------
#[derive(Clone, Debug, Default)]
struct ProxyCodec;

#[derive(Clone, Debug, Default)]
struct WebRTCSignalingCodec;

#[derive(Debug, Clone)]
struct EchoRequest(pub Vec<u8>);
#[derive(Debug, Clone)]
struct EchoResponse(pub Vec<u8>);

// WebRTC Signaling Protocol
#[derive(Debug, Clone, serde::Serialize, serde::Deserialize)]
pub struct WebRTCOfferRequest {
    pub offer_sdp: String,
    pub file_hash: String,
    pub requester_peer_id: String,
}

#[derive(Debug, Clone, serde::Serialize, serde::Deserialize)]
pub struct WebRTCAnswerResponse {
    pub answer_sdp: String,
}

// 4byte LE length prefix
async fn read_framed<T: FAsyncRead + Unpin + Send>(io: &mut T) -> std::io::Result<Vec<u8>> {
    let mut len_buf = [0u8; 4];
    io.read_exact(&mut len_buf).await?;
    let len = u32::from_le_bytes(len_buf) as usize;
    let mut data = vec![0u8; len];
    io.read_exact(&mut data).await?;
    Ok(data)
}
async fn write_framed<T: FAsyncWrite + Unpin + Send>(
    io: &mut T,
    data: Vec<u8>,
) -> std::io::Result<()> {
    io.write_all(&(data.len() as u32).to_le_bytes()).await?;
    io.write_all(&data).await?;
    io.flush().await
}

#[async_trait::async_trait]
impl rr::Codec for ProxyCodec {
    type Protocol = String;
    type Request = EchoRequest;
    type Response = EchoResponse;

    async fn read_request<T>(
        &mut self,
        _: &Self::Protocol,
        io: &mut T,
    ) -> std::io::Result<Self::Request>
    where
        // CORRECTED: FAsyncRead is now correctly defined via the new imports
        T: FAsyncRead + Unpin + Send,
    {
        Ok(EchoRequest(read_framed(io).await?))
    }
    async fn read_response<T>(
        &mut self,
        _: &Self::Protocol,
        io: &mut T,
    ) -> std::io::Result<Self::Response>
    where
        // CORRECTED: FAsyncRead is now correctly defined via the new imports
        T: FAsyncRead + Unpin + Send,
    {
        Ok(EchoResponse(read_framed(io).await?))
    }
    async fn write_request<T>(
        &mut self,
        _: &Self::Protocol,
        io: &mut T,
        EchoRequest(data): EchoRequest,
    ) -> std::io::Result<()>
    where
        // CORRECTED: FAsyncWrite is now correctly defined via the new imports
        T: FAsyncWrite + Unpin + Send,
    {
        write_framed(io, data).await
    }
    async fn write_response<T>(
        &mut self,
        _: &Self::Protocol,
        io: &mut T,
        EchoResponse(data): EchoResponse,
    ) -> std::io::Result<()>
    where
        // CORRECTED: FAsyncWrite is now correctly defined via the new imports
        T: FAsyncWrite + Unpin + Send,
    {
        write_framed(io, data).await
    }
}

// ------WebRTC Signaling Protocol Implementation------
#[async_trait::async_trait]
impl rr::Codec for WebRTCSignalingCodec {
    type Protocol = String;
    type Request = WebRTCOfferRequest;
    type Response = WebRTCAnswerResponse;

    async fn read_request<T>(
        &mut self,
        _: &Self::Protocol,
        io: &mut T,
    ) -> std::io::Result<Self::Request>
    where
        T: FAsyncRead + Unpin + Send,
    {
        let data = read_framed(io).await?;
        let request: WebRTCOfferRequest = serde_json::from_slice(&data)
            .map_err(|e| std::io::Error::new(std::io::ErrorKind::InvalidData, e))?;
        Ok(request)
    }
    async fn read_response<T>(
        &mut self,
        _: &Self::Protocol,
        io: &mut T,
    ) -> std::io::Result<Self::Response>
    where
        T: FAsyncRead + Unpin + Send,
    {
        let data = read_framed(io).await?;
        let response: WebRTCAnswerResponse = serde_json::from_slice(&data)
            .map_err(|e| std::io::Error::new(std::io::ErrorKind::InvalidData, e))?;
        Ok(response)
    }
    async fn write_request<T>(
        &mut self,
        _: &Self::Protocol,
        io: &mut T,
        request: WebRTCOfferRequest,
    ) -> std::io::Result<()>
    where
        T: FAsyncWrite + Unpin + Send,
    {
        let data = serde_json::to_vec(&request)
            .map_err(|e| std::io::Error::new(std::io::ErrorKind::InvalidData, e))?;
        write_framed(io, data).await
    }
    async fn write_response<T>(
        &mut self,
        _: &Self::Protocol,
        io: &mut T,
        response: WebRTCAnswerResponse,
    ) -> std::io::Result<()>
    where
        T: FAsyncWrite + Unpin + Send,
    {
        let data = serde_json::to_vec(&response)
            .map_err(|e| std::io::Error::new(std::io::ErrorKind::InvalidData, e))?;
        write_framed(io, data).await
    }
}
#[derive(Clone)]
struct Socks5Transport {
    proxy: SocketAddr,
}

#[async_trait]
impl Transport for Socks5Transport {
    type Output = Box<dyn AsyncIo>;
    type Error = io::Error;
    type ListenerUpgrade = futures::future::Pending<Result<Self::Output, Self::Error>>;
    // FIXED E0412: Use imported BoxFuture
    type Dial = BoxFuture<'static, Result<Self::Output, Self::Error>>;

    // FIXED E0050, E0046: Corrected implementation
    fn listen_on(
        &mut self,
        _id: ListenerId,
        _addr: libp2p::Multiaddr,
    ) -> Result<(), TransportError<Self::Error>> {
        Err(TransportError::Other(io::Error::new(
            io::ErrorKind::Other,
            "SOCKS5 transport does not support listening",
        )))
    }

    fn remove_listener(&mut self, _id: ListenerId) -> bool {
        false
    }

    fn poll(
        self: Pin<&mut Self>,
        _cx: &mut Context<'_>,
    ) -> Poll<TransportEvent<Self::ListenerUpgrade, Self::Error>> {
        Poll::Pending
    }

    fn dial(
        &mut self,
        addr: libp2p::Multiaddr,
        _opts: DialOpts,
    ) -> Result<Self::Dial, TransportError<Self::Error>> {
        let proxy = self.proxy;

        // Convert Multiaddr to string for SOCKS5 connection
        let target = match addr_to_socket_addr(&addr) {
            Some(socket_addr) => socket_addr.to_string(),
            None => {
                return Err(TransportError::Other(io::Error::new(
                    io::ErrorKind::InvalidInput,
                    "Invalid address for SOCKS5",
                )))
            }
        };

        Ok(async move {
            let stream = Socks5Stream::connect(proxy, target)
                .await
                .map_err(|e| io::Error::new(io::ErrorKind::Other, e.to_string()))?;

            // CORRECT: Convert tokio stream to futures stream via .compat().
            let compat = stream.compat();
            // The compat stream correctly implements FAsyncRead/FAsyncWrite required by AsyncIo.
            Ok(Box::new(compat) as Box<dyn AsyncIo>)
        }
        .boxed())
    }
}

// Helper function to convert Multiaddr to SocketAddr
fn addr_to_socket_addr(addr: &libp2p::Multiaddr) -> Option<SocketAddr> {
    use libp2p::multiaddr::Protocol;

    let mut iter = addr.iter();
    match (iter.next(), iter.next()) {
        (Some(Protocol::Ip4(ip)), Some(Protocol::Tcp(port))) => {
            Some(SocketAddr::new(ip.into(), port))
        }
        (Some(Protocol::Ip6(ip)), Some(Protocol::Tcp(port))) => {
            Some(SocketAddr::new(ip.into(), port))
        }
        _ => None,
    }
}

pub fn build_relay_listen_addr(base: &Multiaddr) -> Option<Multiaddr> {
    let mut out = base.clone();
    let has_p2p = out.iter().any(|p| matches!(p, Protocol::P2p(_)));
    if !has_p2p {
        return None;
    }
    out.push(Protocol::P2pCircuit);
    Some(out)
}

fn is_relay_candidate(peer_id: &PeerId, relay_candidates: &HashSet<String>) -> bool {
    if relay_candidates.is_empty() {
        return false;
    }

    let peer_str = peer_id.to_string();
    relay_candidates.iter().any(|candidate| {
        // Check if the candidate multiaddr contains this peer ID
        candidate.contains(&peer_str)
    })
}

fn peer_id_from_multiaddr_str(s: &str) -> Option<PeerId> {
    if let Ok(ma) = s.parse::<Multiaddr>() {
        let mut last_p2p: Option<PeerId> = None;
        for p in ma.iter() {
            if let Protocol::P2p(mh) = p {
                if let Ok(pid) = PeerId::from_multihash(mh.into()) {
                    last_p2p = Some(pid);
                }
            }
        }
        return last_p2p;
    }

    if let Ok(pid) = s.parse::<PeerId>() {
        return Some(pid);
    }
    None
}

fn should_try_relay(
    pid: &PeerId,
    relay_candidates: &HashSet<String>,
    blacklist: &HashSet<PeerId>,
    cooldown: &HashMap<PeerId, Instant>,
) -> bool {
    // 1) Check if the peer ID is in the preferred/bootstrap candidates
    if relay_candidates.is_empty() {
        return false;
    }
    let peer_str = pid.to_string();
    let in_candidates = relay_candidates.iter().any(|cand| cand.contains(&peer_str));
    if !in_candidates {
        return false;
    }
    // 2) Check permanent blacklist
    if blacklist.contains(pid) {
        tracing::debug!("skip blacklisted relay candidate {}", pid);
        return false;
    }
    // 3) Check cooldown
    if let Some(until) = cooldown.get(pid) {
        if Instant::now() < *until {
            tracing::debug!("skip cooldown relay candidate {} until {:?}", pid, until);
            return false;
        }
    }
    true
}

/// candidates(HashSet<String>) → (PeerId, Multiaddr)
fn filter_relay_candidates(
    relay_candidates: &HashSet<String>,
    blacklist: &HashSet<PeerId>,
    cooldown: &HashMap<PeerId, Instant>,
) -> Vec<(PeerId, Multiaddr)> {
    let now = Instant::now();
    let mut out = Vec::new();
    for cand in relay_candidates {
        if let Ok(ma) = cand.parse::<Multiaddr>() {
            // PeerId extraction
            let mut pid_opt: Option<PeerId> = None;
            for p in ma.iter() {
                if let Protocol::P2p(mh) = p {
                    if let Ok(pid) = PeerId::from_multihash(mh.into()) {
                        pid_opt = Some(pid);
                    }
                }
            }
            if let Some(pid) = pid_opt {
                if !blacklist.contains(&pid) {
                    if let Some(until) = cooldown.get(&pid) {
                        if Instant::now() < *until {
                            tracing::debug!(
                                "skip cooldown relay candidate {} until {:?}",
                                pid,
                                until
                            );
                            continue;
                        }
                    }
                    out.push((pid, ma.clone()));
                } else {
                    tracing::debug!("skip blacklisted relay candidate {}", pid);
                }
            }
        }
    }
    out
}

fn extract_relay_peer(address: &Multiaddr) -> Option<PeerId> {
    use libp2p::multiaddr::Protocol;

    let mut last_p2p: Option<PeerId> = None;
    for protocol in address.iter() {
        match protocol {
            Protocol::P2p(peer_id) => {
                last_p2p = Some(peer_id.clone());
            }
            Protocol::P2pCircuit => {
                return last_p2p.clone();
            }
            _ => {}
        }
    }
    None
}

enum RelayTransportOutput {
    Relay(relay::client::Connection),
    Direct(Box<dyn AsyncIo>),
}

impl FAsyncRead for RelayTransportOutput {
    fn poll_read(
        self: Pin<&mut Self>,
        cx: &mut Context<'_>,
        buf: &mut [u8],
    ) -> Poll<Result<usize, std::io::Error>> {
        // SAFETY: We never move the inner value after pinning, so projecting via
        // `get_unchecked_mut` and re-pinning each variant is sound.
        unsafe {
            match self.get_unchecked_mut() {
                RelayTransportOutput::Relay(conn) => Pin::new_unchecked(conn).poll_read(cx, buf),
                RelayTransportOutput::Direct(stream) => {
                    Pin::new_unchecked(stream.as_mut()).poll_read(cx, buf)
                }
            }
        }
    }
}

impl FAsyncWrite for RelayTransportOutput {
    fn poll_write(
        self: Pin<&mut Self>,
        cx: &mut Context<'_>,
        buf: &[u8],
    ) -> Poll<Result<usize, std::io::Error>> {
        unsafe {
            match self.get_unchecked_mut() {
                RelayTransportOutput::Relay(conn) => Pin::new_unchecked(conn).poll_write(cx, buf),
                RelayTransportOutput::Direct(stream) => {
                    Pin::new_unchecked(stream.as_mut()).poll_write(cx, buf)
                }
            }
        }
    }

    fn poll_flush(self: Pin<&mut Self>, cx: &mut Context<'_>) -> Poll<Result<(), std::io::Error>> {
        // SAFETY: See comment in `poll_read`; variants remain pinned in place.
        unsafe {
            match self.get_unchecked_mut() {
                RelayTransportOutput::Relay(conn) => Pin::new_unchecked(conn).poll_flush(cx),
                RelayTransportOutput::Direct(stream) => {
                    Pin::new_unchecked(stream.as_mut()).poll_flush(cx)
                }
            }
        }
    }

    fn poll_close(self: Pin<&mut Self>, cx: &mut Context<'_>) -> Poll<Result<(), std::io::Error>> {
        // SAFETY: See comment in `poll_read`; variants remain pinned in place.
        unsafe {
            match self.get_unchecked_mut() {
                RelayTransportOutput::Relay(conn) => Pin::new_unchecked(conn).poll_close(cx),
                RelayTransportOutput::Direct(stream) => {
                    Pin::new_unchecked(stream.as_mut()).poll_close(cx)
                }
            }
        }
    }
}

impl DhtMetricsSnapshot {
    fn from(metrics: DhtMetrics, peer_count: usize) -> Self {
        fn to_secs(ts: SystemTime) -> Option<u64> {
            ts.duration_since(UNIX_EPOCH).ok().map(|d| d.as_secs())
        }

        let DhtMetrics {
            last_bootstrap,
            last_success,
            last_error_at,
            last_error,
            bootstrap_failures,
            listen_addrs,
            reachability_state,
            reachability_confidence,
            last_reachability_change,
            last_probe_at,
            last_reachability_error,
            observed_addrs,
            reachability_history,
            autonat_enabled,
            // AutoRelay metrics
            autorelay_enabled,
            active_relay_peer_id,
            relay_reservation_status,
            last_reservation_success,
            last_reservation_failure,
            reservation_renewals,
            reservation_evictions,
            // DCUtR metrics
            dcutr_enabled,
            dcutr_hole_punch_attempts,
            dcutr_hole_punch_successes,
            dcutr_hole_punch_failures,
            last_dcutr_success,
            last_dcutr_failure,
            ..
        } = metrics;

        // Derive relay listen addresses (those that include p2p-circuit)
        let relay_listen_addrs: Vec<String> = listen_addrs
            .iter()
            .filter(|a| a.contains("p2p-circuit"))
            .cloned()
            .collect();

        let history: Vec<NatHistoryItem> = reachability_history
            .into_iter()
            .map(|record| NatHistoryItem {
                state: record.state,
                confidence: record.confidence,
                timestamp: record
                    .timestamp
                    .duration_since(UNIX_EPOCH)
                    .ok()
                    .map(|d| d.as_secs())
                    .unwrap_or_default(),
                summary: record.summary,
            })
            .collect();

        DhtMetricsSnapshot {
            peer_count,
            last_bootstrap: last_bootstrap.and_then(to_secs),
            last_peer_event: last_success.and_then(to_secs),
            last_error,
            last_error_at: last_error_at.and_then(to_secs),
            bootstrap_failures,
            listen_addrs,
            relay_listen_addrs,
            reachability: reachability_state,
            reachability_confidence,
            last_reachability_change: last_reachability_change.and_then(to_secs),
            last_probe_at: last_probe_at.and_then(to_secs),
            last_reachability_error,
            observed_addrs,
            reachability_history: history,
            autonat_enabled,
            // AutoRelay metrics
            autorelay_enabled,
            active_relay_peer_id,
            relay_reservation_status,
            last_reservation_success: last_reservation_success.and_then(to_secs),
            last_reservation_failure: last_reservation_failure.and_then(to_secs),
            reservation_renewals,
            reservation_evictions,
            // DCUtR metrics
            dcutr_enabled,
            dcutr_hole_punch_attempts,
            dcutr_hole_punch_successes,
            dcutr_hole_punch_failures,
            last_dcutr_success: last_dcutr_success.and_then(to_secs),
            last_dcutr_failure: last_dcutr_failure.and_then(to_secs),
        }
    }
}

impl DhtMetrics {
    fn record_listen_addr(&mut self, addr: &Multiaddr) {
        let addr_str = addr.to_string();
        if !self
            .listen_addrs
            .iter()
            .any(|existing| existing == &addr_str)
        {
            self.listen_addrs.push(addr_str);
        }
    }

    fn record_observed_addr(&mut self, addr: &Multiaddr) {
        let addr_str = addr.to_string();
        if self
            .observed_addrs
            .iter()
            .any(|existing| existing == &addr_str)
        {
            return;
        }
        self.observed_addrs.push(addr_str);
        if self.observed_addrs.len() > 8 {
            self.observed_addrs.remove(0);
        }
    }

    fn remove_observed_addr(&mut self, addr: &Multiaddr) {
        let addr_str = addr.to_string();
        self.observed_addrs.retain(|existing| existing != &addr_str);
    }

    fn confidence_from_streak(&self, streak: u32) -> NatConfidence {
        match streak {
            0 | 1 => NatConfidence::Low,
            2 | 3 => NatConfidence::Medium,
            _ => NatConfidence::High,
        }
    }

    fn push_history(&mut self, record: ReachabilityRecord) {
        self.reachability_history.push_front(record);
        if self.reachability_history.len() > 10 {
            self.reachability_history.pop_back();
        }
    }

    fn update_reachability(&mut self, state: NatReachabilityState, summary: Option<String>) {
        let now = SystemTime::now();
        self.last_probe_at = Some(now);

        match state {
            NatReachabilityState::Public => {
                self.success_streak = self.success_streak.saturating_add(1);
                self.failure_streak = 0;
                self.last_reachability_error = None;
                self.reachability_confidence = self.confidence_from_streak(self.success_streak);
            }
            NatReachabilityState::Private => {
                self.failure_streak = self.failure_streak.saturating_add(1);
                self.success_streak = 0;
                if let Some(ref s) = summary {
                    self.last_reachability_error = Some(s.clone());
                }
                self.reachability_confidence = self.confidence_from_streak(self.failure_streak);
            }
            NatReachabilityState::Unknown => {
                self.success_streak = 0;
                self.failure_streak = 0;
                self.reachability_confidence = NatConfidence::Low;
                self.last_reachability_error = summary.clone();
            }
        }

        let state_changed = self.reachability_state != state;
        self.reachability_state = state;

        if state_changed {
            self.last_reachability_change = Some(now);
        }

        if state_changed || summary.is_some() {
            self.push_history(ReachabilityRecord {
                state,
                confidence: self.reachability_confidence,
                timestamp: now,
                summary,
            });
        }
    }

    fn note_probe_failure(&mut self, error: String) {
        self.last_reachability_error = Some(error);
    }
}

async fn notify_pending_searches(
    pending: &Arc<Mutex<HashMap<String, Vec<PendingSearch>>>>,
    key: &str,
    response: SearchResponse,
) {
    let waiters = {
        let mut pending = pending.lock().await;
        pending.remove(key)
    };

    if let Some(waiters) = waiters {
        for waiter in waiters {
            let _ = waiter.sender.send(response.clone());
        }
    }
}

async fn run_dht_node(
    mut swarm: Swarm<DhtBehaviour>,
    peer_id: PeerId,
    mut cmd_rx: mpsc::Receiver<DhtCommand>,
    event_tx: mpsc::Sender<DhtEvent>,
    connected_peers: Arc<Mutex<HashSet<PeerId>>>,
    metrics: Arc<Mutex<DhtMetrics>>,
    pending_echo: Arc<Mutex<HashMap<rr::OutboundRequestId, PendingEcho>>>,
    pending_searches: Arc<Mutex<HashMap<String, Vec<PendingSearch>>>>,
    proxy_mgr: ProxyMgr,
    peer_selection: Arc<Mutex<PeerSelectionService>>,
    received_chunks: Arc<Mutex<HashMap<String, HashMap<u32, FileChunk>>>>,
    file_transfer_service: Option<Arc<FileTransferService>>,
    chunk_manager: Option<Arc<ChunkManager>>,
    pending_webrtc_offers: Arc<
        Mutex<
            HashMap<rr::OutboundRequestId, oneshot::Sender<Result<WebRTCAnswerResponse, String>>>,
        >,
    >,
    pending_provider_queries: Arc<Mutex<HashMap<String, PendingProviderQuery>>>,
    root_query_mapping: Arc<Mutex<HashMap<beetswap::QueryId, FileMetadata>>>,
    active_downloads: Arc<Mutex<HashMap<String, Arc<Mutex<ActiveDownload>>>>>,
    get_providers_queries: Arc<Mutex<HashMap<kad::QueryId, (String, std::time::Instant)>>>,
    seeder_heartbeats_cache: Arc<Mutex<HashMap<String, FileHeartbeatCacheEntry>>>,
    pending_heartbeat_updates: Arc<Mutex<HashSet<String>>>,
    pending_keyword_indexes: Arc<Mutex<HashMap<kad::QueryId, PendingKeywordIndex>>>,
    is_bootstrap: bool,
    enable_autorelay: bool,
    relay_candidates: HashSet<String>,
    chunk_size: usize,
    bootstrap_peer_ids: HashSet<PeerId>,
) {
    let mut dht_maintenance_interval = tokio::time::interval(Duration::from_secs(30 * 60));
    dht_maintenance_interval.tick().await;
    // fast heartbeat-driven updater: run at FILE_HEARTBEAT_INTERVAL to keep provider records fresh
    let mut heartbeat_maintenance_interval = tokio::time::interval(FILE_HEARTBEAT_INTERVAL);
    heartbeat_maintenance_interval.tick().await;
    // Periodic bootstrap interval

    /// Creates a proper circuit relay address for connecting through a relay peer
    /// Returns a properly formatted Multiaddr for circuit relay connections
    fn create_circuit_relay_address(
        relay_peer_id: &PeerId,
        target_peer_id: &PeerId,
    ) -> Result<Multiaddr, String> {
        // For Circuit Relay v2, the address format is typically:
        // /p2p/{relay_peer_id}/p2p-circuit
        // The target peer is specified in the relay reservation/request

        let relay_addr = Multiaddr::empty()
            .with(Protocol::P2p(*relay_peer_id))
            .with(Protocol::P2pCircuit);

        // Validate the constructed address
        if relay_addr.to_string().contains(&relay_peer_id.to_string()) {
            info!("Created circuit relay address: {}", relay_addr);
            Ok(relay_addr)
        } else {
            Err(format!(
                "Failed to create valid circuit relay address for relay {}",
                relay_peer_id
            ))
        }
    }

    /// Enhanced circuit relay address creation with multiple fallback strategies
    fn create_circuit_relay_address_robust(
        relay_peer_id: &PeerId,
        target_peer_id: &PeerId,
    ) -> Multiaddr {
        // Strategy 1: Standard Circuit Relay v2 address
        match create_circuit_relay_address(relay_peer_id, target_peer_id) {
            Ok(addr) => return addr,
            Err(e) => {
                warn!("Standard relay address creation failed: {}", e);
            }
        }

        // Strategy 2: Try with relay port specification (if available)
        // Some relay implementations may require explicit port specification
        let relay_with_port = Multiaddr::empty()
            .with(Protocol::P2p(*relay_peer_id))
            .with(Protocol::Tcp(4001)) // Default libp2p port
            .with(Protocol::P2pCircuit);

        if relay_with_port
            .to_string()
            .contains(&relay_peer_id.to_string())
        {
            info!(
                "Created circuit relay address with port: {}",
                relay_with_port
            );
            return relay_with_port;
        }

        // Strategy 3: Fallback to basic circuit address
        warn!("Using basic fallback circuit relay address construction");
        Multiaddr::empty()
            .with(Protocol::P2p(*relay_peer_id))
            .with(Protocol::P2pCircuit)
    }

    let mut shutdown_ack: Option<oneshot::Sender<()>> = None;
    let mut ping_failures: HashMap<PeerId, u8> = HashMap::new();
    let mut relay_blacklist: HashSet<PeerId> = HashSet::new();
    let mut relay_cooldown: HashMap<PeerId, Instant> = HashMap::new();
    let mut last_tried_relay: Option<PeerId> = None;

    let mut queries: HashMap<beetswap::QueryId, u32> = HashMap::new();
    let mut downloaded_chunks: HashMap<usize, Vec<u8>> = HashMap::new();
    let mut current_metadata: Option<FileMetadata> = None;

    #[derive(Debug, Clone, Copy)]
    enum RelayErrClass {
        Permanent,
        Transient,
    }

    fn classify_err_str(s: &str) -> RelayErrClass {
        if s.contains("Reservation(Unsupported)") || s.contains("Denied") {
            RelayErrClass::Permanent
        } else {
            RelayErrClass::Transient
        }
    }

    fn parse_peer_id_from_ma(ma: &Multiaddr) -> Option<PeerId> {
        use libp2p::multiaddr::Protocol;
        let mut out = None;
        for p in ma.iter() {
            if let Protocol::P2p(mh) = p {
                if let Ok(pid) = PeerId::from_multihash(mh.into()) {
                    out = Some(pid);
                }
            }
        }
        out
    }

    let mut filtered_relays: Vec<(PeerId, Multiaddr)> = Vec::new();
    for cand in &relay_candidates {
        if let Ok(base) = cand.parse::<Multiaddr>() {
            if let Some(pid) = parse_peer_id_from_ma(&base) {
                if relay_blacklist.contains(&pid) {
                    tracing::debug!("skip blacklisted relay candidate {}", pid);
                    continue;
                }
                if let Some(until) = relay_cooldown.get(&pid) {
                    if Instant::now() < *until {
                        tracing::debug!("skip cooldown relay candidate {} until {:?}", pid, until);
                        continue;
                    }
                }
                filtered_relays.push((pid, base));
            }
        }
    }

    if filtered_relays.is_empty() {
        tracing::warn!("No usable relay candidates after blacklist/cooldown filtering");
    } else {
        tracing::info!("Using {} filtered relay candidates", filtered_relays.len());
        for (i, (pid, addr)) in filtered_relays.iter().take(5).enumerate() {
            tracing::info!("   Filtered {}: {} via {}", i + 1, pid, addr);
        }
    }

    for (pid, mut base_addr) in filtered_relays {
        use libp2p::multiaddr::Protocol;
        last_tried_relay = Some(pid);
        base_addr.push(Protocol::P2pCircuit);
        tracing::info!("📡 Attempting to listen via relay {} at {}", pid, base_addr);
        if let Err(e) = swarm.listen_on(base_addr.clone()) {
            tracing::warn!("listen_on via relay {} failed: {}", pid, e);
            // Temporary failure: 10min cooldown
            relay_cooldown.insert(pid, Instant::now() + Duration::from_secs(600));
        }
    }

    // First attempt: filter candidates + try listen_on /p2p-circuit
    let filtered_relays =
        filter_relay_candidates(&relay_candidates, &relay_blacklist, &relay_cooldown);
    if filtered_relays.is_empty() {
        tracing::warn!("No usable relay candidates after blacklist/cooldown filtering");
    } else {
        tracing::info!("Using {} filtered relay candidates", filtered_relays.len());
        for (i, (pid, addr)) in filtered_relays.iter().take(5).enumerate() {
            tracing::info!("   Filtered {}: {} via {}", i + 1, pid, addr);
        }
        for (pid, mut base_addr) in filtered_relays {
            last_tried_relay = Some(pid);
            base_addr.push(Protocol::P2pCircuit);
            tracing::info!("📡 Attempting to listen via relay {} at {}", pid, base_addr);
            if let Err(e) = swarm.listen_on(base_addr.clone()) {
                tracing::warn!("listen_on via relay {} failed: {}", pid, e);
                // Temporary failure: 10min cooldown
                relay_cooldown.insert(pid, Instant::now() + Duration::from_secs(600));
            }
        }
    }

    'outer: loop {
        tokio::select! {
            // periodic maintenance tick - prune expired seeder heartbeats and update DHT
            // Fast heartbeat tick — refresh DHT records for files this node is actively seeding
            _ = heartbeat_maintenance_interval.tick() => {
                let now = unix_timestamp();
                let my_id = peer_id.to_string();
                let mut updated_records: Vec<(String, Vec<u8>)> = Vec::new();

                {
                    let mut cache = seeder_heartbeats_cache.lock().await;
                    for (file_hash, entry) in cache.iter_mut() {
                        // Prune expired entries first
                        entry.heartbeats = prune_heartbeats(entry.heartbeats.clone(), now);

                        // Only refresh records if this node is listed as a seeder
                        if entry.heartbeats.iter().any(|hb| hb.peer_id == my_id) {
                            // ensure our own heartbeat is up-to-date in cache
                            for hb in entry.heartbeats.iter_mut() {
                                if hb.peer_id == my_id {
                                    hb.last_heartbeat = now;
                                    hb.expires_at = now.saturating_add(FILE_HEARTBEAT_TTL.as_secs());
                                }
                            }

                            // update metadata fields
                            let seeder_strings = heartbeats_to_peer_list(&entry.heartbeats);
                            entry.metadata["seeders"] = serde_json::Value::Array(
                                seeder_strings
                                    .iter()
                                    .cloned()
                                    .map(serde_json::Value::String)
                                    .collect(),
                            );
                            entry.metadata["seederHeartbeats"] =
                                serde_json::to_value(&entry.heartbeats)
                                    .unwrap_or_else(|_| serde_json::Value::Array(vec![]));

                            if let Ok(bytes) = serde_json::to_vec(&entry.metadata) {
                                updated_records.push((file_hash.clone(), bytes));
                            }
                        }
                    }
                } // release cache lock

                // Perform DHT updates for seeder heartbeats (non-blocking best-effort)
                        // Push updated records to Kademlia for each updated file
                        for (file_hash, bytes) in updated_records {
                            let key = kad::RecordKey::new(&file_hash.as_bytes());
                            let record = Record {
                                key: key.clone(),
                                value: bytes.clone(),
                                publisher: Some(peer_id.clone()),
                                expires: None,
                            };
                            if let Err(e) =
                                swarm.behaviour_mut().kademlia.put_record(record, kad::Quorum::One)
                            {
                                warn!("Failed to refresh DHT record after disconnect for {}: {}", file_hash, e);
                            } else {
                                debug!("Refreshed DHT record for {} after peer {} disconnected", file_hash, peer_id);
                            }

                            // notify UI with updated metadata so frontend refreshes immediately
                            if let Ok(json_val) = serde_json::from_slice::<serde_json::Value>(&bytes) {
                                if let (Some(merkle_root), Some(file_name), Some(file_size), Some(created_at)) = (
                                    json_val.get("merkle_root").and_then(|v| v.as_str()),
                                    json_val.get("file_name").and_then(|v| v.as_str()),
                                    json_val.get("file_size").and_then(|v| v.as_u64()),
                                    json_val.get("created_at").and_then(|v| v.as_u64()),
                                ) {
                                    let seeders = json_val
                                        .get("seeders")
                                        .and_then(|v| v.as_array())
                                        .map(|arr| arr.iter().filter_map(|x| x.as_str().map(|s| s.to_string())).collect())
                                        .unwrap_or_default();

                                    let metadata = FileMetadata {
                                        merkle_root: merkle_root.to_string(),
                                        file_name: file_name.to_string(),
                                        file_size,
                                        file_data: Vec::new(),
                                        seeders,
                                        created_at,
                                        mime_type: json_val.get("mime_type").and_then(|v| v.as_str()).map(|s| s.to_string()),
                                        is_encrypted: json_val.get("is_encrypted").and_then(|v| v.as_bool()).unwrap_or(false),
                                        encryption_method: json_val.get("encryption_method").and_then(|v| v.as_str()).map(|s| s.to_string()),
                                        key_fingerprint: json_val.get("key_fingerprint").and_then(|v| v.as_str()).map(|s| s.to_string()),
                                        version: json_val.get("version").and_then(|v| v.as_u64()).map(|u| u as u32),
                                        parent_hash: json_val.get("parent_hash").and_then(|v| v.as_str()).map(|s| s.to_string()),
                                        cids: json_val.get("cids").and_then(|v| serde_json::from_value::<Option<Vec<Cid>>>(v.clone()).ok()).unwrap_or(None),
                                        encrypted_key_bundle: json_val.get("encryptedKeyBundle").and_then(|v| serde_json::from_value::<Option<crate::encryption::EncryptedAesKeyBundle>>(v.clone()).ok()).unwrap_or(None),
                                        is_root: json_val.get("is_root").and_then(|v| v.as_bool()).unwrap_or(true),
                                        ..Default::default()
                                    };
                                    let _ = event_tx.send(DhtEvent::FileDiscovered(metadata)).await;
                                }
                            }
                        }
            }

            cmd = cmd_rx.recv() => {
                match cmd {
                    Some(DhtCommand::Shutdown(ack)) => {
                        info!("Received shutdown signal for DHT node");
                        shutdown_ack = Some(ack);
                        break 'outer;
                    }
                    Some(DhtCommand::PublishFile { mut metadata, response_tx }) => {
                        // If file_data is NOT empty (non-encrypted files or inline data),
                        // create blocks, generate a Merkle root, and a root CID.
                        if !metadata.file_data.is_empty() {
                            let blocks = split_into_blocks(&metadata.file_data, chunk_size);
                            let mut block_cids = Vec::new();
                            let mut original_chunk_hashes: Vec<[u8; 32]> = Vec::new();

                            for (idx, block) in blocks.iter().enumerate() {
                                let cid = match block.cid() {
                                    Ok(c) => c,
                                    Err(e) => {
                                        error!("failed to get cid for block: {}", e);
                                        let _ = event_tx.send(DhtEvent::Error(format!("failed to get cid for block: {}", e))).await;
                                        return;
                                    }
                                };
                                // Also hash the original data for the Merkle root
                                original_chunk_hashes.push(Sha256Hasher::hash(block.data()));

                                println!("block {} size={} cid={}", idx, block.data().len(), cid);

                                match swarm.behaviour_mut().bitswap.insert_block::<MAX_MULTIHASH_LENGHT>(cid.clone(), block.data().to_vec()){
                                    Ok(_) => {},
                                    Err(e) => {
                                        error!("failed to store block {}: {}", cid, e);
                                        let _ = event_tx.send(DhtEvent::Error(format!("failed to store block {}: {}", cid, e))).await;
                                        return;
                                    }
                                };
                                block_cids.push(cid);
                            }

                            // Build the Merkle tree from original chunk hashes
                            let merkle_tree = MerkleTree::<Sha256Hasher>::from_leaves(&original_chunk_hashes);
                            let merkle_root = merkle_tree.root().ok_or("Failed to compute Merkle root").unwrap();

                            // Create root block containing just the CIDs
                            let root_block_data = match serde_json::to_vec(&block_cids) {
                                Ok(data) => data,
                                Err(e) => {
                                    eprintln!("Failed to serialize CIDs: {}", e);
                                    return;
                                }
                            };

                            // Store root block in Bitswap
                            let root_cid = Cid::new_v1(RAW_CODEC, Code::Sha2_256.digest(&root_block_data));
                            match swarm.behaviour_mut().bitswap.insert_block::<MAX_MULTIHASH_LENGHT>(root_cid.clone(), root_block_data) {
                                Ok(_) => {},
                                Err(e) => {
                                    error!("failed to store root block: {}", e);
                                    let _ = event_tx.send(DhtEvent::Error(format!("failed to store root block: {}", e))).await;
                                    return;
                                }
                            }

                            // The file_hash is the Merkle Root. The root_cid is for retrieval.
                            metadata.merkle_root = hex::encode(merkle_root);
                            metadata.cids = Some(vec![root_cid]); // Store root CID for bitswap retrieval
                            metadata.file_data.clear(); // Don't store full data in DHT record

                            println!("Publishing file with root CID: {} (merkle_root: {:?})",
                                root_cid, metadata.merkle_root);
                        } else {
                            // File data is empty - chunks and root block are already in Bitswap
                            // (from streaming upload or pre-processed encrypted file)
                            // Use the provided file_hash (which should already be a CID)
                            println!("Publishing file with pre-computed Merkle root: {} and CID: {:?}",
                                metadata.merkle_root, metadata.cids);
                        }

                        let now = unix_timestamp();
                        let peer_id_str = peer_id.to_string();
                        let existing_heartbeats = {
                            let cache = seeder_heartbeats_cache.lock().await;
                            cache
                                .get(&metadata.merkle_root)
                                .map(|entry| entry.heartbeats.clone())
                                .unwrap_or_default()
                        };
                        let mut heartbeat_entries = existing_heartbeats;
                        upsert_heartbeat(&mut heartbeat_entries, &peer_id_str, now);
                        let active_heartbeats = prune_heartbeats(heartbeat_entries, now);
                        metadata.seeders = heartbeats_to_peer_list(&active_heartbeats);

                        // Store minimal metadata in DHT
                        let dht_metadata = serde_json::json!({
                            "file_hash":metadata.merkle_root,
                            "merkle_root": metadata.merkle_root,
                            "file_name": metadata.file_name,
                            "file_size": metadata.file_size,
                            "created_at": metadata.created_at,
                            "mime_type": metadata.mime_type,
                            "is_encrypted": metadata.is_encrypted,
                            "encryption_method": metadata.encryption_method,
                            "key_fingerprint": metadata.key_fingerprint,
                            "version": metadata.version,
                            "parent_hash": metadata.parent_hash,
                            "cids": metadata.cids, // The root CID for Bitswap
                            "encrypted_key_bundle": metadata.encrypted_key_bundle,
                            "seeders": metadata.seeders,
                            "seederHeartbeats": active_heartbeats,
                        });

                        {
                            let mut cache = seeder_heartbeats_cache.lock().await;
                            cache.insert(
                                metadata.merkle_root.clone(),
                                FileHeartbeatCacheEntry {
                                    heartbeats: active_heartbeats.clone(),
                                    metadata: dht_metadata.clone(),
                                },
                            );
                        }

                        let dht_record_data = match serde_json::to_vec(&dht_metadata) {
                            Ok(data) => data,
                            Err(e) => {
                                eprintln!("Failed to serialize DHT metadata: {}", e);
                                return;
                            }
                        };

                        let key = kad::RecordKey::new(&metadata.merkle_root.as_bytes());
                        let record = Record {
                                    key,
                                    value: dht_record_data,
                                    publisher: Some(peer_id),
                                    expires: None,
                                };

                        match swarm.behaviour_mut().kademlia.put_record(record, kad::Quorum::One){
                            Ok(query_id) => {
                                info!("started providing file: {}, query id: {:?}", metadata.merkle_root, query_id);
                            }
                            Err(e) => {
                                error!("failed to start providing file {}: {}", metadata.merkle_root, e);
                                let _ = event_tx.send(DhtEvent::Error(format!("failed to start providing: {}", e))).await;
                            }
                        }

                        // Register this peer as a provider for the file
                        let provider_key = kad::RecordKey::new(&metadata.merkle_root.as_bytes());
                        match swarm.behaviour_mut().kademlia.start_providing(provider_key) {
                            Ok(query_id) => {
                                info!("registered as provider for file: {}, query id: {:?}", metadata.merkle_root, query_id);
                            }
                            Err(e) => {
                                error!("failed to register as provider for file {}: {}", metadata.merkle_root, e);
                                let _ = event_tx.send(DhtEvent::Error(format!("failed to register as provider: {}", e))).await;
                            }
                        }
                        // Task 1: Keyword Extraction
                        let keywords = extract_keywords(&metadata.file_name);
                        info!(
                            "Extracted {} keywords for file '{}': {:?}",
                            keywords.len(),
                            metadata.file_name,
                            keywords
                        );
                        // Task 2: DHT Indexing
                        // TODO: implement the "read-modify-write" logic inside this loop.
                        for keyword in keywords {
                            let index_key_str = format!("idx:{}", keyword);
                            let _index_key = kad::RecordKey::new(&index_key_str);

                            // TODO:
                            // 1. Call swarm.behaviour_mut().kademlia.get_record(index_key.clone())
                            // 2. In the KademliaEvent handler for GetRecordOk, deserialize the value (a list of hashes).
                            // 3. Add the new metadata.merkle_root to the list.
                            // 4. Serialize the updated list.
                            // 5. Create a new Record and call swarm.behaviour_mut().kademlia.put_record(...).

                            info!("TODO - Register keyword '{}' with file hash '{}'", keyword, metadata.merkle_root);
                        }
                        // notify frontend
                        let _ = event_tx.send(DhtEvent::PublishedFile(metadata.clone())).await;
                        // store in file_uploaded_cache
                        let _ = response_tx.send(metadata.clone());
                    }
                    Some(DhtCommand::StoreBlocks { blocks, root_cid, mut metadata }) => {
                        // 1. Store all encrypted data blocks in bitswap
                        for (cid, data) in blocks {
                            if let Err(e) = swarm.behaviour_mut().bitswap.insert_block::<MAX_MULTIHASH_LENGHT>(cid.clone(), data) {
                                error!("Failed to store encrypted block {} in bitswap: {}", cid, e);
                                let _ = event_tx.send(DhtEvent::Error(format!("Failed to store block {}: {}", cid, e))).await;
                                continue 'outer; // Abort this publish operation
                            }
                        }

                        // 2. Update metadata with the root CID
                        metadata.cids = Some(vec![root_cid]);

                        let now = unix_timestamp();
                        let peer_id_str = peer_id.to_string();
                        let existing_heartbeats = {
                            let cache = seeder_heartbeats_cache.lock().await;
                            cache
                                .get(&metadata.merkle_root)
                                .map(|entry| entry.heartbeats.clone())
                                .unwrap_or_default()
                        };
                        let mut heartbeat_entries = existing_heartbeats;
                        upsert_heartbeat(&mut heartbeat_entries, &peer_id_str, now);
                        let active_heartbeats = prune_heartbeats(heartbeat_entries, now);
                        metadata.seeders = heartbeats_to_peer_list(&active_heartbeats);

                        // 3. Create and publish the DHT record pointing to the file
                        let dht_metadata = serde_json::json!({
                            "merkle_root": metadata.merkle_root,
                            "file_name": metadata.file_name,
                            "file_size": metadata.file_size,
                            "created_at": metadata.created_at,
                            "mime_type": metadata.mime_type,
                            "is_encrypted": metadata.is_encrypted,
                            "encryption_method": metadata.encryption_method,
                            "cids": metadata.cids,
                            "encrypted_key_bundle": metadata.encrypted_key_bundle,
                            "version": metadata.version,
                            "parent_hash": metadata.parent_hash,
                            "seeders": metadata.seeders,
                            "seederHeartbeats": active_heartbeats,
                        });

                        {
                            let mut cache = seeder_heartbeats_cache.lock().await;
                            cache.insert(
                                metadata.merkle_root.clone(),
                                FileHeartbeatCacheEntry {
                                    heartbeats: active_heartbeats.clone(),
                                    metadata: dht_metadata.clone(),
                                },
                            );
                        }

                        let record_value = serde_json::to_vec(&dht_metadata).map_err(|e| e.to_string()).unwrap();
                        let record = Record {
                            key: kad::RecordKey::new(&metadata.merkle_root.as_bytes()),
                            value: record_value,
                            publisher: Some(peer_id),
                            expires: None,
                        };

                        if let Err(e) = swarm.behaviour_mut().kademlia.put_record(record, kad::Quorum::One) {
                            error!("Failed to put record for encrypted file {}: {}", metadata.merkle_root, e);
                        }

                        // 4. Announce self as provider
                        let provider_key = kad::RecordKey::new(&metadata.merkle_root.as_bytes());
                        if let Err(e) = swarm.behaviour_mut().kademlia.start_providing(provider_key) {
                            error!("Failed to start providing encrypted file {}: {}", metadata.merkle_root, e);
                        }

                        info!("Successfully published and started providing encrypted file: {}", metadata.merkle_root);
                        let _ = event_tx.send(DhtEvent::PublishedFile(metadata)).await;
                    }
                    Some(DhtCommand::DownloadFile(mut file_metadata, download_path)) =>{
                        let root_cid_result = file_metadata.cids.as_ref()
                            .and_then(|cids| cids.first())
                            .ok_or_else(|| {
                                let msg = format!("No root CID found for file with Merkle root: {}", file_metadata.merkle_root);
                                error!("{}", msg);
                                msg
                            });

                        let root_cid = match root_cid_result {
                            Ok(cid) => cid.clone(),
                            Err(e) => { let _ = event_tx.send(DhtEvent::Error(e)).await; continue; }
                        };
                        // Request the root block which contains the CIDs
                        let root_query_id = swarm.behaviour_mut().bitswap.get(&root_cid);

                        file_metadata.download_path = Some(download_path);
                        // Store the root query ID to handle when we get the root block
                        info!("INSERTING INTO ROOT QUERY MAPPING");
                        root_query_mapping.lock().await.insert(root_query_id, file_metadata);
                    }

                    Some(DhtCommand::StopPublish(file_hash)) => {
                        let key = kad::RecordKey::new(&file_hash);
                        let removed = swarm.behaviour_mut().kademlia.remove_record(&key);
                        debug!(
                            "StopPublish: removed record for {} (removed={:?})",
                            file_hash, removed
                        );

                        // Ask Kademlia to stop providing this file (so provider records are removed)
                        swarm
                            .behaviour_mut()
                            .kademlia
                            .stop_providing(&key);

                        // Also proactively publish an updated DHT record with no seeders so remote nodes
                        // that fetch the JSON record see that there are no seeders immediately.
                        // Build minimal "empty" metadata
                        let empty_meta = serde_json::json!({
                            "merkle_root": file_hash,
                            "file_name": serde_json::Value::Null,
                            "file_size": 0u64,
                            "created_at": unix_timestamp(),
                            "seeders": Vec::<String>::new(),
                            "seederHeartbeats": Vec::<SeederHeartbeat>::new()
                        });
                        if let Ok(bytes) = serde_json::to_vec(&empty_meta) {
                            let record = Record {
                                key: kad::RecordKey::new(&file_hash.as_bytes()),
                                value: bytes,
                                publisher: Some(peer_id.clone()),
                                expires: None,
                            };
                            if let Err(e) =
                                swarm.behaviour_mut().kademlia.put_record(record, kad::Quorum::One)
                            {
                                warn!("Failed to publish empty record for {}: {}", file_hash, e);
                            } else {
                                debug!("Published empty seeder record for {}", file_hash);
                            }
                        }

                        seeder_heartbeats_cache.lock().await.remove(&file_hash);
                        pending_heartbeat_updates
                            .lock()
                            .await
                            .remove(&file_hash);
                        debug!("Cleared cached heartbeat state for {}", file_hash);
                    }
                    Some(DhtCommand::HeartbeatFile { file_hash }) => {
                        let now = unix_timestamp();
                        let peer_id_str = peer_id.to_string();
                        let mut serialized_record: Option<Vec<u8>> = None;

                        {
                            let mut cache = seeder_heartbeats_cache.lock().await;
                            if let Some(entry) = cache.get_mut(&file_hash) {
                                upsert_heartbeat(&mut entry.heartbeats, &peer_id_str, now);
                                entry.heartbeats = prune_heartbeats(entry.heartbeats.clone(), now);

                                let seeder_strings = heartbeats_to_peer_list(&entry.heartbeats);
                                entry.metadata["seeders"] = serde_json::Value::Array(
                                    seeder_strings
                                        .iter()
                                        .cloned()
                                        .map(serde_json::Value::String)
                                        .collect(),
                                );
                                entry.metadata["seederHeartbeats"] =
                                    serde_json::to_value(&entry.heartbeats)
                                        .unwrap_or_else(|_| serde_json::Value::Array(vec![]));

                                match serde_json::to_vec(&entry.metadata) {
                                    Ok(bytes) => serialized_record = Some(bytes),
                                    Err(e) => {
                                        error!(
                                            "Failed to serialize heartbeat metadata for {}: {}",
                                            file_hash, e
                                        );
                                    }
                                }
                            }
                        }

                        if let Some(record_bytes) = serialized_record {
                            pending_heartbeat_updates
                                .lock()
                                .await
                                .remove(&file_hash);

                            let key = kad::RecordKey::new(&file_hash.as_bytes());
                            let record = Record {
                                key,
                                value: record_bytes,
                                publisher: Some(peer_id),
                                expires: None,
                            };

                            match swarm
                                .behaviour_mut()
                                .kademlia
                                .put_record(record, kad::Quorum::One)
                            {
                                Ok(query_id) => {
                                    debug!(
                                        "Refreshed heartbeat for {} (query id: {:?})",
                                        file_hash, query_id
                                    );
                                }
                                Err(e) => {
                                    error!(
                                        "Failed to update heartbeat record for {}: {}",
                                        file_hash, e
                                    );
                                }
                            }

                            let provider_key = kad::RecordKey::new(&file_hash.as_bytes());
                            if let Err(e) =
                                swarm.behaviour_mut().kademlia.start_providing(provider_key)
                            {
                                debug!(
                                    "Failed to refresh provider record for {}: {}",
                                    file_hash, e
                                );
                            }
                        } else {
                            pending_heartbeat_updates
                                .lock()
                                .await
                                .insert(file_hash.clone());

                            debug!(
                                "No cached metadata for {}; fetching record before heartbeat",
                                file_hash
                            );
                            let key = kad::RecordKey::new(&file_hash.as_bytes());
                            let _ = swarm.behaviour_mut().kademlia.get_record(key);
                        }
                    }
                    Some(DhtCommand::SearchFile(file_hash)) => {
                        let key = kad::RecordKey::new(&file_hash.as_bytes());
                        let query_id = swarm.behaviour_mut().kademlia.get_record(key);
                        info!("Searching for file: {} (query: {:?})", file_hash, query_id);
                    }
                    // Some(DhtCommand::SearchFileByCid(cid_str)) => {
                    //     match cid_str.parse::<Cid>() {
                    //         Ok(cid) => {
                    //             let key = kad::RecordKey::new(&cid.to_bytes());
                    //             let query_id = swarm.behaviour_mut().kademlia.get_record(key);
                    //             info!("Searching for file by CID: {} (query: {:?})", cid_str, query_id);
                    //         }
                    //         Err(e) => {
                    //             error!("Invalid CID format for search: {}. Error: {}", cid_str, e);
                    //         }
                    //     }
                    // }
                    Some(DhtCommand::SetPrivacyProxies { addresses }) => {
                        info!("Updating privacy proxy targets ({} addresses)", addresses.len());

                        let mut parsed_entries: Vec<(String, Multiaddr, Option<PeerId>)> = Vec::new();

                        for address in addresses {
                            match address.parse::<Multiaddr>() {
                                Ok(multiaddr) => {
                                    let maybe_peer_id = multiaddr.iter().find_map(|protocol| {
                                        if let libp2p::multiaddr::Protocol::P2p(peer_id) = protocol {
                                            Some(peer_id.clone())
                                        } else {
                                            None
                                        }
                                    });

                                    parsed_entries.push((address, multiaddr, maybe_peer_id));
                                }
                                Err(error) => {
                                    warn!("Invalid privacy proxy address '{}': {}", address, error);
                                    let _ = event_tx
                                        .send(DhtEvent::Error(format!(
                                            "Invalid proxy address '{}': {}",
                                            address, error
                                        )))
                                        .await;
                                }
                            }
                        }

                        let manual_peers: Vec<PeerId> = parsed_entries
                            .iter()
                            .filter_map(|(_, _, maybe_peer)| maybe_peer.clone())
                            .collect();

                        {
                            let mut mgr = proxy_mgr.lock().await;
                            mgr.set_manual_trusted(&manual_peers);
                        }

                        for (addr_str, multiaddr, maybe_peer_id) in parsed_entries {
                            match swarm.dial(multiaddr.clone()) {
                                Ok(_) => {
                                    if let Some(peer_id) = &maybe_peer_id {
                                        info!(
                                            "Dialing trusted privacy proxy {} via {}",
                                            peer_id, multiaddr
                                        );
                                    } else {
                                        info!("Dialing privacy proxy at {}", multiaddr);
                                    }
                                }
                                Err(error) => {
                                    warn!("Failed to dial privacy proxy {}: {}", addr_str, error);
                                    let _ = event_tx
                                        .send(DhtEvent::Error(format!(
                                            "Failed to dial proxy {}: {}",
                                            addr_str, error
                                        )))
                                        .await;
                                }
                            }
                        }
                    }
                    Some(DhtCommand::ConnectPeer(addr)) => {
                        info!("Attempting to connect to: {}", addr);
                        if let Ok(multiaddr) = addr.parse::<Multiaddr>() {
                            let maybe_peer_id = multiaddr.iter().find_map(|p| {
                                if let libp2p::multiaddr::Protocol::P2p(peer_id) = p {
                                    Some(peer_id.clone())
                                } else {
                                    None
                                }
                            });

                            if let Some(peer_id) = maybe_peer_id.clone() {
                                {
                                    let mut mgr = proxy_mgr.lock().await;
                                    mgr.set_target(peer_id.clone());
                                    let use_proxy_routing = mgr.is_privacy_routing_enabled();

                                    if use_proxy_routing {
                                        if let Some(proxy_peer_id) = mgr.select_proxy_for_routing(&peer_id) {
                                            drop(mgr);

                                            info!(
                                                "Using privacy routing through proxy {} to reach {}",
                                                proxy_peer_id, peer_id
                                            );

                                            let circuit_addr =
                                                create_circuit_relay_address_robust(&proxy_peer_id, &peer_id);
                                            info!(
                                                "Attempting circuit relay connection via {} to {}",
                                                proxy_peer_id, peer_id
                                            );

                                            match swarm.dial(circuit_addr.clone()) {
                                                Ok(_) => {
                                                    info!(
                                                        "Requested circuit relay connection to {} via proxy {}",
                                                        peer_id, proxy_peer_id
                                                    );
                                                    continue;
                                                }
                                                Err(e) => {
                                                    error!(
                                                        "Failed to dial via circuit relay {}: {}",
                                                        circuit_addr, e
                                                    );
                                                    let _ = event_tx
                                                        .send(DhtEvent::Error(format!(
                                                            "Circuit relay failed: {}",
                                                            e
                                                        )))
                                                        .await;
                                                    if {
                                                        let mgr = proxy_mgr.lock().await;
                                                        mgr.privacy_mode() == PrivacyMode::Strict
                                                    } {
                                                        {
                                                            let mut mgr = proxy_mgr.lock().await;
                                                            mgr.clear_target(&peer_id);
                                                        }
                                                        continue;
                                                    }
                                                }
                                            }
                                        } else {
                                            drop(mgr);
                                            warn!(
                                                "No suitable proxy available for privacy routing to {}",
                                                peer_id
                                            );
                                            let _ = event_tx
                                                .send(DhtEvent::Error(format!(
                                                    "No trusted proxy available to reach {}",
                                                    peer_id
                                                )))
                                                .await;
                                            if {
                                                let mgr = proxy_mgr.lock().await;
                                                mgr.privacy_mode() == PrivacyMode::Strict
                                            } {
                                                {
                                                    let mut mgr = proxy_mgr.lock().await;
                                                    mgr.clear_target(&peer_id);
                                                }
                                                continue;
                                            }
                                        }
                                    }
                                }

                                let should_request = {
                                    let mut mgr = proxy_mgr.lock().await;
                                    let should_request = !mgr.has_relay_request(&peer_id);
                                    if should_request {
                                        mgr.mark_relay_pending(peer_id.clone());
                                    }
                                    should_request
                                };

                                if should_request {
                                    if let Some(relay_addr) = build_relay_listen_addr(&multiaddr) {
                                        match swarm.listen_on(relay_addr.clone()) {
                                            Ok(_) => {
                                                info!("Requested relay reservation via {}", relay_addr);
                                                let _ = event_tx
                                                    .send(DhtEvent::ProxyStatus {
                                                        id: peer_id.to_string(),
                                                        address: relay_addr.to_string(),
                                                        status: "relay_pending".into(),
                                                        latency_ms: None,
                                                        error: None,
                                                    })
                                                    .await;
                                            }
                                            Err(err) => {
                                                warn!(
                                                    "Failed to request relay reservation via {}: {}",
                                                    relay_addr, err
                                                );
                                                let mut mgr = proxy_mgr.lock().await;
                                                mgr.relay_pending.remove(&peer_id);
                                                let _ = event_tx
                                                    .send(DhtEvent::ProxyStatus {
                                                        id: peer_id.to_string(),
                                                        address: relay_addr.to_string(),
                                                        status: "relay_error".into(),
                                                        latency_ms: None,
                                                        error: Some(err.to_string()),
                                                    })
                                                    .await;
                                            }
                                        }
                                    } else {
                                        warn!("Cannot derive relay listen address from {}", multiaddr);
                                    }
                                }

                                match swarm.dial(multiaddr.clone()) {
                                    Ok(_) => {
                                        info!("Requested direct connection to: {}", addr);
                                        info!("  Multiaddr: {}", multiaddr);
                                        info!("  Waiting for ConnectionEstablished event...");
                                    }
                                    Err(e) => {
                                        error!("Failed to dial {}: {}", addr, e);
                                        let _ = event_tx
                                            .send(DhtEvent::Error(format!("Failed to connect: {}", e)))
                                            .await;
                                    }
                                }
                            } else {
                                error!("No peer ID found in multiaddr: {}", addr);
                                let _ = event_tx
                                    .send(DhtEvent::Error(format!("Invalid address format: {}", addr)))
                                    .await;
                            }
                        } else {
                            error!("Invalid multiaddr format: {}", addr);
                            let _ = event_tx
                                .send(DhtEvent::Error(format!("Invalid address: {}", addr)))
                                .await;
                        }
                    }
                    Some(DhtCommand::ConnectToPeerById(peer_id)) => {
                        info!("Attempting to connect to peer by ID: {}", peer_id);

                        // First check if we're already connected to this peer
                        let connected_peers = connected_peers.lock().await;
                        if connected_peers.contains(&peer_id) {
                            info!("Already connected to peer {}", peer_id);
                            // let _ = event_tx.send(DhtEvent::PeerConnected(peer_id.to_string())).await;
                            let _ = event_tx
                                .send(DhtEvent::PeerConnected {
                                    peer_id: peer_id.to_string(),
                                    address: None,
                                })
                                .await;
                            return;
                        }
                        drop(connected_peers);

                        // Query the DHT for known addresses of this peer
                        info!("Querying DHT for addresses of peer {}", peer_id);
                        let _query_id = swarm.behaviour_mut().kademlia.get_closest_peers(peer_id);

                        // Connection attempts will be handled when GetClosestPeers results are received
                        let _ = event_tx.send(DhtEvent::Info(format!("Searching for peer {} addresses...", peer_id))).await;
                    }
                    Some(DhtCommand::DisconnectPeer(peer_id)) => {
                        let _ = swarm.disconnect_peer_id(peer_id.clone());
                        proxy_mgr.lock().await.remove_all(&peer_id);
                    }


                    Some(DhtCommand::GetPeerCount(tx)) => {
                        let count = connected_peers.lock().await.len();
                        let _ = tx.send(count);
                    }
                    Some(DhtCommand::Echo { peer, payload, tx }) => {
                        let id = swarm.behaviour_mut().proxy_rr.send_request(&peer, EchoRequest(payload));
                        pending_echo.lock().await.insert(id, PendingEcho { peer, tx });
                    }
                    Some(DhtCommand::GetProviders { file_hash, sender }) => {
                        // Query provider records for this file hash
                        let key = kad::RecordKey::new(&file_hash.as_bytes());
                        let query_id = swarm.behaviour_mut().kademlia.get_providers(key);
                        info!("Querying providers for file: {} (query_id: {:?})", file_hash, query_id);

                        // Store the query_id -> (file_hash, start_time) mapping for error handling and timeout detection
                        get_providers_queries.lock().await.insert(query_id, (file_hash.clone(), std::time::Instant::now()));

                        // Store the query for async handling
                        let pending_query = PendingProviderQuery {
                            id: 0, // Not used for matching
                            sender,
                        };
                        pending_provider_queries.lock().await.insert(file_hash, pending_query);
                    }
                    Some(DhtCommand::SendWebRTCOffer { peer, offer_request, sender }) => {
                        let id = swarm.behaviour_mut().webrtc_signaling_rr.send_request(&peer, offer_request);
                        pending_webrtc_offers.lock().await.insert(id, sender);
                    }
                    Some(DhtCommand::SendMessageToPeer { target_peer_id, message }) => {
                        // TODO: Implement a proper messaging protocol
                        // For now, we'll use the proxy protocol to send messages
                        // In a real implementation, this could use a dedicated messaging protocol
                        match serde_json::to_vec(&message) {
                            Ok(message_data) => {
                                // Send the message directly using the proxy protocol
                                let request_id = swarm.behaviour_mut().proxy_rr.send_request(&target_peer_id, EchoRequest(message_data));
                                info!("Sent message to peer {} with request ID {:?}", target_peer_id, request_id);
                            }
                            Err(e) => {
                                error!("Failed to serialize message: {}", e);
                            }
                        }
                    }
                    Some(DhtCommand::StoreBlock { cid, data }) => {
                        match swarm.behaviour_mut().bitswap.insert_block::<MAX_MULTIHASH_LENGHT>(cid, data) {
                            Ok(_) => {
                                debug!("Successfully stored block in Bitswap");
                            }
                            Err(e) => {
                                error!("Failed to store block in Bitswap: {}", e);
                            }
                        }
                    }
                    None => {
                        info!("DHT command channel closed; shutting down node task");
                        break 'outer;
                    }
                }
            }

            event = swarm.next() => if let Some(event) = event {
                match event {
                    SwarmEvent::Behaviour(DhtBehaviourEvent::Kademlia(kad_event)) => {
                        handle_kademlia_event(
                            kad_event,
                            &mut swarm,
                            &peer_id,
                            &connected_peers,
                            &event_tx,
                            &pending_searches,
                            &pending_provider_queries,
                            &get_providers_queries,
                            &seeder_heartbeats_cache,
                            &pending_heartbeat_updates,
                            &pending_keyword_indexes,
                        )
                        .await;
                    }
                    SwarmEvent::Behaviour(DhtBehaviourEvent::Identify(identify_event)) => {
                        handle_identify_event(
                            identify_event,
                            &mut swarm,
                            &event_tx,
                            metrics.clone(),
                            enable_autorelay,
                            &relay_candidates,
                            &proxy_mgr,
                        )
                        .await;
                    }
                    SwarmEvent::Behaviour(DhtBehaviourEvent::Mdns(mdns_event)) => {
                        if !is_bootstrap{
                            handle_mdns_event(mdns_event, &mut swarm, &event_tx).await;
                        }
                    }
                    SwarmEvent::Behaviour(DhtBehaviourEvent::RelayClient(relay_event)) => {
                        match relay_event {
                            RelayClientEvent::ReservationReqAccepted { relay_peer_id, .. } => {
                                info!("✅ Relay reservation accepted from {}", relay_peer_id);
                                let mut mgr = proxy_mgr.lock().await;
                                let newly_ready = mgr.mark_relay_ready(relay_peer_id);
                                drop(mgr);

                                // Update AutoRelay metrics
                                {
                                    let mut m = metrics.lock().await;
                                    m.active_relay_peer_id = Some(relay_peer_id.to_string());
                                    m.relay_reservation_status = Some("accepted".to_string());
                                    m.last_reservation_success = Some(SystemTime::now());
                                    m.reservation_renewals += 1;
                                }

                                if newly_ready {
                                    let _ = event_tx
                                        .send(DhtEvent::ProxyStatus {
                                            id: relay_peer_id.to_string(),
                                            address: String::new(),
                                            status: "relay_ready".into(),
                                            latency_ms: None,
                                            error: None,
                                        })
                                        .await;
                                    let _ = event_tx
                                        .send(DhtEvent::Info(format!(
                                            "Connected to relay: {}",
                                            relay_peer_id
                                        )))
                                        .await;
                                }
                            }
                            RelayClientEvent::OutboundCircuitEstablished { relay_peer_id, .. } => {
                                info!("🔗 Outbound relay circuit established via {}", relay_peer_id);
                                proxy_mgr.lock().await.set_online(relay_peer_id);
                                let _ = event_tx
                                    .send(DhtEvent::ProxyStatus {
                                        id: relay_peer_id.to_string(),
                                        address: String::new(),
                                        status: "relay_circuit".into(),
                                        latency_ms: None,
                                        error: None,
                                    })
                                    .await;
                            }
                            RelayClientEvent::InboundCircuitEstablished { src_peer_id, .. } => {
                                info!("📥 Inbound relay circuit established from {}", src_peer_id);
                                let _ = event_tx
                                    .send(DhtEvent::ProxyStatus {
                                        id: src_peer_id.to_string(),
                                        address: String::new(),
                                        status: "relay_inbound".into(),
                                        latency_ms: None,
                                        error: None,
                                    })
                                    .await;
                            }
                        }
                    }
                    SwarmEvent::Behaviour(DhtBehaviourEvent::RelayServer(relay_server_event)) => {
                        use relay::Event as RelayEvent;
                        match relay_server_event {
                            RelayEvent::ReservationReqAccepted { src_peer_id, .. } => {
                                info!("🔁 Relay server: Accepted reservation from {}", src_peer_id);
                                let _ = event_tx
                                    .send(DhtEvent::Info(format!(
                                        "Acting as relay for peer {}",
                                        src_peer_id
                                    )))
                                    .await;

                                // Emit reputation event
                                let _ = event_tx
                                    .send(DhtEvent::ReputationEvent {
                                        peer_id: src_peer_id.to_string(),
                                        event_type: "RelayReservationAccepted".to_string(),
                                        impact: 5.0,
                                        data: serde_json::json!({
                                            "timestamp": SystemTime::now()
                                                .duration_since(UNIX_EPOCH)
                                                .unwrap_or_default()
                                                .as_secs(),
                                        }),
                                    })
                                    .await;
                            }
                            RelayEvent::ReservationReqDenied { src_peer_id, .. } => {
                                debug!("🔁 Relay server: Denied reservation from {}", src_peer_id);

                                // Emit reputation event
                                let _ = event_tx
                                    .send(DhtEvent::ReputationEvent {
                                        peer_id: src_peer_id.to_string(),
                                        event_type: "RelayRefused".to_string(),
                                        impact: -2.0,
                                        data: serde_json::json!({
                                            "reason": "reservation_denied",
                                            "timestamp": SystemTime::now()
                                                .duration_since(UNIX_EPOCH)
                                                .unwrap_or_default()
                                                .as_secs(),
                                        }),
                                    })
                                    .await;
                            }
                            RelayEvent::ReservationTimedOut { src_peer_id } => {
                                debug!("🔁 Relay server: Reservation timed out for {}", src_peer_id);

                                // Emit reputation event
                                let _ = event_tx
                                    .send(DhtEvent::ReputationEvent {
                                        peer_id: src_peer_id.to_string(),
                                        event_type: "RelayTimeout".to_string(),
                                        impact: -10.0,
                                        data: serde_json::json!({
                                            "reason": "reservation_timeout",
                                            "timestamp": SystemTime::now()
                                                .duration_since(UNIX_EPOCH)
                                                .unwrap_or_default()
                                                .as_secs(),
                                        }),
                                    })
                                    .await;
                            }
                            RelayEvent::CircuitReqDenied { src_peer_id, dst_peer_id, .. } => {
                                debug!("🔁 Relay server: Denied circuit from {} to {}", src_peer_id, dst_peer_id);

                                // Emit reputation event
                                let _ = event_tx
                                    .send(DhtEvent::ReputationEvent {
                                        peer_id: src_peer_id.to_string(),
                                        event_type: "RelayRefused".to_string(),
                                        impact: -2.0,
                                        data: serde_json::json!({
                                            "reason": "circuit_denied",
                                            "dst_peer_id": dst_peer_id.to_string(),
                                            "timestamp": SystemTime::now()
                                                .duration_since(UNIX_EPOCH)
                                                .unwrap_or_default()
                                                .as_secs(),
                                        }),
                                    })
                                    .await;
                            }
                            RelayEvent::CircuitReqAccepted { src_peer_id, dst_peer_id, .. } => {
                                info!("🔁 Relay server: Established circuit from {} to {}", src_peer_id, dst_peer_id);
                                let _ = event_tx
                                    .send(DhtEvent::Info(format!(
                                        "Relaying traffic from {} to {}",
                                        src_peer_id, dst_peer_id
                                    )))
                                    .await;

                                // Emit reputation event
                                let _ = event_tx
                                    .send(DhtEvent::ReputationEvent {
                                        peer_id: src_peer_id.to_string(),
                                        event_type: "RelayCircuitEstablished".to_string(),
                                        impact: 10.0,
                                        data: serde_json::json!({
                                            "dst_peer_id": dst_peer_id.to_string(),
                                            "timestamp": SystemTime::now()
                                                .duration_since(UNIX_EPOCH)
                                                .unwrap_or_default()
                                                .as_secs(),
                                        }),
                                    })
                                    .await;
                            }
                            RelayEvent::CircuitClosed { src_peer_id, dst_peer_id, .. } => {
                                debug!("🔁 Relay server: Circuit closed between {} and {}", src_peer_id, dst_peer_id);

                                // Emit reputation event
                                let _ = event_tx
                                    .send(DhtEvent::ReputationEvent {
                                        peer_id: src_peer_id.to_string(),
                                        event_type: "RelayCircuitSuccessful".to_string(),
                                        impact: 15.0,
                                        data: serde_json::json!({
                                            "dst_peer_id": dst_peer_id.to_string(),
                                            "timestamp": SystemTime::now()
                                                .duration_since(UNIX_EPOCH)
                                                .unwrap_or_default()
                                                .as_secs(),
                                        }),
                                    })
                                    .await;
                            }
                            // Handle deprecated relay events (libp2p handles logging internally)
                            _ => {}
                        }
                    }
                    SwarmEvent::Behaviour(DhtBehaviourEvent::Bitswap(bitswap)) => match bitswap {
                        beetswap::Event::GetQueryResponse { query_id, data } => {

                            // Check if this is a root block query first
                            if let Some(metadata) = root_query_mapping.lock().await.remove(&query_id) {
                                info!("This is a ROOT BLOCK for file: {}", metadata.merkle_root);

                                // This is the root block containing CIDs - parse and request all data blocks
                                match serde_json::from_slice::<Vec<Cid>>(&data) {
                                    Ok(cids) => {

                                        // Create queries map for this file's data blocks
                                        let mut file_queries = HashMap::new();

                                        for (i, cid) in cids.iter().enumerate() {
                                            let block_query_id = swarm.behaviour_mut().bitswap.get(cid);
                                            file_queries.insert(block_query_id, i as u32);
                                        }

                                        // Calculate chunk size based on file size and number of chunks
                                        let total_chunks = cids.len() as u64;
                                        // assume 256kb
                                        let chunk_size = 256 * 1024;

                                        // Pre-calculate chunk offsets
                                        let chunk_offsets: Vec<u64> = (0..total_chunks)
                                            .map(|i| i * chunk_size)
                                            .collect();

                                        info!("Chunk offsets: {:?}", chunk_offsets);

                                        info!("About to create ActiveDownload for file: {}", metadata.merkle_root);
                                        let download_path = PathBuf::from_str(metadata.download_path.as_ref().expect("Error: download_path not defined"));
                                        let download_path = match download_path {
                                            Ok(path) => get_available_download_path(path).await,
                                            Err(e) => {
                                                error!("Invalid download path for file {}: {}", metadata.merkle_root, e);
                                                return;
                                            }
                                        };

                                    // Create active download with memory-mapped file
                            match ActiveDownload::new(
                                metadata.clone(),
                                file_queries,
                                &download_path,
                                metadata.file_size,
                                chunk_offsets,
                            ) {
                                Ok(active_download) => {
                                    let active_download = Arc::new(tokio::sync::Mutex::new(active_download));

                                    info!("Successfully created ActiveDownload");

                                    active_downloads.lock().await.insert(
                                        metadata.merkle_root.clone(),
                                        Arc::clone(&active_download),
                                    );

                                    info!(
                                        "Inserted into active_downloads map. Started tracking download for file {} with {} chunks (chunk_size: {} bytes)",
                                        metadata.merkle_root, cids.len(), chunk_size
                                    );
                                }
                                Err(e) => {
                                    error!(
                                        "FAILED to create memory-mapped file for {}: {}",
                                        metadata.merkle_root, e
                                    );
                                }
                            }

                                    }
                                    Err(e) => {
                                        error!("Failed to parse root block as CIDs array for file {}: {}",
                                            metadata.merkle_root, e);
                                    }
                                }
                            } else {
                                // This is a data block query - find the corresponding file and handle it

                                let mut completed_downloads = Vec::new();

                                // Check all active downloads for this query_id
                                {
                                    let mut active_downloads_guard = active_downloads.lock().await;

                                    let mut found = false;
                                    for (file_hash, active_download_lock) in active_downloads_guard.iter_mut() {
                                        let mut active_download = active_download_lock.lock().await;
                                        if let Some(chunk_index) = active_download.queries.remove(&query_id) {
<<<<<<< HEAD
                                            // This query belongs to this file - store the chunk
                                            active_download.downloaded_chunks.insert(chunk_index, data.clone());

                                            // Check if all chunks for this file are downloaded
                                            if active_download.queries.is_empty() {
                                                info!("All chunks downloaded for file {}", file_hash);

                                                // Reassemble the file
                                                let mut completed_metadata = active_download.metadata.clone();

                                                if completed_metadata.is_encrypted {
                                                    // Per the design, decryption should be handled by the caller of the DHT service,
                                                    // which holds the user's secret key. Here, we just reassemble the
                                                    // encrypted chunks in the correct order.
                                                    let mut reassembled_encrypted_data = Vec::new();
                                                    for i in 0..active_download.downloaded_chunks.len() as u32 {
                                                        if let Some(chunk_data) = active_download.downloaded_chunks.get(&i) {
                                                            reassembled_encrypted_data.extend_from_slice(chunk_data);
                                                        }
                                                    }
                                                    completed_metadata.file_data = reassembled_encrypted_data;
                                                } else {
                                                    let mut file_data = Vec::new();
                                                    for i in 0..active_download.downloaded_chunks.len() as u32 {
                                                        if let Some(chunk) = active_download.downloaded_chunks.get(&i) {
                                                            file_data.extend_from_slice(chunk);
                                                        }
=======
                                            found = true;

                                            // This query belongs to this file - write the chunk to disk
                                            let offset = active_download.chunk_offsets
                                                .get(chunk_index as usize)
                                                .copied()
                                                .unwrap_or_else(|| {
                                                    error!("No offset found for chunk_index: {}", chunk_index);
                                                    0
                                                });


                                            match active_download.write_chunk(chunk_index, &data, offset) {
                                                Ok(_) => {
                                                    info!("Successfully wrote chunk {}/{} for file {}",
                                                        chunk_index + 1,
                                                        active_download.total_chunks,
                                                        file_hash);
                                                }
                                                Err(e) => {
                                                    error!("Failed to write chunk {} to disk for file {}: {}",
                                                        chunk_index, file_hash, e);
                                                    break;
                                                }
                                            }

                                           // In the "all chunks downloaded" section:
                                            if active_download.is_complete() {
                                                // Flush and finalize the file (rename .tmp to final name)
                                                // No need to check for encryption at this level, handle decryption
                                                // inside DownloadedFile event or some other handler above this level.
                                                info!("Finalizing file...");
                                                match active_download.finalize() {
                                                    Ok(_) => {
                                                        info!("Successfully finalized file");
                                                    }
                                                    Err(e) => {
                                                        error!("Failed to finalize file {}: {}", file_hash, e);
                                                        break;
>>>>>>> 1c89b049
                                                    }
                                                }
                                                // no longer storing file data in completed metadata because file is being written directly to disk
                                                let completed_metadata = active_download.metadata.clone();
                                                completed_downloads.push(completed_metadata);
                                            }
                                            break;
                                        }
                                    }

                                    if !found {
                                        warn!("Received chunk for unknown query_id: {:?}", query_id);
                                    }
                                }

                                // Send completion events for finished downloads
                             // Send completion events for finished downloads
                                for metadata in completed_downloads {
                                    info!("Emitting DownloadedFile event for: {}", metadata.merkle_root);

                                    if let Err(e) = event_tx.send(DhtEvent::DownloadedFile(metadata.clone())).await {
                                        error!("Failed to send DownloadedFile event: {}", e);
                                    }

                                    // Just remove from active downloads - file is already finalized
                                    info!("Removing from active_downloads...");
                                    active_downloads.lock().await.remove(&metadata.merkle_root);
                                }
                            }
                        }
                        beetswap::Event::GetQueryError { query_id, error } => {
                            // Handle Bitswap query error
                            warn!("Bitswap query {:?} failed: {:?}", query_id, error);

                            // Clean up any active downloads that contain this failed query
                            {
                                let mut active_downloads_guard = active_downloads.lock().await;
                                let mut failed_files = Vec::new();

                                for (file_hash, active_download_lock) in active_downloads_guard.iter_mut() {
                                        let mut active_download = active_download_lock.lock().await;
                                    if active_download.queries.remove(&query_id).is_some() {
                                        warn!("Query {:?} failed for file {}, removing from active downloads", query_id, file_hash);
                                        failed_files.push(file_hash.clone());
                                    }
                                }

                                // Remove failed downloads from active downloads
                                for file_hash in failed_files {
                                    active_downloads_guard.remove(&file_hash);
                                }
                            }

                            let _ = event_tx.send(DhtEvent::BitswapError {
                                query_id: format!("{:?}", query_id),
                                error: format!("{:?}", error),
                            }).await;
                        }
                    }
                    SwarmEvent::Behaviour(DhtBehaviourEvent::Ping(ev)) => {
                        match ev {
                            libp2p::ping::Event { peer, result: Ok(rtt), .. } => {
                                let is_connected = connected_peers.lock().await.contains(&peer);
                                let rtt_ms = rtt.as_millis() as u64;
                                debug!("Ping from peer {}: {} ms (connected: {})", peer, rtt_ms, is_connected);

                                // Update peer selection metrics with latency
                                {
                                    let mut selection = peer_selection.lock().await;
                                    selection.update_peer_latency(&peer.to_string(), rtt_ms);
                                }

                                let show = proxy_mgr.lock().await.is_proxy(&peer);

                                if show {
                                    let _ = event_tx
                                        .send(DhtEvent::PeerRtt {
                                            peer: peer.to_string(),
                                            rtt_ms,
                                        })
                                        .await;

                                        ping_failures.remove(&peer);
                                } else {
                                    // Ignore
                                }
                            }
                            libp2p::ping::Event { peer, result: Err(libp2p::ping::Failure::Timeout), .. } => {
                                let _ = event_tx
                                    .send(DhtEvent::Error(format!("Ping timeout {}", peer)))
                                    .await;
                                let count = ping_failures.entry(peer).or_insert(0);
                                *count += 1;
                                if *count >= 3 {
                                    swarm.behaviour_mut().kademlia.remove_peer(&peer);
                                    ping_failures.remove(&peer);
                                    let _ = event_tx.send(DhtEvent::Error(format!(
                                        "Peer {} removed after 3 failed pings", peer
                                    ))).await;
                                }
                            }
                            libp2p::ping::Event { peer, result: Err(e), .. } => {
                                warn!("ping error with {}: {}", peer, e);
                                let count = ping_failures.entry(peer).or_insert(0);
                                *count += 1;
                                if *count >= 3 {
                                    swarm.behaviour_mut().kademlia.remove_peer(&peer);
                                    ping_failures.remove(&peer);
                                    let _ = event_tx.send(DhtEvent::Error(format!(
                                        "Peer {} removed after 3 failed pings", peer
                                    ))).await;
                                }
                            }
                        }
                    }
                    SwarmEvent::Behaviour(DhtBehaviourEvent::AutonatClient(ev)) => {
                        handle_autonat_client_event(ev, &metrics, &event_tx).await;
                    }
                    SwarmEvent::Behaviour(DhtBehaviourEvent::AutonatServer(ev)) => {
                        debug!(?ev, "AutoNAT server event");
                    }
                    SwarmEvent::Behaviour(DhtBehaviourEvent::Dcutr(ev)) => {
                        handle_dcutr_event(ev, &metrics, &event_tx).await;
                    }
                    SwarmEvent::ExternalAddrConfirmed { address, .. } => {
                        handle_external_addr_confirmed(&address, &metrics, &event_tx, &proxy_mgr)
                            .await;
                    }
                    SwarmEvent::ExternalAddrExpired { address, .. } => {
                        handle_external_addr_expired(&address, &metrics, &event_tx, &proxy_mgr)
                            .await;
                    }
                    SwarmEvent::ConnectionEstablished { peer_id, endpoint, .. } => {
                        let remote_addr = endpoint.get_remote_address().clone();

                        // Initialize peer metrics for smart selection
                        {
                            let mut selection = peer_selection.lock().await;
                            let peer_metrics = PeerMetrics::new(
                                peer_id.to_string(),
                                // endpoint.get_remote_address().to_string(),
                                remote_addr.to_string(),
                            );
                            selection.update_peer_metrics(peer_metrics);
                        }

                        // Add peer to Kademlia routing table
                        // swarm.behaviour_mut().kademlia.add_address(&peer_id, endpoint.get_remote_address().clone());
                        swarm
                            .behaviour_mut()
                            .kademlia
                            .add_address(&peer_id, remote_addr.clone());

                        let peers_count = {
                            let mut peers = connected_peers.lock().await;
                            peers.insert(peer_id);
                            peers.len()
                        };
                        if let Ok(mut m) = metrics.try_lock() {
                            m.last_success = Some(SystemTime::now());
                        }
                        // info!("✅ Connected to {} via {}", peer_id, endpoint.get_remote_address());
                        info!("✅ Connected to {} via {}", peer_id, remote_addr);
                        info!("   Total connected peers: {}", peers_count);
                        let _ = event_tx
                            .send(DhtEvent::PeerConnected {
                                peer_id: peer_id.to_string(),
                                address: Some(remote_addr.to_string()),
                            })
                            .await;
                    }
                     SwarmEvent::ConnectionClosed { peer_id, cause, .. } => {
                        warn!("❌ DISCONNECTED from peer: {}", peer_id);
                        warn!("   Cause: {:?}", cause);

                        let peers_count = {
                            let mut peers = connected_peers.lock().await;
                            peers.remove(&peer_id);
                            peers.len()
                        };

                        // Remove proxy state
                        proxy_mgr.lock().await.remove_all(&peer_id);

                        // Immediately remove disconnected peer from seeder heartbeat cache
                        let pid_str = peer_id.to_string();
                        let mut updated_records: Vec<(String, Vec<u8>)> = Vec::new();
                        {
                            let mut cache = seeder_heartbeats_cache.lock().await;
                            let now = unix_timestamp();
                            let mut to_remove_keys: Vec<String> = Vec::new();
                            for (file_hash, entry) in cache.iter_mut() {
                                let before = entry.heartbeats.len();
                                // remove any heartbeats for this peer
                                entry.heartbeats.retain(|hb| hb.peer_id != pid_str);

                                // prune expired while we're here
                                entry.heartbeats = prune_heartbeats(entry.heartbeats.clone(), now);

                                if entry.heartbeats.len() != before {
                                    // update metadata fields
                                    let seeder_strings = heartbeats_to_peer_list(&entry.heartbeats);
                                    entry.metadata["seeders"] = serde_json::Value::Array(
                                        seeder_strings
                                            .iter()
                                            .cloned()
                                            .map(serde_json::Value::String)
                                            .collect(),
                                    );
                                    entry.metadata["seederHeartbeats"] =
                                        serde_json::to_value(&entry.heartbeats)
                                            .unwrap_or_else(|_| serde_json::Value::Array(vec![]));

                                    // If no seeders left we can drop the cache entry (and optionally stop providing)
                                    if entry.heartbeats.is_empty() {
                                        to_remove_keys.push(file_hash.clone());
                                    } else if let Ok(bytes) = serde_json::to_vec(&entry.metadata) {
                                        updated_records.push((file_hash.clone(), bytes));
                                    }
                                }
                            }
                            for k in to_remove_keys {
                                cache.remove(&k);
                            }
                        } // release cache lock

                        // Push updated records to Kademlia for each updated file
                        for (file_hash, bytes) in updated_records {
                            let key = kad::RecordKey::new(&file_hash.as_bytes());
                            let record = Record {
                                key: key.clone(),
                                value: bytes.clone(),
                                publisher: Some(peer_id.clone()),
                                expires: None,
                            };
                            if let Err(e) =
                                swarm.behaviour_mut().kademlia.put_record(record, kad::Quorum::One)
                            {
                                warn!("Failed to refresh DHT record after disconnect for {}: {}", file_hash, e);
                            } else {
                                debug!("Refreshed DHT record for {} after peer {} disconnected", file_hash, peer_id);
                            }

                            // notify UI with updated metadata so frontend refreshes immediately
                            if let Ok(json_val) = serde_json::from_slice::<serde_json::Value>(&bytes) {
                                if let (Some(merkle_root), Some(file_name), Some(file_size), Some(created_at)) = (
                                    json_val.get("merkle_root").and_then(|v| v.as_str()),
                                    json_val.get("file_name").and_then(|v| v.as_str()),
                                    json_val.get("file_size").and_then(|v| v.as_u64()),
                                    json_val.get("created_at").and_then(|v| v.as_u64()),
                                ) {
                                    let seeders = json_val
                                        .get("seeders")
                                        .and_then(|v| v.as_array())
                                        .map(|arr| arr.iter().filter_map(|x| x.as_str().map(|s| s.to_string())).collect())
                                        .unwrap_or_default();

                                    let metadata = FileMetadata {
                                        merkle_root: merkle_root.to_string(),
                                        file_name: file_name.to_string(),
                                        file_size,
                                        file_data: Vec::new(),
                                        seeders,
                                        created_at,
                                        mime_type: json_val.get("mime_type").and_then(|v| v.as_str()).map(|s| s.to_string()),
                                        is_encrypted: json_val.get("is_encrypted").and_then(|v| v.as_bool()).unwrap_or(false),
                                        encryption_method: json_val.get("encryption_method").and_then(|v| v.as_str()).map(|s| s.to_string()),
                                        key_fingerprint: json_val.get("key_fingerprint").and_then(|v| v.as_str()).map(|s| s.to_string()),
                                        version: json_val.get("version").and_then(|v| v.as_u64()).map(|u| u as u32),
                                        parent_hash: json_val.get("parent_hash").and_then(|v| v.as_str()).map(|s| s.to_string()),
                                        cids: json_val.get("cids").and_then(|v| serde_json::from_value::<Option<Vec<Cid>>>(v.clone()).ok()).unwrap_or(None),
                                        encrypted_key_bundle: json_val.get("encryptedKeyBundle").and_then(|v| serde_json::from_value::<Option<crate::encryption::EncryptedAesKeyBundle>>(v.clone()).ok()).unwrap_or(None),
                                        is_root: json_val.get("is_root").and_then(|v| v.as_bool()).unwrap_or(true),
                                        ..Default::default()
                                    };
                                    let _ = event_tx.send(DhtEvent::FileDiscovered(metadata)).await;
                                }
                            }
                        }
                        info!("   Remaining connected peers: {}", peers_count);
                        let _ = event_tx
                            .send(DhtEvent::PeerDisconnected {
                                peer_id: peer_id.to_string(),
                            })
                            .await;
                    }
                    SwarmEvent::NewListenAddr { address, .. } => {
                        if address.iter().any(|component| matches!(component, Protocol::P2pCircuit)) {
                            swarm.add_external_address(address.clone());
                            debug!("Advertised relay external address: {}", address);
                        }
                        if let Ok(mut m) = metrics.try_lock() {
                            m.record_listen_addr(&address);
                        }
                    }
                    SwarmEvent::OutgoingConnectionError { peer_id, error, .. } => {
                        if let Ok(mut m) = metrics.try_lock() {
                            m.last_error = Some(error.to_string());
                            m.last_error_at = Some(SystemTime::now());
                            if let Some(pid) = peer_id {
                                if bootstrap_peer_ids.contains(&pid) {
                                    m.bootstrap_failures = m.bootstrap_failures.saturating_add(1);
                                }
                            }
                        }

                        if let Some(pid) = peer_id {
                            error!("❌ Outgoing connection error to {}: {}", pid, error);

                            // If the error contains a multiaddr, check if it's plausibly reachable
                            if let Some(bad_ma) = extract_multiaddr_from_error_str(&error.to_string()) {
                                if !ma_plausibly_reachable(&bad_ma) {
                                    swarm.behaviour_mut().kademlia.remove_address(&pid, &bad_ma);
                                    debug!("🧹 Removed unreachable addr for {}: {}", pid, bad_ma);
                                }
                            }

                            let is_bootstrap = bootstrap_peer_ids.contains(&pid);
                            if error.to_string().contains("rsa") {
                                error!("   ℹ Hint: This node uses RSA keys. Enable 'rsa' feature if needed.");
                            } else if error.to_string().contains("Timeout") {
                                if is_bootstrap {
                                    warn!("   ℹ Hint: Bootstrap nodes may be unreachable or overloaded.");
                                } else {
                                    warn!("   ℹ Hint: Peer may be unreachable (timeout).");
                                }
                            } else if error.to_string().contains("Connection refused") {
                                if is_bootstrap {
                                    warn!("   ℹ Hint: Bootstrap nodes are not accepting connections.");
                                } else {
                                    warn!("   ℹ Hint: Peer is not accepting connections.");
                                }
                            } else if error.to_string().contains("Transport") {
                                warn!("   ℹ Hint: Transport protocol negotiation failed.");
                            }
                        } else {
                            error!("❌ Outgoing connection error to unknown peer: {}", error);
                        }
                        let _ = event_tx.send(DhtEvent::Error(format!("Connection failed: {}", error))).await;
                    }
                    SwarmEvent::Behaviour(DhtBehaviourEvent::ProxyRr(ev)) => {
                        use libp2p::request_response::{Event as RREvent, Message};
                        match ev {
                            RREvent::Message { peer, message } => match message {
                                // Echo server
                                Message::Request { request, channel, .. } => {
                                    proxy_mgr.lock().await.set_capable(peer);
                                    proxy_mgr.lock().await.set_online(peer);
                                    let _ = event_tx.send(DhtEvent::ProxyStatus {
                                        id: peer.to_string(),
                                        address: String::new(),
                                        status: "online".into(),
                                        latency_ms: None,
                                        error: None,
                                    }).await;
                                    let EchoRequest(data) = request;

                                    // 2) Showing received data to UI
                                    let preview = std::str::from_utf8(&data).ok().map(|s| s.to_string());
                                    let _ = event_tx.send(DhtEvent::EchoReceived {
                                        from: peer.to_string(),
                                        utf8: preview,
                                        bytes: data.len(),
                                    }).await;

                                    // 3) Echo response
                                    swarm.behaviour_mut().proxy_rr
                                        .send_response(channel, EchoResponse(data))
                                        .unwrap_or_else(|e| error!("send_response failed: {e:?}"));
                                }
                                // Client response
                                Message::Response { request_id, response } => {
                                    proxy_mgr.lock().await.set_capable(peer);
                                    proxy_mgr.lock().await.set_online(peer);
                                    let _ = event_tx.send(DhtEvent::ProxyStatus {
                                        id: peer.to_string(),
                                        address: String::new(),
                                        status: "online".into(),
                                        latency_ms: None,
                                        error: None,
                                    }).await;

                                    if let Some(PendingEcho { tx, .. }) = pending_echo.lock().await.remove(&request_id) {
                                        let EchoResponse(data) = response;
                                        let _ = tx.send(Ok(data));
                                    }
                                }
                            },

                            RREvent::OutboundFailure { request_id, error, .. } => {
                                if let Some(PendingEcho { peer, tx }) = pending_echo.lock().await.remove(&request_id) {
                                    let _ = tx.send(Err(format!("outbound failure: {error:?}")));

                                    {
                                        let mut pm = proxy_mgr.lock().await;
                                        pm.set_offline(&peer);
                                    }
                                    let _ = event_tx.send(DhtEvent::ProxyStatus {
                                        id: peer.to_string(),
                                        address: String::new(),
                                        status: "offline".into(),
                                        latency_ms: None,
                                        error: Some(error.to_string()),
                                    }).await;
                                } else {
                                    warn!("OutboundFailure for unknown request_id {:?}: {:?}", request_id, error);
                                }
                            }

                            RREvent::InboundFailure { peer, error, .. } => {
                                {
                                    let mut pm = proxy_mgr.lock().await;
                                    pm.set_offline(&peer);
                                }
                                let _ = event_tx.send(DhtEvent::ProxyStatus {
                                    id: peer.to_string(),
                                    address: String::new(),
                                    status: "offline".into(),
                                    latency_ms: None,
                                    error: Some(error.to_string()),
                                }).await;
                            }

                            RREvent::ResponseSent { .. } => {}
                        }
                    }
                    SwarmEvent::Behaviour(DhtBehaviourEvent::WebrtcSignalingRr(ev)) => {
                        use libp2p::request_response::{Event as RREvent, Message};
                        match ev {
                            RREvent::Message { peer, message } => match message {
                                // WebRTC offer request
                                Message::Request { request, channel, .. } => {
                                    let WebRTCOfferRequest { offer_sdp, file_hash, requester_peer_id: _requester_peer_id } = request;
                                    info!("Received WebRTC offer from {} for file {}", peer, file_hash);

                                    // Get WebRTC service to handle the offer
                                    if let Some(webrtc_service) = get_webrtc_service().await {
                                        // Create WebRTC answer using the WebRTC service
                                        match webrtc_service.establish_connection_with_offer(peer.to_string(), offer_sdp).await {
                                            Ok(answer_sdp) => {
                                                info!("Created WebRTC answer for peer {}", peer);
                                                swarm.behaviour_mut().webrtc_signaling_rr
                                                    .send_response(channel, WebRTCAnswerResponse { answer_sdp })
                                                    .unwrap_or_else(|e| error!("send_response failed: {e:?}"));
                                            }
                                            Err(e) => {
                                                error!("Failed to create WebRTC answer for peer {}: {}", peer, e);
                                                let error_answer = "error:failed-to-create-answer".to_string();
                                                swarm.behaviour_mut().webrtc_signaling_rr
                                                    .send_response(channel, WebRTCAnswerResponse { answer_sdp: error_answer })
                                                    .unwrap_or_else(|e| error!("send_response failed: {e:?}"));
                                            }
                                        }
                                    } else {
                                        error!("WebRTC service not available for handling offer from peer {}", peer);
                                        let error_answer = "error:webrtc-service-unavailable".to_string();
                                        swarm.behaviour_mut().webrtc_signaling_rr
                                            .send_response(channel, WebRTCAnswerResponse { answer_sdp: error_answer })
                                            .unwrap_or_else(|e| error!("send_response failed: {e:?}"));
                                    }
                                }
                                // WebRTC answer response
                                Message::Response { request_id, response } => {
                                    let WebRTCAnswerResponse { ref answer_sdp } = response;
                                    info!("Received WebRTC answer: {}", answer_sdp);

                                    if let Some(tx) = pending_webrtc_offers.lock().await.remove(&request_id) {
                                        let _ = tx.send(Ok(response));
                                    }
                                }
                            },
                            RREvent::OutboundFailure { request_id, error, .. } => {
                                warn!("WebRTC signaling outbound failure: {error:?}");
                                if let Some(tx) = pending_webrtc_offers.lock().await.remove(&request_id) {
                                    let _ = tx.send(Err(format!("outbound failure: {error:?}")));
                                }
                            }
                            RREvent::InboundFailure { error, .. } => {
                                warn!("WebRTC signaling inbound failure: {error:?}");
                            }
                            RREvent::ResponseSent { .. } => {}
                        }
                    }
                    SwarmEvent::IncomingConnectionError { error, .. } => {
                        if let Ok(mut m) = metrics.try_lock() {
                            m.last_error = Some(error.to_string());
                            m.last_error_at = Some(SystemTime::now());
                            m.bootstrap_failures = m.bootstrap_failures.saturating_add(1);
                        }
                        error!("❌ Incoming connection error: {}", error);
                    }
                    SwarmEvent::ListenerClosed { reason, .. } => {
                        if reason.is_ok() {
                            trace!("ListenerClosed Ok; ignoring");
                        } else {
                            let s = format!("{:?}", reason);
                            if let Some(pid) = last_tried_relay.take() {
                                match classify_err_str(&s) {
                                    RelayErrClass::Permanent => {
                                        relay_blacklist.insert(pid);
                                        warn!("🧱 {} marked permanent (unsupported/denied)", pid);
                                    }
                                    RelayErrClass::Transient => {
                                        relay_cooldown.insert(pid, Instant::now() + Duration::from_secs(600));
                                        warn!("⏳ {} cooldown 10m (transient failure): {}", pid, s);
                                    }
                                }
                            }
                        }
                    }
                    _ => {}
                }
            } else {
                info!("DHT swarm stream ended; shutting down node task");
                break 'outer;
            }
        }
    }

    connected_peers.lock().await.clear();
    info!("DHT node task exiting");
    if let Some(ack) = shutdown_ack {
        let _ = ack.send(());
    }
}

fn extract_bootstrap_peer_ids(bootstrap_nodes: &[String]) -> HashSet<PeerId> {
    use libp2p::multiaddr::Protocol;
    use libp2p::{Multiaddr, PeerId};

    bootstrap_nodes
        .iter()
        .filter_map(|s| s.parse::<Multiaddr>().ok())
        .filter_map(|ma| {
            ma.iter().find_map(|p| {
                if let Protocol::P2p(mh) = p {
                    PeerId::from_multihash(mh.into()).ok()
                } else {
                    None
                }
            })
        })
        .collect()
}

async fn handle_kademlia_event(
    event: KademliaEvent,
    swarm: &mut Swarm<DhtBehaviour>,
    local_peer_id: &PeerId,
    connected_peers: &Arc<Mutex<HashSet<PeerId>>>,
    event_tx: &mpsc::Sender<DhtEvent>,
    pending_searches: &Arc<Mutex<HashMap<String, Vec<PendingSearch>>>>,
    pending_provider_queries: &Arc<Mutex<HashMap<String, PendingProviderQuery>>>,
    get_providers_queries: &Arc<Mutex<HashMap<kad::QueryId, (String, std::time::Instant)>>>,
    seeder_heartbeats_cache: &Arc<Mutex<HashMap<String, FileHeartbeatCacheEntry>>>,
    pending_heartbeat_updates: &Arc<Mutex<HashSet<String>>>,
    pending_keyword_indexes: &Arc<Mutex<HashMap<kad::QueryId, PendingKeywordIndex>>>,
) {
    match event {
        KademliaEvent::RoutingUpdated { peer, .. } => {
            debug!("Routing table updated with peer: {}", peer);
        }
        KademliaEvent::UnroutablePeer { peer } => {
            warn!("Peer {} is unroutable", peer);
        }
        KademliaEvent::RoutablePeer { peer, address, .. } => {
            debug!("Peer {} became routable", peer);
            if !ma_plausibly_reachable(&address) {
                swarm
                    .behaviour_mut()
                    .kademlia
                    .remove_address(&peer, &address);
                debug!(
                    "⏭️ Kad RoutablePeer ignored (unreachable): {} -> {}",
                    peer, address
                );
            } else {
                debug!("✅ Kad RoutablePeer accepted: {} -> {}", peer, address);
            }
        }
        KademliaEvent::OutboundQueryProgressed { result, .. } => {
            match result {
                QueryResult::GetRecord(Ok(ok)) => match ok {
                    GetRecordOk::FoundRecord(peer_record) => {
                        // Try to parse DHT record as essential metadata JSON
                        if let Ok(metadata_json) =
                            serde_json::from_slice::<serde_json::Value>(&peer_record.record.value)
                        {
                            // Construct FileMetadata from the JSON
                            if let (
                                Some(file_hash),
                                Some(file_name),
                                Some(file_size),
                                Some(created_at),
                            ) = (
                                // Use merkle_root as the primary identifier
                                metadata_json.get("merkle_root").and_then(|v| v.as_str()),
                                metadata_json.get("file_name").and_then(|v| v.as_str()),
                                metadata_json.get("file_size").and_then(|v| v.as_u64()),
                                metadata_json.get("created_at").and_then(|v| v.as_u64()),
                            ) {
                                let peer_from_record =
                                    peer_record.peer.clone().map(|p| p.to_string());
                                let now = unix_timestamp();

                                let mut heartbeat_entries = metadata_json
                                    .get("seederHeartbeats")
                                    .and_then(|v| {
                                        serde_json::from_value::<Vec<SeederHeartbeat>>(v.clone())
                                            .ok()
                                    })
                                    .unwrap_or_default();

                                let fallback_seeders: Vec<String> = metadata_json
                                    .get("seeders")
                                    .and_then(|v| v.as_array())
                                    .map(|arr| {
                                        arr.iter()
                                            .filter_map(|v| v.as_str().map(|s| s.to_string()))
                                            .collect()
                                    })
                                    .unwrap_or_default();

                                if heartbeat_entries.is_empty() && !fallback_seeders.is_empty() {
                                    heartbeat_entries = fallback_seeders
                                        .iter()
                                        .map(|peer| SeederHeartbeat {
                                            peer_id: peer.clone(),
                                            expires_at: now
                                                .saturating_add(FILE_HEARTBEAT_TTL.as_secs()),
                                            last_heartbeat: now,
                                        })
                                        .collect();
                                }

                                if heartbeat_entries.is_empty() {
                                    if let Some(peer_id_str) = peer_from_record.clone() {
                                        heartbeat_entries.push(SeederHeartbeat {
                                            peer_id: peer_id_str,
                                            expires_at: now
                                                .saturating_add(FILE_HEARTBEAT_TTL.as_secs()),
                                            last_heartbeat: now,
                                        });
                                    }
                                }

                                let mut pending_refresh = false;
                                {
                                    let mut pending = pending_heartbeat_updates.lock().await;
                                    if pending.remove(file_hash) {
                                        pending_refresh = true;
                                    }
                                }

                                if pending_refresh {
                                    upsert_heartbeat(
                                        &mut heartbeat_entries,
                                        &local_peer_id.to_string(),
                                        now,
                                    );
                                }

                                let active_heartbeats = prune_heartbeats(heartbeat_entries, now);
                                let mut seeder_strings =
                                    heartbeats_to_peer_list(&active_heartbeats);

                                if seeder_strings.is_empty() && !fallback_seeders.is_empty() {
                                    seeder_strings = fallback_seeders.clone();
                                }

                                let mut updated_metadata_json = metadata_json.clone();
                                updated_metadata_json["seeders"] = serde_json::Value::Array(
                                    seeder_strings
                                        .iter()
                                        .cloned()
                                        .map(serde_json::Value::String)
                                        .collect(),
                                );
                                updated_metadata_json["seederHeartbeats"] =
                                    serde_json::to_value(&active_heartbeats)
                                        .unwrap_or_else(|_| serde_json::Value::Array(vec![]));

                                let serialized_refresh = if pending_refresh {
                                    match serde_json::to_vec(&updated_metadata_json) {
                                        Ok(bytes) => Some(bytes),
                                        Err(e) => {
                                            error!(
                                                "Failed to serialize refreshed heartbeat record for {}: {}",
                                                file_hash, e
                                            );
                                            None
                                        }
                                    }
                                } else {
                                    None
                                };

                                {
                                    let mut cache = seeder_heartbeats_cache.lock().await;
                                    cache.insert(
                                        file_hash.to_string(),
                                        FileHeartbeatCacheEntry {
                                            heartbeats: active_heartbeats.clone(),
                                            metadata: updated_metadata_json.clone(),
                                        },
                                    );
                                }

                                if let Some(bytes) = serialized_refresh {
                                    let key = kad::RecordKey::new(&file_hash.as_bytes());
                                    let record = Record {
                                        key,
                                        value: bytes,
                                        publisher: Some(local_peer_id.clone()),
                                        expires: None,
                                    };

                                    if let Err(e) = swarm
                                        .behaviour_mut()
                                        .kademlia
                                        .put_record(record, kad::Quorum::One)
                                    {
                                        error!(
                                            "Failed to publish refreshed heartbeat record for {}: {}",
                                            file_hash, e
                                        );
                                    }

                                    let provider_key = kad::RecordKey::new(&file_hash.as_bytes());
                                    if let Err(e) =
                                        swarm.behaviour_mut().kademlia.start_providing(provider_key)
                                    {
                                        debug!(
                                            "Failed to refresh provider record for {}: {}",
                                            file_hash, e
                                        );
                                    }
                                }

                                let metadata = FileMetadata {
                                    merkle_root: file_hash.to_string(),
                                    file_name: file_name.to_string(),
                                    file_size,
                                    file_data: Vec::new(), // Will be populated during download
                                    seeders: if seeder_strings.is_empty() {
                                        peer_from_record
                                            .clone()
                                            .into_iter()
                                            .collect::<Vec<String>>()
                                    } else {
                                        seeder_strings
                                    },
                                    created_at,
                                    mime_type: metadata_json
                                        .get("mime_type")
                                        .and_then(|v| v.as_str())
                                        .map(|s| s.to_string()),
                                    is_encrypted: metadata_json
                                        .get("is_encrypted")
                                        .and_then(|v| v.as_bool())
                                        .unwrap_or(false),
                                    encryption_method: metadata_json
                                        .get("encryption_method")
                                        .and_then(|v| v.as_str())
                                        .map(|s| s.to_string()),
                                    key_fingerprint: metadata_json
                                        .get("key_fingerprint")
                                        .and_then(|v| v.as_str())
                                        .map(|s| s.to_string()),
                                    version: metadata_json
                                        .get("version")
                                        .and_then(|v| v.as_u64())
                                        .map(|v| v as u32),
                                    parent_hash: metadata_json
                                        .get("parent_hash")
                                        .and_then(|v| v.as_str())
                                        .map(|s| s.to_string()),
                                    cids: metadata_json.get("cids").and_then(|v| {
                                        serde_json::from_value::<Option<Vec<Cid>>>(v.clone())
                                            .unwrap_or(None)
                                    }),
                                    encrypted_key_bundle: metadata_json
                                        .get("encryptedKeyBundle")
                                        .and_then(|v| {
                                            // The field name is camelCase in the JSON
                                            serde_json::from_value::<
                                                Option<crate::encryption::EncryptedAesKeyBundle>,
                                            >(v.clone())
                                            .unwrap_or(None)
                                        }),
                                    is_root: metadata_json
                                        .get("is_root")
                                        .and_then(|v| v.as_bool())
                                        .unwrap_or(true),
                                    ..Default::default()
                                };

                                let notify_metadata = metadata.clone();
                                let file_hash = notify_metadata.merkle_root.clone();
                                info!(
                                    "File discovered: {} ({})",
                                    notify_metadata.file_name, file_hash
                                );
                                let _ = event_tx.send(DhtEvent::FileDiscovered(metadata)).await;

                                // only for synchronous_search_metadata
                                notify_pending_searches(
                                    pending_searches,
                                    &file_hash,
                                    SearchResponse::Found(notify_metadata),
                                )
                                .await;
                            } else {
                                debug!("DHT record missing required fields");
                            }
                        } else {
                            debug!("Received non-JSON DHT record");
                        }
                    }
                    GetRecordOk::FinishedWithNoAdditionalRecord { .. } => {
                        // No additional records; do nothing here
                    }
                },
                QueryResult::GetRecord(Err(err)) => {
                    warn!("GetRecord error: {:?}", err);
                    // If the error includes the key, emit FileNotFound
                    if let kad::GetRecordError::NotFound { key, .. } = err {
                        let file_hash = String::from_utf8_lossy(key.as_ref()).to_string();
                        let _ = event_tx
                            .send(DhtEvent::FileNotFound(file_hash.clone()))
                            .await;
                        notify_pending_searches(
                            pending_searches,
                            &file_hash,
                            SearchResponse::NotFound,
                        )
                        .await;
                    }
                }
                QueryResult::PutRecord(Ok(PutRecordOk { key })) => {
                    debug!("PutRecord succeeded for key: {:?}", key);
                }
                QueryResult::PutRecord(Err(err)) => {
                    warn!("PutRecord error: {:?}", err);
                    let _ = event_tx
                        .send(DhtEvent::Error(format!("PutRecord failed: {:?}", err)))
                        .await;
                }
                QueryResult::GetClosestPeers(Ok(ok)) => match ok {
                    kad::GetClosestPeersOk { key, peers } => {
                        let target_peer_id = match PeerId::from_bytes(&key) {
                            Ok(peer_id) => peer_id,
                            Err(e) => {
                                warn!("Failed to parse peer ID from GetClosestPeers key: {}", e);
                                return;
                            }
                        };

                        info!(
                            "Found {} closest peers for target peer {}",
                            peers.len(),
                            target_peer_id
                        );

                        // Attempt to connect to the discovered peers
                        let mut connection_attempts = 0;
                        for peer_info in &peers {
                            // Check if this peer is already connected
                            let is_connected = {
                                let connected = connected_peers.lock().await;
                                connected.contains(&peer_info.peer_id)
                            };

                            if is_connected {
                                info!("Peer {} is already connected", peer_info.peer_id);
                                continue;
                            }

                            // Try to connect using available addresses
                            let mut connected = false;
                            for addr in &peer_info.addrs {
                                if not_loopback(addr) {
                                    info!(
                                        "Attempting to connect to peer {} at {}",
                                        peer_info.peer_id, addr
                                    );
                                    // Add address to Kademlia routing table
                                    swarm
                                        .behaviour_mut()
                                        .kademlia
                                        .add_address(&peer_info.peer_id, addr.clone());

                                    // Attempt direct connection
                                    match swarm.dial(addr.clone()) {
                                        Ok(_) => {
                                            info!(
                                                "✅ Initiated connection to peer {} at {}",
                                                peer_info.peer_id, addr
                                            );
                                            connected = true;
                                            connection_attempts += 1;
                                            break; // Successfully initiated connection, no need to try other addresses
                                        }
                                        Err(e) => {
                                            debug!(
                                                "Failed to dial peer {} at {}: {}",
                                                peer_info.peer_id, addr, e
                                            );
                                        }
                                    }
                                }
                            }

                            if !connected {
                                info!(
                                    "Could not connect to peer {} with any available address",
                                    peer_info.peer_id
                                );
                            }
                        }

                        let _ = event_tx
                            .send(DhtEvent::Info(format!(
                            "Found {} peers close to target peer {}, attempted connections to {}",
                            peers.len(),
                            target_peer_id,
                            connection_attempts
                        )))
                            .await;
                    }
                },
                QueryResult::GetClosestPeers(Err(err)) => {
                    warn!("GetClosestPeers query failed: {:?}", err);
                    let _ = event_tx
                        .send(DhtEvent::Error(format!("Peer discovery failed: {:?}", err)))
                        .await;
                }
                QueryResult::GetProviders(Ok(ok)) => {
                    if let kad::GetProvidersOk::FoundProviders { key, providers } = ok {
                        let file_hash = String::from_utf8_lossy(key.as_ref()).to_string();
                        info!(
                            "Found {} providers for file: {}",
                            providers.len(),
                            file_hash
                        );

                        // Convert providers to string format
                        let provider_strings: Vec<String> =
                            providers.iter().map(|p| p.to_string()).collect();

                        // Find and notify the pending query
                        let mut pending_queries = pending_provider_queries.lock().await;
                        if let Some(pending_query) = pending_queries.remove(&file_hash) {
                            let _ = pending_query.sender.send(Ok(provider_strings));
                        } else {
                            warn!("No pending provider query found for file: {}", file_hash);
                        }
                    }
                }
                QueryResult::GetProviders(Err(err)) => {
                    // Implement proper GetProviders error handling with timeout tracking
                    warn!("GetProviders query failed: {:?}", err);

                    // Check for timed-out queries and clean them up
                    let mut timed_out_queries = Vec::new();
                    {
                        let get_providers_guard = get_providers_queries.lock().await;
                        let now = std::time::Instant::now();
                        let timeout_duration = std::time::Duration::from_secs(30); // 30 second timeout

                        // Find queries that have timed out
                        for (query_id, (file_hash, start_time)) in get_providers_guard.iter() {
                            if now.duration_since(*start_time) > timeout_duration {
                                timed_out_queries.push((*query_id, file_hash.clone()));
                            }
                        }

                        // For remaining queries, mark them as failed since we can't match errors exactly
                        for (query_id, (file_hash, _)) in get_providers_guard.iter() {
                            if !timed_out_queries.iter().any(|(_, fh)| fh == file_hash) {
                                timed_out_queries.push((*query_id, file_hash.clone()));
                            }
                        }
                    }

                    // Handle all failed/timed-out queries
                    for (query_id, file_hash) in timed_out_queries {
                        warn!(
                            "Cleaning up GetProviders query for file: {} (failed or timed out)",
                            file_hash
                        );
                        get_providers_queries.lock().await.remove(&query_id);

                        if let Some(pending_query) =
                            pending_provider_queries.lock().await.remove(&file_hash)
                        {
                            let _ = pending_query.sender.send(Err(format!(
                                "GetProviders query failed or timed out for file {}: {:?}",
                                file_hash, err
                            )));
                        }
                    }
                }
                _ => {}
            }
        }
        _ => {}
    }
}
async fn handle_identify_event(
    event: IdentifyEvent,
    swarm: &mut Swarm<DhtBehaviour>,
    event_tx: &mpsc::Sender<DhtEvent>,
    metrics: Arc<Mutex<DhtMetrics>>,
    enable_autorelay: bool,
    relay_candidates: &HashSet<String>,
    proxy_mgr: &ProxyMgr,
) {
    match event {
        IdentifyEvent::Received { peer_id, info, .. } => {
            let hop_proto = "/libp2p/circuit/relay/0.2.0/hop";
            if info.protocols.iter().any(|p| p.as_ref() == hop_proto) {
                info!("🛰️ Relay HOP is advertised by this node (server enabled).");
            } else {
                warn!(
                    "🛰️ Relay HOP is NOT advertised. Check enable_relay_server and cargo features."
                );
            }
            let listen_addrs = info.listen_addrs.clone();

            // identify::Event::Received { peer_id, info, .. } => { ... }
            for addr in info.listen_addrs.iter() {
                info!("  📍 Peer {} listen addr: {}", peer_id, addr);

                if ma_plausibly_reachable(addr) {
                    swarm
                        .behaviour_mut()
                        .kademlia
                        .add_address(&peer_id, addr.clone());
                } else {
                    debug!(
                        "⏭️ Ignoring unreachable listen addr from {}: {}",
                        peer_id, addr
                    );
                }

                // Relay Setting: from candidate's "public base", create /p2p-circuit
                if enable_autorelay && is_relay_candidate(&peer_id, relay_candidates) {
                    if let Some(base_str) = relay_candidates
                        .iter()
                        .find(|s| s.contains(&peer_id.to_string()))
                    {
                        if let Ok(base) = base_str.parse::<Multiaddr>() {
                            if let Some(relay_addr) = build_relay_listen_addr(&base) {
                                info!(
                                    "📡 Attempting to listen via relay {} at {}",
                                    peer_id, relay_addr
                                );
                                if let Err(e) = swarm.listen_on(relay_addr.clone()) {
                                    warn!(
                                        "Failed to listen on relay address {}: {}",
                                        relay_addr, e
                                    );
                                } else {
                                    info!("📡 Attempting to listen via relay peer {}", peer_id);
                                }
                            } else {
                                debug!("⚠️ Could not derive relay listen addr from base: {}", base);
                            }
                        } else {
                            debug!("⚠️ Invalid relay base multiaddr: {}", base_str);
                        }
                    } else {
                        debug!("⚠️ No relay base in preferred_relays for {}", peer_id);
                    }
                }
            }
        }
        IdentifyEvent::Pushed { peer_id, info, .. } => {
            info!(
                "Pushed identify update to {} (listen addrs: {})",
                peer_id,
                info.listen_addrs.len()
            );
            record_identify_push_metrics(&metrics, &info).await;
        }
        IdentifyEvent::Sent { peer_id, .. } => {
            debug!("Sent identify info to {}", peer_id);
        }
        IdentifyEvent::Error { peer_id, error, .. } => {
            warn!("Identify protocol error with {}: {}", peer_id, error);
            let _ = event_tx
                .send(DhtEvent::Error(format!(
                    "Identify error with {}: {}",
                    peer_id, error
                )))
                .await;
        }
    }
}

async fn handle_mdns_event(
    event: MdnsEvent,
    swarm: &mut Swarm<DhtBehaviour>,
    event_tx: &mpsc::Sender<DhtEvent>,
) {
    match event {
        MdnsEvent::Discovered(list) => {
            let mut discovered: HashMap<PeerId, Vec<String>> = HashMap::new();
            for (peer_id, multiaddr) in list {
                debug!("mDNS discovered peer {} at {}", peer_id, multiaddr);
                if ma_plausibly_reachable(&multiaddr) {
                    swarm
                        .behaviour_mut()
                        .kademlia
                        .add_address(&peer_id, multiaddr.clone());
                } else {
                    debug!(
                        "⏭️  mDNS discovered (ignored unreachable): {} @ {}",
                        peer_id, multiaddr
                    );
                }
                discovered
                    .entry(peer_id)
                    .or_default()
                    .push(multiaddr.to_string());
            }
            for (peer_id, addresses) in discovered {
                let _ = event_tx
                    .send(DhtEvent::PeerDiscovered {
                        peer_id: peer_id.to_string(),
                        addresses,
                    })
                    .await;
            }
        }
        MdnsEvent::Expired(list) => {
            for (peer_id, multiaddr) in list {
                debug!("mDNS expired peer {} at {}", peer_id, multiaddr);
                swarm
                    .behaviour_mut()
                    .kademlia
                    .remove_address(&peer_id, &multiaddr);
            }
        }
    }
}

async fn handle_ping_event(event: PingEvent) {
    match event {
        ping::Event { result, .. } => {
            debug!("Ping result: {:?}", result);
        }
    }
}

async fn handle_autonat_client_event(
    event: v2::client::Event,
    metrics: &Arc<Mutex<DhtMetrics>>,
    event_tx: &mpsc::Sender<DhtEvent>,
) {
    let v2::client::Event {
        tested_addr,
        server,
        bytes_sent,
        result,
    } = event;

    let mut metrics_guard = metrics.lock().await;
    if !metrics_guard.autonat_enabled {
        return;
    }

    let addr_str = tested_addr.to_string();
    let server_str = server.to_string();
    let (state, summary) = match result {
        Ok(()) => {
            metrics_guard.record_observed_addr(&tested_addr);
            info!(
                server = %server_str,
                address = %addr_str,
                bytes = bytes_sent,
                "AutoNAT probe succeeded"
            );
            (
                NatReachabilityState::Public,
                Some(format!(
                    "Confirmed reachability via {addr_str} (server {server_str})"
                )),
            )
        }
        Err(err) => {
            let err_msg = err.to_string();
            warn!(
                server = %server_str,
                address = %addr_str,
                error = %err_msg,
                bytes = bytes_sent,
                "AutoNAT probe failed"
            );
            (
                NatReachabilityState::Private,
                Some(format!(
                    "Probe via {addr_str} (server {server_str}) failed: {err_msg}"
                )),
            )
        }
    };

    metrics_guard.update_reachability(state, summary.clone());
    let nat_state = metrics_guard.reachability_state;
    let confidence = metrics_guard.reachability_confidence;
    let last_error = metrics_guard.last_reachability_error.clone();
    drop(metrics_guard);

    let _ = event_tx
        .send(DhtEvent::NatStatus {
            state: nat_state,
            confidence,
            last_error,
            summary,
        })
        .await;
}

async fn handle_dcutr_event(
    event: dcutr::Event,
    metrics: &Arc<Mutex<DhtMetrics>>,
    event_tx: &mpsc::Sender<DhtEvent>,
) {
    let mut metrics_guard = metrics.lock().await;
    if !metrics_guard.dcutr_enabled {
        return;
    }

    let dcutr::Event {
        remote_peer_id,
        result,
    } = event;

    metrics_guard.dcutr_hole_punch_attempts += 1;

    match result {
        Ok(_connection_id) => {
            metrics_guard.dcutr_hole_punch_successes += 1;
            metrics_guard.last_dcutr_success = Some(SystemTime::now());
            info!(
                peer = %remote_peer_id,
                successes = metrics_guard.dcutr_hole_punch_successes,
                "DCUtR: hole-punch succeeded, upgraded to direct connection"
            );
            drop(metrics_guard);
            let _ = event_tx
                .send(DhtEvent::Info(format!(
                    "✓ Direct connection established with peer {} (hole-punch succeeded)",
                    remote_peer_id
                )))
                .await;
        }
        Err(error) => {
            metrics_guard.dcutr_hole_punch_failures += 1;
            metrics_guard.last_dcutr_failure = Some(SystemTime::now());
            warn!(
                peer = %remote_peer_id,
                error = %error,
                failures = metrics_guard.dcutr_hole_punch_failures,
                "DCUtR: hole-punch failed"
            );
            drop(metrics_guard);
            let _ = event_tx
                .send(DhtEvent::Warning(format!(
                    "✗ Direct connection upgrade to peer {} failed: {}",
                    remote_peer_id, error
                )))
                .await;
        }
    }
}

async fn handle_external_addr_confirmed(
    addr: &Multiaddr,
    metrics: &Arc<Mutex<DhtMetrics>>,
    event_tx: &mpsc::Sender<DhtEvent>,
    proxy_mgr: &ProxyMgr,
) {
    let mut metrics_guard = metrics.lock().await;
    let nat_enabled = metrics_guard.autonat_enabled;
    metrics_guard.record_observed_addr(addr);
    if metrics_guard.reachability_state == NatReachabilityState::Public {
        drop(metrics_guard);
        return;
    }
    let summary = Some(format!("External address confirmed: {}", addr));
    metrics_guard.update_reachability(NatReachabilityState::Public, summary.clone());
    let state = metrics_guard.reachability_state;
    let confidence = metrics_guard.reachability_confidence;
    let last_error = metrics_guard.last_reachability_error.clone();
    drop(metrics_guard);

    if nat_enabled {
        let _ = event_tx
            .send(DhtEvent::NatStatus {
                state,
                confidence,
                last_error,
                summary: summary.clone(),
            })
            .await;
    }

    if let Some(relay_peer_id) = extract_relay_peer(addr) {
        // Update relay metrics to reflect an active (listening) relay external address
        if let Ok(mut m) = metrics.try_lock() {
            m.active_relay_peer_id = Some(relay_peer_id.to_string());
            m.relay_reservation_status = Some("active".to_string());
        }
        let mut mgr = proxy_mgr.lock().await;
        let newly_ready = mgr.mark_relay_ready(relay_peer_id.clone());
        drop(mgr);
        let status = if newly_ready {
            "relay_ready"
        } else {
            "relay_address"
        };
        let _ = event_tx
            .send(DhtEvent::ProxyStatus {
                id: relay_peer_id.to_string(),
                address: addr.to_string(),
                status: status.into(),
                latency_ms: None,
                error: None,
            })
            .await;
    }
}

async fn handle_external_addr_expired(
    addr: &Multiaddr,
    metrics: &Arc<Mutex<DhtMetrics>>,
    event_tx: &mpsc::Sender<DhtEvent>,
    proxy_mgr: &ProxyMgr,
) {
    let summary_text = format!("External address expired: {}", addr);
    let mut metrics_guard = metrics.lock().await;
    let nat_enabled = metrics_guard.autonat_enabled;
    metrics_guard.remove_observed_addr(addr);

    if metrics_guard.observed_addrs.is_empty()
        && metrics_guard.reachability_state != NatReachabilityState::Unknown
    {
        let summary = Some(summary_text);
        metrics_guard.update_reachability(NatReachabilityState::Unknown, summary.clone());
        let state = metrics_guard.reachability_state;
        let confidence = metrics_guard.reachability_confidence;
        let last_error = metrics_guard.last_reachability_error.clone();
        drop(metrics_guard);

        if nat_enabled {
            let _ = event_tx
                .send(DhtEvent::NatStatus {
                    state,
                    confidence,
                    last_error,
                    summary: summary.clone(),
                })
                .await;
        }
    }

    if let Some(relay_peer_id) = extract_relay_peer(addr) {
        // Mark relay as expired in metrics
        if let Ok(mut m) = metrics.try_lock() {
            m.relay_reservation_status = Some("expired".to_string());
            m.active_relay_peer_id = None;
            m.reservation_evictions = m.reservation_evictions.saturating_add(1);
        }
        let mut mgr = proxy_mgr.lock().await;
        mgr.relay_ready.remove(&relay_peer_id);
        mgr.relay_pending.remove(&relay_peer_id);
        drop(mgr);
        let _ = event_tx
            .send(DhtEvent::ProxyStatus {
                id: relay_peer_id.to_string(),
                address: addr.to_string(),
                status: "relay_expired".into(),
                latency_ms: None,
                error: None,
            })
            .await;
    }
}

impl Socks5Transport {
    pub fn new(proxy: SocketAddr) -> Self {
        Self { proxy }
    }
}

/// Build a libp2p transport, optionally tunneling through a SOCKS5 proxy.
/// - Output type is unified to (PeerId, StreamMuxerBox).
/// - Dial preference: Relay first, then Direct TCP (or SOCKS5 TCP if proxy is set).
pub fn build_transport_with_relay(
    keypair: &identity::Keypair,
    relay_transport: relay::client::Transport,
    proxy_address: Option<String>,
) -> Result<Boxed<(PeerId, StreamMuxerBox)>, Box<dyn Error>> {
    use libp2p::{
        core::{muxing::StreamMuxerBox, transport::Boxed, upgrade::Version},
        noise, tcp, yamux, Transport as _,
    };
    use std::{io, net::SocketAddr, time::Duration};

    // === Upgrade stack for direct TCP/SOCKS5 paths ===
    let noise_cfg = noise::Config::new(keypair)?;
    let yamux_cfg = yamux::Config::default();

    // TCP/SOCKS5 → (PeerId, StreamMuxerBox)
    let into_muxed = |t: Boxed<Box<dyn AsyncIo>>| {
        t.upgrade(Version::V1Lazy)
            .authenticate(noise_cfg.clone())
            .multiplex(yamux_cfg.clone())
            .timeout(Duration::from_secs(20))
            .map(|(peer, muxer), _| (peer, StreamMuxerBox::new(muxer)))
            .boxed()
    };

    // --- Direct TCP path ---
    let tcp_base: Boxed<Box<dyn AsyncIo>> =
        tcp::tokio::Transport::new(tcp::Config::default().nodelay(true))
            .map(|s, _| -> Box<dyn AsyncIo> { Box::new(s.0.compat()) })
            .boxed();

    // --- SOCKS5 path (optional) ---
    let direct_tcp_muxed: Boxed<(PeerId, StreamMuxerBox)> = match proxy_address {
        Some(proxy) => {
            info!(
                "SOCKS5 enabled. Routing all P2P TCP dialing traffic via {}",
                proxy
            );
            let proxy_addr: SocketAddr = proxy.parse().map_err(|e| {
                io::Error::new(
                    io::ErrorKind::InvalidInput,
                    format!("Invalid proxy address: {}", e),
                )
            })?;
            let socks5: Boxed<Box<dyn AsyncIo>> = Socks5Transport::new(proxy_addr).boxed();
            into_muxed(socks5)
        }
        None => into_muxed(tcp_base),
    };

    // --- Relay path: Connection → (PeerId, StreamMuxerBox)
    // Apply the same upgrade stack to the relay transport
    let relay_muxed: Boxed<(PeerId, StreamMuxerBox)> = relay_transport
        .upgrade(Version::V1Lazy)
        .authenticate(noise_cfg.clone())
        .multiplex(yamux_cfg.clone())
        .timeout(Duration::from_secs(20))
        .map(|(peer, muxer), _| (peer, StreamMuxerBox::new(muxer)))
        .boxed();

    // --- Combine: Relay first, then Direct ---
    let layered: Boxed<(PeerId, StreamMuxerBox)> =
        libp2p::core::transport::OrTransport::new(relay_muxed, direct_tcp_muxed)
            .map(|either, _| match either {
                futures::future::Either::Left(v) => v,
                futures::future::Either::Right(v) => v,
            })
            .boxed();

    Ok(layered)
}

impl DhtService {
    pub async fn send_webrtc_offer(
        &self,
        peer: String,
        offer_request: WebRTCOfferRequest,
    ) -> Result<oneshot::Receiver<Result<WebRTCAnswerResponse, String>>, String> {
        let peer_id: PeerId = peer.parse().map_err(|e| format!("invalid peer id: {e}"))?;
        let (tx, rx) = oneshot::channel();

        self.cmd_tx
            .send(DhtCommand::SendWebRTCOffer {
                peer: peer_id,
                offer_request,
                sender: tx,
            })
            .await
            .map_err(|e| format!("send webrtc offer cmd: {e}"))?;

        Ok(rx)
    }
}

// Public API for the DHT
pub struct DhtService {
    cmd_tx: mpsc::Sender<DhtCommand>,
    event_rx: Arc<Mutex<mpsc::Receiver<DhtEvent>>>,
    peer_id: String,
    connected_peers: Arc<Mutex<HashSet<PeerId>>>,
    connected_addrs: HashMap<PeerId, Vec<Multiaddr>>,
    metrics: Arc<Mutex<DhtMetrics>>,
    pending_echo: Arc<Mutex<HashMap<rr::OutboundRequestId, PendingEcho>>>,
    pending_searches: Arc<Mutex<HashMap<String, Vec<PendingSearch>>>>,
    search_counter: Arc<AtomicU64>,
    proxy_mgr: ProxyMgr,
    peer_selection: Arc<Mutex<PeerSelectionService>>,
    file_metadata_cache: Arc<Mutex<HashMap<String, FileMetadata>>>,
    received_chunks: Arc<Mutex<HashMap<String, HashMap<u32, FileChunk>>>>,
    file_transfer_service: Option<Arc<FileTransferService>>,
    // chunk_manager: Option<Arc<ChunkManager>>, // Not needed here
    pending_webrtc_offers: Arc<
        Mutex<
            HashMap<rr::OutboundRequestId, oneshot::Sender<Result<WebRTCAnswerResponse, String>>>,
        >,
    >,
    pending_provider_queries: Arc<Mutex<HashMap<String, PendingProviderQuery>>>,
    root_query_mapping: Arc<Mutex<HashMap<beetswap::QueryId, FileMetadata>>>,
    active_downloads: Arc<Mutex<HashMap<String, Arc<Mutex<ActiveDownload>>>>>,
    get_providers_queries: Arc<Mutex<HashMap<kad::QueryId, (String, std::time::Instant)>>>,
    chunk_size: usize,
    file_heartbeat_state: Arc<Mutex<HashMap<String, FileHeartbeatState>>>,
    seeder_heartbeats_cache: Arc<Mutex<HashMap<String, FileHeartbeatCacheEntry>>>,
    pending_heartbeat_updates: Arc<Mutex<HashSet<String>>>,
}
use memmap2::MmapMut;
use std::fs::OpenOptions;

#[derive(Debug)]
struct ActiveDownload {
    metadata: FileMetadata,
    queries: HashMap<beetswap::QueryId, u32>,
    temp_file_path: PathBuf,  // Path with .tmp suffix
    final_file_path: PathBuf, // Final path without .tmp
    mmap: Arc<std::sync::Mutex<MmapMut>>,
    received_chunks: Arc<std::sync::Mutex<HashSet<u32>>>,
    total_chunks: u32,
    chunk_offsets: Vec<u64>,
}

impl ActiveDownload {
    fn new(
        metadata: FileMetadata,
        queries: HashMap<beetswap::QueryId, u32>,
        download_dir: &PathBuf,
        total_size: u64,
        chunk_offsets: Vec<u64>,
    ) -> std::io::Result<Self> {
        let total_chunks = queries.len() as u32;

        // Create final filename based on the actual file name
        // let final_file_path = download_dir.join(&metadata.file_name);
        let final_file_path = download_dir.clone();
        // Create temporary filename with .tmp suffix
        let temp_file_path = download_dir.with_extension("tmp");
        info!("Creating temp file at: {:?}", temp_file_path);
        info!("Will rename to: {:?} when complete", final_file_path);

        let file = OpenOptions::new()
            .read(true)
            .write(true)
            .create(true)
            .open(&temp_file_path)?;

        file.set_len(total_size)?;

        let mmap = unsafe { MmapMut::map_mut(&file)? };

        Ok(Self {
            metadata,
            queries,
            temp_file_path,
            final_file_path,
            mmap: Arc::new(std::sync::Mutex::new(mmap)),
            received_chunks: Arc::new(std::sync::Mutex::new(HashSet::new())),
            total_chunks,
            chunk_offsets,
        })
    }

    fn write_chunk(&self, chunk_index: u32, data: &[u8], offset: u64) -> std::io::Result<()> {
        let mut mmap = self.mmap.lock().unwrap();
        let start = offset as usize;
        let end = start + data.len();

        if end > mmap.len() {
            return Err(std::io::Error::new(
                std::io::ErrorKind::InvalidInput,
                format!("Chunk {} would exceed file bounds", chunk_index),
            ));
        }

        mmap[start..end].copy_from_slice(data);
        self.received_chunks.lock().unwrap().insert(chunk_index);

        Ok(())
    }

    fn is_complete(&self) -> bool {
        self.queries.is_empty()
            && self.received_chunks.lock().unwrap().len() == self.total_chunks as usize
    }

    fn flush(&self) -> std::io::Result<()> {
        self.mmap.lock().unwrap().flush()
    }

    fn read_complete_file(&self) -> std::io::Result<Vec<u8>> {
        let mmap = self.mmap.lock().unwrap();
        Ok(mmap.to_vec())
    }

    /// Finalize the download by renaming .tmp file to final filename
    fn finalize(&self) -> std::io::Result<()> {
        // First, flush to ensure all data is written
        self.flush()?;

        // Drop the mmap to release the file handle
        drop(self.mmap.lock().unwrap());

        info!(
            "Renaming {:?} to {:?}",
            self.temp_file_path, self.final_file_path
        );

        // Rename the temp file to the final file
        std::fs::rename(&self.temp_file_path, &self.final_file_path)?;

        info!("Successfully finalized file: {:?}", self.final_file_path);
        Ok(())
    }

    /// Clean up temp file (only call if download fails/is cancelled)
    fn cleanup(&self) {
        if self.temp_file_path.exists() {
            if let Err(e) = std::fs::remove_file(&self.temp_file_path) {
                error!(
                    "Failed to cleanup temp file {:?}: {}",
                    self.temp_file_path, e
                );
            } else {
                info!("Cleaned up temp file: {:?}", self.temp_file_path);
            }
        }
    }

    fn progress(&self) -> f32 {
        let received = self.received_chunks.lock().unwrap().len() as f32;
        received / self.total_chunks as f32
    }

    fn chunks_received(&self) -> usize {
        self.received_chunks.lock().unwrap().len()
    }
}

impl Clone for ActiveDownload {
    fn clone(&self) -> Self {
        Self {
            metadata: self.metadata.clone(),
            queries: self.queries.clone(),
            temp_file_path: self.temp_file_path.clone(),
            final_file_path: self.final_file_path.clone(),
            mmap: Arc::clone(&self.mmap),
            received_chunks: Arc::clone(&self.received_chunks),
            total_chunks: self.total_chunks,
            chunk_offsets: self.chunk_offsets.clone(),
        }
    }
}

impl Drop for ActiveDownload {
    fn drop(&mut self) {
        // Only cleanup temp file if this is the last reference and file wasn't finalized
        if Arc::strong_count(&self.mmap) == 1 {
            self.cleanup();
        }
    }
}
#[derive(Debug)]
struct FileHeartbeatState {
    /// Handle to the periodic heartbeat task so we can cancel it when seeding stops.
    task: JoinHandle<()>,
}

impl DhtService {
    pub async fn new(
        port: u16,
        bootstrap_nodes: Vec<String>,
        secret: Option<String>,
        is_bootstrap: bool,
        enable_autonat: bool,
        autonat_probe_interval: Option<Duration>,
        autonat_servers: Vec<String>,
        proxy_address: Option<String>,
        file_transfer_service: Option<Arc<FileTransferService>>,
        chunk_manager: Option<Arc<ChunkManager>>,
        chunk_size_kb: Option<usize>, // Chunk size in KB (default 256)
        cache_size_mb: Option<usize>, // Cache size in MB (default 1024)
        enable_autorelay: bool,
        preferred_relays: Vec<String>,
        enable_relay_server: bool,
        blockstore_db_path: Option<&Path>,
    ) -> Result<Self, Box<dyn Error>> {
        // ---- Hotfix: finalize AutoRelay flag (bootstrap OFF + ENV OFF)
        let mut final_enable_autorelay = enable_autorelay;
        if is_bootstrap {
            final_enable_autorelay = false;
            info!("AutoRelay disabled on bootstrap (hotfix).");
        }
        if std::env::var("CHIRAL_DISABLE_AUTORELAY").ok().as_deref() == Some("1") {
            final_enable_autorelay = false;
            info!("AutoRelay disabled via env CHIRAL_DISABLE_AUTORELAY=1");
        }
        // Convert chunk size from KB to bytes
        let chunk_size = chunk_size_kb.unwrap_or(256) * 1024; // Default 256 KB
        let cache_size = cache_size_mb.unwrap_or(1024); // Default 1024 MB
        let blockstore = if let Some(path) = blockstore_db_path {
            if let Some(path_str) = path.to_str() {
                info!("Attempting to use blockstore from disk: {}", path_str);
            }

            match RedbBlockstore::open(path).await {
                Ok(store) => {
                    info!("Successfully opened blockstore from disk");
                    Arc::new(store)
                }
                Err(e) => {
                    warn!("Failed to open blockstore from disk ({}), falling back to in-memory storage", e);
                    Arc::new(RedbBlockstore::in_memory()?)
                }
            }
        } else {
            info!("Using in-memory blockstore");
            Arc::new(RedbBlockstore::in_memory()?)
        };
        // Generate a new keypair for this node
        // If a secret is provided, derive a stable 32-byte seed via SHA-256(secret)
        // Otherwise, generate a fresh random key.
        let local_key = match secret {
            Some(secret_str) => {
                let mut hasher = Sha256::new();
                hasher.update(secret_str.as_bytes());
                let digest = hasher.finalize();
                let mut seed = [0u8; 32];
                seed.copy_from_slice(&digest[..32]);
                identity::Keypair::ed25519_from_bytes(seed)?
            }
            None => identity::Keypair::generate_ed25519(),
        };
        let local_peer_id = PeerId::from(local_key.public());
        let peer_id_str = local_peer_id.to_string();

        // Create a Kademlia behaviour with tuned configuration
        let store = MemoryStore::new(local_peer_id);
        let mut kad_cfg = KademliaConfig::new(StreamProtocol::new("/chiral/kad/1.0.0"));
        let bootstrap_interval = Duration::from_secs(1);
        if is_bootstrap {
            // These settings result in node to not provide files, only acts as a router
            kad_cfg.set_record_ttl(Some(Duration::from_secs(0)));
            kad_cfg.set_provider_record_ttl(Some(Duration::from_secs(0)));

            // ensures bootstrap node only keeps active peers in its routing table
            kad_cfg.set_periodic_bootstrap_interval(None);
        } else {
            // Only enable periodic bootstrap if we have bootstrap nodes
            // This prevents "No known peers" warnings when running standalone
            if !bootstrap_nodes.is_empty() {
                kad_cfg.set_periodic_bootstrap_interval(Some(bootstrap_interval));
            } else {
                kad_cfg.set_periodic_bootstrap_interval(None);
                info!("Periodic bootstrap disabled - no bootstrap nodes configured");
            }
        }

        // Align with docs: shorter queries, higher replication
        kad_cfg.set_query_timeout(Duration::from_secs(30));

        // Replication factor of 3 (as per spec table)
        if let Some(nz) = std::num::NonZeroUsize::new(3) {
            kad_cfg.set_replication_factor(nz);
        }
        let mut kademlia = Kademlia::with_config(local_peer_id, store, kad_cfg);

        // Set Kademlia to server mode to accept incoming connections
        kademlia.set_mode(Some(Mode::Server));

        // Create identify behaviour with proactive push updates
        let identify_config =
            identify::Config::new(EXPECTED_PROTOCOL_VERSION.to_string(), local_key.public())
                .with_agent_version(format!("chiral-network/{}", env!("CARGO_PKG_VERSION")))
                .with_push_listen_addr_updates(true);
        let identify = identify::Behaviour::new(identify_config);

        // mDNS for local peer discovery
        let disable_mdns_env = std::env::var("CHIRAL_DISABLE_MDNS").ok().as_deref() == Some("1");
        let mdns_opt = if disable_mdns_env {
            tracing::info!("mDNS disabled via env CHIRAL_DISABLE_MDNS=1");
            None
        } else {
            Some(Mdns::new(Default::default(), local_peer_id)?)
        };

        // Request-Response behaviours
        let rr_cfg = rr::Config::default();
        let proxy_protocols =
            std::iter::once(("/chiral/proxy/1.0.0".to_string(), rr::ProtocolSupport::Full));
        let proxy_rr = rr::Behaviour::new(proxy_protocols, rr_cfg.clone());

        let webrtc_protocols = std::iter::once((
            "/chiral/webrtc-signaling/1.0.0".to_string(),
            rr::ProtocolSupport::Full,
        ));
        let webrtc_signaling_rr = rr::Behaviour::new(webrtc_protocols, rr_cfg);

        let probe_interval = autonat_probe_interval.unwrap_or(Duration::from_secs(30));
        let autonat_client_behaviour = if enable_autonat {
            info!(
                "AutoNAT enabled (probe interval: {}s)",
                probe_interval.as_secs()
            );
            Some(v2::client::Behaviour::new(
                OsRng,
                v2::client::Config::default().with_probe_interval(probe_interval),
            ))
        } else {
            None
        };
        let autonat_server_behaviour = if is_bootstrap && enable_autonat {
            Some(v2::server::Behaviour::new(OsRng))
        } else {
            None
        };

        let bitswap = beetswap::Behaviour::new(blockstore);
        let (relay_transport, relay_client_behaviour) = relay::client::new(local_peer_id);
        let autonat_client_toggle = toggle::Toggle::from(autonat_client_behaviour);
        let autonat_server_toggle = toggle::Toggle::from(autonat_server_behaviour);
        let mdns_toggle = toggle::Toggle::from(mdns_opt);

        // DCUtR requires relay to be enabled
        let dcutr_behaviour = if enable_autonat {
            info!("DCUtR enabled (requires relay for hole-punching coordination)");
            Some(dcutr::Behaviour::new(local_peer_id))
        } else {
            None
        };
        let dcutr_toggle = toggle::Toggle::from(dcutr_behaviour);

        // Relay server configuration
        let relay_server_behaviour = if enable_relay_server {
            info!("🔁 Relay server enabled - this node can relay traffic for others");
            Some(relay::Behaviour::new(
                local_peer_id,
                relay::Config::default(),
            ))
        } else {
            None
        };
        let relay_server_toggle = toggle::Toggle::from(relay_server_behaviour);

        let mut behaviour = Some(DhtBehaviour {
            kademlia,
            identify,
            mdns: mdns_toggle,
            bitswap,
            ping: Ping::new(ping::Config::new()),
            proxy_rr,
            webrtc_signaling_rr,
            autonat_client: autonat_client_toggle,
            autonat_server: autonat_server_toggle,
            relay_client: relay_client_behaviour,
            relay_server: relay_server_toggle,
            dcutr: dcutr_toggle,
        });

        let bootstrap_set: HashSet<String> = bootstrap_nodes.iter().cloned().collect();
        let mut autonat_targets: HashSet<String> = if enable_autonat && !autonat_servers.is_empty()
        {
            autonat_servers.into_iter().collect()
        } else {
            HashSet::new()
        };
        if enable_autonat {
            autonat_targets.extend(bootstrap_set.iter().cloned());
        }

        // Configure AutoRelay relay candidate discovery (use finalized flag)
        let relay_candidates: HashSet<String> = if final_enable_autorelay {
            if !preferred_relays.is_empty() {
                info!(
                    "🔗 AutoRelay enabled with {} preferred relays",
                    preferred_relays.len()
                );
                for (i, relay) in preferred_relays.iter().enumerate().take(5) {
                    info!("   Relay {}: {}", i + 1, relay);
                }
                preferred_relays.into_iter().collect()
            } else {
                info!(
                    "🔗 AutoRelay enabled, using {} bootstrap nodes as relay candidates",
                    bootstrap_set.len()
                );
                for (i, node) in bootstrap_set.iter().enumerate().take(5) {
                    info!("   Candidate {}: {}", i + 1, node);
                }
                bootstrap_set.iter().cloned().collect()
            }
        } else {
            HashSet::new()
        };

        // Use the new relay-aware transport builder
        let transport = build_transport_with_relay(&local_key, relay_transport, proxy_address)?;

        // Create the swarm
        let mut swarm = SwarmBuilder::with_existing_identity(local_key)
            .with_tokio()
            .with_other_transport(|_| Ok(transport))
            .expect("Failed to create libp2p transport")
            .with_behaviour(move |_| behaviour.take().expect("behaviour already taken"))?
            .with_swarm_config(
                |c| c.with_idle_connection_timeout(Duration::from_secs(300)), // 5 minutes
            )
            .build();

        // Listen on the specified port
        let listen_addr: Multiaddr = format!("/ip4/0.0.0.0/tcp/{}", port).parse()?;
        swarm.listen_on(listen_addr)?;

        // ---- advertise external addresses so relay reservations include routable addrs
        let mut ext_addrs: Vec<Multiaddr> = Vec::new();

        // 1) If CHIRAL_PUBLIC_IP is set, use it as the advertised external address
        if let Ok(pub_ip) = std::env::var("CHIRAL_PUBLIC_IP") {
            if let Ok(ma) = format!("/ip4/{}/tcp/{}", pub_ip, port).parse() {
                ext_addrs.push(ma);
            } else {
                tracing::warn!("CHIRAL_PUBLIC_IP is set but invalid: {}", pub_ip);
            }
        }

        // Register external addresses with the swarm (pin with high score)
        for ma in ext_addrs {
            swarm.add_external_address(ma);
        }

        // Connect to bootstrap nodes
        // NOTE: Bootstrap nodes are explicitly configured, so we trust them
        // and don't filter based on reachability (important for relay servers and local testing)
        let mut successful_connections = 0;
        let total_bootstrap_nodes = bootstrap_nodes.len();
        for bootstrap_addr in &bootstrap_nodes {
            if let Ok(addr) = bootstrap_addr.parse::<Multiaddr>() {
                // WAN Mode: skip unroutable bootstrap addresses
                let wan_mode = enable_autonat || enable_autorelay;
                if !ma_plausibly_reachable(&addr) {
                    warn!("⏭️  Skipping unreachable bootstrap addr: {}", addr);
                    continue;
                }
                match swarm.dial(addr.clone()) {
                    Ok(_) => {
                        successful_connections += 1;
                        // Add bootstrap nodes to Kademlia routing table if it has a peer ID
                        if let Some(peer_id) = addr.iter().find_map(|p| {
                            if let libp2p::multiaddr::Protocol::P2p(peer) = p {
                                Some(peer)
                            } else {
                                None
                            }
                        }) {
                            swarm
                                .behaviour_mut()
                                .kademlia
                                .add_address(&peer_id, addr.clone());
                        }
                    }
                    Err(e) => warn!("✗ Failed to dial bootstrap {}: {}", bootstrap_addr, e),
                }
            } else {
                warn!("✗ Invalid bootstrap address format: {}", bootstrap_addr);
            }
        }

        if enable_autonat {
            for server_addr in &autonat_targets {
                if bootstrap_set.contains(server_addr) {
                    continue;
                }
                match server_addr.parse::<Multiaddr>() {
                    Ok(addr) => match swarm.dial(addr.clone()) {
                        Ok(_) => {
                            info!("Dialing AutoNAT server: {}", server_addr);
                        }
                        Err(e) => {
                            debug!("Failed to dial AutoNAT server {}: {}", server_addr, e);
                        }
                    },
                    Err(e) => warn!("Invalid AutoNAT server address {}: {}", server_addr, e),
                }
            }
        }

        // Trigger initial bootstrap if we have any bootstrap nodes (even if connection failed)
        if !bootstrap_nodes.is_empty() {
            let _ = swarm.behaviour_mut().kademlia.bootstrap();
            if successful_connections == 0 {
                warn!(
                    "⚠ No bootstrap connections succeeded - node will operate in standalone mode"
                );
                warn!("  Other nodes can still connect to this node directly");
            }
        } else {
            info!("No bootstrap nodes provided - starting in standalone mode");
        }

        let (cmd_tx, cmd_rx) = mpsc::channel(100);
        let (event_tx, event_rx) = mpsc::channel(100);
        let connected_peers = Arc::new(Mutex::new(HashSet::new()));
        let metrics = Arc::new(Mutex::new(DhtMetrics::default()));
        let pending_echo = Arc::new(Mutex::new(HashMap::new()));
        let pending_searches = Arc::new(Mutex::new(HashMap::new()));
        let search_counter = Arc::new(AtomicU64::new(1));
        let proxy_mgr: ProxyMgr = Arc::new(Mutex::new(ProxyManager::default()));
        let peer_selection = Arc::new(Mutex::new(PeerSelectionService::new()));
        let pending_webrtc_offers = Arc::new(Mutex::new(HashMap::new()));
        let pending_provider_queries: Arc<Mutex<HashMap<String, PendingProviderQuery>>> =
            Arc::new(Mutex::new(HashMap::new()));
        let root_query_mapping: Arc<Mutex<HashMap<beetswap::QueryId, FileMetadata>>> =
            Arc::new(Mutex::new(HashMap::new()));
        let active_downloads: Arc<Mutex<HashMap<String, Arc<Mutex<ActiveDownload>>>>> =
            Arc::new(Mutex::new(HashMap::new()));
        let get_providers_queries_local: Arc<
            Mutex<HashMap<kad::QueryId, (String, std::time::Instant)>>,
        > = Arc::new(Mutex::new(HashMap::new()));
        let seeder_heartbeats_cache: Arc<Mutex<HashMap<String, FileHeartbeatCacheEntry>>> =
            Arc::new(Mutex::new(HashMap::new()));
        let file_heartbeat_state: Arc<Mutex<HashMap<String, FileHeartbeatState>>> =
            Arc::new(Mutex::new(HashMap::new()));
        let pending_heartbeat_updates: Arc<Mutex<HashSet<String>>> =
            Arc::new(Mutex::new(HashSet::new()));
        let pending_keyword_indexes: Arc<Mutex<HashMap<kad::QueryId, PendingKeywordIndex>>> =
            Arc::new(Mutex::new(HashMap::new()));

        {
            let mut guard = metrics.lock().await;
            guard.autonat_enabled = enable_autonat;
            guard.autorelay_enabled = final_enable_autorelay;
            guard.dcutr_enabled = enable_autonat; // DCUtR enabled when AutoNAT is enabled
        }

        // Spawn the Dht node task
        let received_chunks_clone = Arc::new(Mutex::new(HashMap::new()));
        let bootstrap_peer_ids = extract_bootstrap_peer_ids(&bootstrap_nodes);

        tokio::spawn(run_dht_node(
            swarm,
            local_peer_id,
            cmd_rx,
            event_tx,
            connected_peers.clone(),
            metrics.clone(),
            pending_echo.clone(),
            pending_searches.clone(),
            proxy_mgr.clone(),
            peer_selection.clone(),
            received_chunks_clone.clone(),
            file_transfer_service.clone(),
            chunk_manager,
            pending_webrtc_offers.clone(),
            pending_provider_queries.clone(),
            root_query_mapping.clone(),
            active_downloads.clone(),
            get_providers_queries_local.clone(),
            seeder_heartbeats_cache.clone(),
            pending_heartbeat_updates.clone(),
            pending_keyword_indexes.clone(),
            is_bootstrap,
            final_enable_autorelay,
            relay_candidates,
            chunk_size,
            bootstrap_peer_ids,
        ));

        Ok(DhtService {
            cmd_tx,
            event_rx: Arc::new(Mutex::new(event_rx)),
            peer_id: peer_id_str,
            connected_peers,
            connected_addrs: HashMap::new(),
            metrics,
            pending_echo,
            pending_searches,
            search_counter,
            proxy_mgr,
            peer_selection,
            file_metadata_cache: Arc::new(Mutex::new(HashMap::new())),
            received_chunks: received_chunks_clone,
            file_transfer_service,
            // chunk_manager is not stored in DhtService, only passed to the task
            pending_webrtc_offers,
            pending_provider_queries,
            root_query_mapping,
            active_downloads,
            get_providers_queries: get_providers_queries_local,
            chunk_size,
            file_heartbeat_state,
            seeder_heartbeats_cache,
            pending_heartbeat_updates,
        })
    }

    pub fn chunk_size(&self) -> usize {
        // Note: This might need to be adjusted if chunk_manager is the source of truth
        self.chunk_size
    }

    async fn start_file_heartbeat(&self, file_hash: &str) -> Result<(), String> {
        let file_hash_owned = file_hash.to_string();

        {
            let mut state = self.file_heartbeat_state.lock().await;
            if let Some(existing) = state.get(&file_hash_owned) {
                if !existing.task.is_finished() {
                    debug!("Heartbeat already active for {}", file_hash_owned);
                    return Ok(());
                }
                state.remove(&file_hash_owned);
            }
        }

        let cmd_tx = self.cmd_tx.clone();
        let hash_for_task = file_hash_owned.clone();

        let handle = tokio::spawn(async move {
            debug!("Starting heartbeat loop for {}", hash_for_task);

            if let Err(e) = cmd_tx
                .send(DhtCommand::HeartbeatFile {
                    file_hash: hash_for_task.clone(),
                })
                .await
            {
                warn!("Initial heartbeat send failed for {}: {}", hash_for_task, e);
                return;
            }

            let mut interval = tokio::time::interval(FILE_HEARTBEAT_INTERVAL);
            loop {
                interval.tick().await;
                match cmd_tx
                    .send(DhtCommand::HeartbeatFile {
                        file_hash: hash_for_task.clone(),
                    })
                    .await
                {
                    Ok(_) => {
                        trace!("Heartbeat refreshed for {}", hash_for_task);
                    }
                    Err(e) => {
                        warn!(
                            "Stopping heartbeat loop for {} due to send failure: {}",
                            hash_for_task, e
                        );
                        break;
                    }
                }
            }

            debug!("Heartbeat loop exited for {}", hash_for_task);
        });

        let mut state = self.file_heartbeat_state.lock().await;
        state.insert(file_hash_owned, FileHeartbeatState { task: handle });
        Ok(())
    }

    async fn stop_file_heartbeat(&self, file_hash: &str) {
        let handle = {
            let mut state = self.file_heartbeat_state.lock().await;
            state.remove(file_hash).map(|entry| entry.task)
        };

        if let Some(handle) = handle {
            if !handle.is_finished() {
                handle.abort();
            }
        }

        self.seeder_heartbeats_cache.lock().await.remove(file_hash);
        self.pending_heartbeat_updates
            .lock()
            .await
            .remove(file_hash);
        debug!("Heartbeat tracking stopped for {}", file_hash);
    }

    pub async fn publish_file(&self, metadata: FileMetadata) -> Result<(), String> {
        let (response_tx, response_rx) = oneshot::channel();

        self.cmd_tx
            .send(DhtCommand::PublishFile {
                metadata,
                response_tx,
            })
            .await
            .map_err(|e| e.to_string())?;

        let cid_populated_metadata = response_rx.await.map_err(|e| e.to_string())?;

        self.cache_remote_file(&cid_populated_metadata).await;
        self.start_file_heartbeat(&cid_populated_metadata.merkle_root)
            .await?;
        Ok(())
    }

    pub async fn stop_publishing_file(&self, file_hash: String) -> Result<(), String> {
        let file_hash_clone = file_hash.clone();

        self.cmd_tx
            .send(DhtCommand::StopPublish(file_hash))
            .await
            .map_err(|e| e.to_string())?;

        self.stop_file_heartbeat(&file_hash_clone).await;
        Ok(())
    }
    pub async fn cache_remote_file(&self, metadata: &FileMetadata) {
        self.file_metadata_cache
            .lock()
            .await
            .insert(metadata.merkle_root.clone(), metadata.clone());
    }
    /// List all known FileMetadata (from cache, i.e., locally published or discovered)
    pub async fn get_all_file_metadata(&self) -> Result<Vec<FileMetadata>, String> {
        let cache = self.file_metadata_cache.lock().await;
        Ok(cache.values().cloned().collect())
    }

    /// Get all versions for a file name, sorted by version (desc)
    pub async fn get_versions_by_file_name(
        &self,
        file_name: String,
    ) -> Result<Vec<FileMetadata>, String> {
        info!(
            "🔍 Backend: Starting search for file versions with name: {}",
            file_name
        );

        let all = self.get_all_file_metadata().await?;
        info!("📁 Backend: Retrieved {} total files from cache", all.len());

        let mut versions: Vec<FileMetadata> = all
            .into_iter()
            .filter(|m| m.file_name == file_name) // Remove is_root filter - get all versions
            .collect();

        info!(
            "🎯 Backend: Found {} versions matching name '{}'",
            versions.len(),
            file_name
        );

        versions.sort_by(|a, b| b.version.unwrap_or(1).cmp(&a.version.unwrap_or(1)));

        // Clear seeders to avoid network calls during search
        // The seeders will be populated when the user actually tries to download
        for version in &mut versions {
            version.seeders = vec![]; // Clear seeders to prevent network calls
        }

        info!(
            "✅ Backend: Returning {} versions for '{}' (seeders cleared)",
            versions.len(),
            file_name
        );
        Ok(versions)
    }

    /// Get the latest version for a file name
    pub async fn get_latest_version_by_file_name(
        &self,
        file_name: String,
    ) -> Result<Option<FileMetadata>, String> {
        let versions = self.get_versions_by_file_name(file_name).await?;
        Ok(versions.into_iter().max_by_key(|m| m.version.unwrap_or(1)))
    }

    /// Prepare a new FileMetadata for upload (auto-increment version, set parent_hash)
    pub async fn prepare_versioned_metadata(
        &self,
        file_hash: String,
        file_name: String,
        file_size: u64,
        file_data: Vec<u8>,
        created_at: u64,
        mime_type: Option<String>,
        encrypted_key_bundle: Option<crate::encryption::EncryptedAesKeyBundle>,
        is_encrypted: bool,
        encryption_method: Option<String>,
        key_fingerprint: Option<String>,
    ) -> Result<FileMetadata, String> {
        let latest = self
            .get_latest_version_by_file_name(file_name.clone())
            .await?;

        let (version, parent_hash, is_root) = match latest {
            Some(ref prev) => (
                prev.version.map(|v| v + 1).unwrap_or(2),
                Some(prev.merkle_root.clone()),
                false, // not root if there was a previous version
            ),
            None => (1, None, true), // root if first version
        };
        Ok(FileMetadata {
            merkle_root: file_hash,
            file_name,
            file_size,
            file_data,
            seeders: vec![],
            created_at,
            mime_type,
            is_encrypted,
            encryption_method,
            key_fingerprint,
            version: Some(version),
            encrypted_key_bundle: None,
            parent_hash,
            cids: None,
            is_root,
            ..Default::default()
        })
    }

    pub async fn download_file(
        &self,
        file_metadata: FileMetadata,
        download_path: String,
    ) -> Result<(), String> {
        self.cmd_tx
            .send(DhtCommand::DownloadFile(file_metadata, download_path))
            .await
            .map_err(|e| e.to_string())
    }

    pub async fn publish_encrypted_file(
        &self,
        metadata: FileMetadata,
        blocks: Vec<(Cid, Vec<u8>)>,
    ) -> Result<(), String> {
        let file_hash = metadata.merkle_root.clone();
        // The root CID is the CID of the list of block CIDs.
        // This needs to be computed before calling the command.
        let block_cids: Vec<Cid> = blocks.iter().map(|(cid, _)| cid.clone()).collect();
        let root_block_data = serde_json::to_vec(&block_cids).map_err(|e| e.to_string())?;
        let root_cid = Cid::new_v1(RAW_CODEC, Code::Sha2_256.digest(&root_block_data));

        self.cmd_tx
            .send(DhtCommand::StoreBlocks {
                blocks,
                root_cid,
                metadata,
            })
            .await
            .map_err(|e| e.to_string())?;

        self.start_file_heartbeat(&file_hash).await?;
        Ok(())
    }

    pub async fn search_file(&self, file_hash: String) -> Result<(), String> {
        self.cmd_tx
            .send(DhtCommand::SearchFile(file_hash))
            .await
            .map_err(|e| e.to_string())
    }

    pub async fn get_file(&self, file_hash: String) -> Result<(), String> {
        self.search_file(file_hash).await
    }

    pub async fn search_metadata(&self, file_hash: String, timeout_ms: u64) -> Result<(), String> {
        self.cmd_tx
            .send(DhtCommand::SearchFile(file_hash.clone()))
            .await
            .map_err(|e| e.to_string())
    }
    pub async fn synchronous_search_metadata(
        &self,
        file_hash: String,
        timeout_ms: u64,
    ) -> Result<Option<FileMetadata>, String> {
        if timeout_ms == 0 {
            self.cmd_tx
                .send(DhtCommand::SearchFile(file_hash))
                .await
                .map_err(|e| e.to_string())?;
            return Ok(None);
        }

        let timeout_duration = Duration::from_millis(timeout_ms);
        let waiter_id = self.search_counter.fetch_add(1, Ordering::Relaxed);
        let (tx, rx) = oneshot::channel();

        {
            let mut pending = self.pending_searches.lock().await;
            pending
                .entry(file_hash.clone())
                .or_default()
                .push(PendingSearch {
                    id: waiter_id,
                    sender: tx,
                });
        }

        if let Err(err) = self
            .cmd_tx
            .send(DhtCommand::SearchFile(file_hash.clone()))
            .await
        {
            let mut pending = self.pending_searches.lock().await;
            if let Some(waiters) = pending.get_mut(&file_hash) {
                waiters.retain(|w| w.id != waiter_id);
                if waiters.is_empty() {
                    pending.remove(&file_hash);
                }
            }
            return Err(err.to_string());
        }

        match tokio::time::timeout(timeout_duration, rx).await {
            Ok(Ok(SearchResponse::Found(metadata))) => Ok(Some(metadata)),
            Ok(Ok(SearchResponse::NotFound)) => Ok(None),
            Ok(Err(_)) => Err("Search channel closed".into()),
            Err(_) => {
                let mut pending = self.pending_searches.lock().await;
                if let Some(waiters) = pending.get_mut(&file_hash) {
                    waiters.retain(|w| w.id != waiter_id);
                    if waiters.is_empty() {
                        pending.remove(&file_hash);
                    }
                }
                Err("Search timed out".into())
            }
        }
    }

    pub async fn connect_peer(&self, addr: String) -> Result<(), String> {
        self.cmd_tx
            .send(DhtCommand::ConnectPeer(addr))
            .await
            .map_err(|e| e.to_string())
    }

    pub async fn connect_to_peer_by_id(&self, peer_id: String) -> Result<(), String> {
        let peer_id: PeerId = peer_id
            .parse()
            .map_err(|e| format!("Invalid peer ID: {}", e))?;
        self.cmd_tx
            .send(DhtCommand::ConnectToPeerById(peer_id))
            .await
            .map_err(|e| e.to_string())
    }

    pub async fn disconnect_peer(&self, peer_id: PeerId) -> Result<(), String> {
        self.cmd_tx
            .send(DhtCommand::DisconnectPeer(peer_id))
            .await
            .map_err(|e| e.to_string())
    }

    pub async fn get_peer_id(&self) -> String {
        self.peer_id.clone()
    }

    pub async fn get_peer_count(&self) -> usize {
        let (tx, rx) = oneshot::channel();
        if self.cmd_tx.send(DhtCommand::GetPeerCount(tx)).await.is_ok() {
            rx.await.unwrap_or(0)
        } else {
            0
        }
    }

    pub async fn get_connected_peers(&self) -> Vec<String> {
        let connected_peers = self.connected_peers.lock().await;
        connected_peers
            .iter()
            .map(|peer_id| peer_id.to_string())
            .collect()
    }

    pub async fn echo(&self, peer_id: String, payload: Vec<u8>) -> Result<Vec<u8>, String> {
        let target_peer_id: PeerId = peer_id
            .parse()
            .map_err(|e| format!("Invalid peer ID: {e}"))?;

        let (tx, rx) = oneshot::channel();
        self.cmd_tx
            .send(DhtCommand::Echo {
                peer: target_peer_id,
                payload,
                tx,
            })
            .await
            .map_err(|e| format!("Failed to send echo command: {e}"))?;

        rx.await
            .map_err(|e| format!("Echo response error: {}", e))?
    }

    pub async fn send_message_to_peer(
        &self,
        peer_id: &str,
        message: serde_json::Value,
    ) -> Result<(), String> {
        let target_peer_id: PeerId = peer_id
            .parse()
            .map_err(|e| format!("Invalid peer ID: {}", e))?;

        // Send message through DHT command system
        self.cmd_tx
            .send(DhtCommand::SendMessageToPeer {
                target_peer_id,
                message,
            })
            .await
            .map_err(|e| format!("Failed to send DHT command: {e}"))?;

        Ok(())
    }

    pub async fn update_privacy_proxy_targets(&self, addresses: Vec<String>) -> Result<(), String> {
        self.cmd_tx
            .send(DhtCommand::SetPrivacyProxies { addresses })
            .await
            .map_err(|e| format!("Failed to update privacy proxies: {e}"))
    }

    /// Verifies that a peer actually provides working proxy services through protocol negotiation
    async fn verify_proxy_capabilities(&self, peer_id: &PeerId) -> Result<(), String> {
        // Use the existing echo protocol to verify proxy capabilities
        // Send a special "proxy_verify" message that the peer should echo back if it's a working proxy

        let verification_payload = b"proxy_verify";

        // Send echo request with verification payload through DHT service
        match self
            .echo(peer_id.to_string(), verification_payload.to_vec())
            .await
        {
            Ok(response) => {
                // Check if the response matches our verification payload
                if response == verification_payload {
                    info!(
                        "✅ Proxy capability verified for peer {} via echo test",
                        peer_id
                    );
                    Ok(())
                } else {
                    Err(format!(
                        "Proxy verification failed: unexpected response from peer {}",
                        peer_id
                    ))
                }
            }
            Err(e) => Err(format!(
                "Proxy verification failed: echo request failed for peer {}: {}",
                peer_id, e
            )),
        }
    }

    /// Discovers proxy services through DHT provider queries
    /// Uses DHT provider discovery to find peers advertising proxy services
    async fn discover_proxy_services_through_dht_providers(
        &self,
        proxy_mgr: &mut ProxyManager,
    ) -> usize {
        let mut discovered_and_verified = 0;

        info!("Starting DHT proxy service discovery using provider queries...");

        // Query DHT for peers that provide proxy services
        // Use a standard proxy service identifier that proxy nodes would register as providers for
        let proxy_service_cid = "proxy:service:available"; // This would be a well-known CID for proxy services

        match self
            .query_dht_proxy_providers(proxy_service_cid.to_string())
            .await
        {
            Ok(provider_peers) => {
                for peer_id in provider_peers {
                    if !proxy_mgr.capable.contains(&peer_id) {
                        info!("Discovered proxy provider via DHT: {}", peer_id);

                        // Add to capable list for verification
                        proxy_mgr.set_capable(peer_id.clone());

                        // Verify the discovered proxy
                        match self.verify_proxy_capabilities(&peer_id).await {
                            Ok(_) => {
                                proxy_mgr.add_trusted_proxy_node(peer_id.clone());
                                discovered_and_verified += 1;
                                info!(
                                    "✅ Verified and added DHT-discovered proxy provider: {}",
                                    peer_id
                                );
                            }
                            Err(e) => {
                                warn!(
                                    "❌ DHT proxy provider verification failed for {}: {}",
                                    peer_id, e
                                );
                                proxy_mgr.capable.remove(&peer_id);
                            }
                        }
                    }
                }
            }
            Err(e) => {
                warn!("DHT proxy provider discovery failed: {}", e);
            }
        }

        info!(
            "DHT proxy provider discovery completed: {} proxies verified and added",
            discovered_and_verified
        );
        discovered_and_verified
    }

    /// Query DHT for peers providing proxy services using provider records
    /// Returns a list of peer IDs that provide proxy services
    async fn query_dht_proxy_providers(
        &self,
        service_identifier: String,
    ) -> Result<Vec<PeerId>, String> {
        // Create a DHT record key for proxy services
        let key = kad::RecordKey::new(&service_identifier);

        // Query DHT for providers of this service
        // This finds peers that have registered as providers for proxy services
        let (tx, rx) = oneshot::channel();

        // Send command to query providers
        if let Err(e) = self
            .cmd_tx
            .send(DhtCommand::GetProviders {
                file_hash: service_identifier.clone(),
                sender: tx,
            })
            .await
        {
            return Err(format!("Failed to send GetProviders command: {}", e));
        }

        // Wait for response with timeout
        match tokio::time::timeout(Duration::from_secs(15), rx).await {
            Ok(Ok(Ok(provider_strings))) => {
                let total_count = provider_strings.len();

                // Convert string peer IDs to PeerId objects
                let mut peer_ids = Vec::new();
                for peer_string in provider_strings {
                    match peer_string.parse::<PeerId>() {
                        Ok(peer_id) => peer_ids.push(peer_id),
                        Err(e) => {
                            warn!("Failed to parse peer ID from provider string: {}", e);
                        }
                    }
                }

                info!(
                    "Found {} proxy service providers in DHT ({} valid peer IDs)",
                    total_count,
                    peer_ids.len()
                );
                Ok(peer_ids)
            }
            Ok(Ok(Err(e))) => Err(format!("GetProviders command failed: {}", e)),
            Ok(Err(_)) => Err("GetProviders channel closed unexpectedly".to_string()),
            Err(_) => Err("GetProviders query timed out".to_string()),
        }
    }

    pub async fn metrics_snapshot(&self) -> DhtMetricsSnapshot {
        let metrics = self.metrics.lock().await.clone();
        let peer_count = self.connected_peers.lock().await.len();
        DhtMetricsSnapshot::from(metrics, peer_count)
    }

    pub async fn store_block(&self, cid: Cid, data: Vec<u8>) -> Result<(), String> {
        self.cmd_tx
            .send(DhtCommand::StoreBlock { cid, data })
            .await
            .map_err(|e| e.to_string())
    }

    // Drain up to `max` pending events without blocking
    pub async fn drain_events(&self, max: usize) -> Vec<DhtEvent> {
        use tokio::sync::mpsc::error::TryRecvError;
        let mut rx = self.event_rx.lock().await;
        let mut events = Vec::new();
        while events.len() < max {
            match rx.try_recv() {
                Ok(ev) => events.push(ev),
                Err(TryRecvError::Empty) => break,
                Err(TryRecvError::Disconnected) => break,
            }
        }
        events
    }

    /// Get recommended peers for file download using smart selection
    pub async fn get_recommended_peers_for_download(
        &self,
        file_hash: &str,
        file_size: u64,
        require_encryption: bool,
    ) -> Vec<String> {
        // First get peers that have the file
        let available_peers = self.get_seeders_for_file(file_hash).await;

        if available_peers.is_empty() {
            return Vec::new();
        }

        // Use smart peer selection
        let mut peer_selection = self.peer_selection.lock().await;
        peer_selection.recommend_peers_for_file(&available_peers, file_size, require_encryption)
    }

    /// Record successful transfer for peer metrics
    pub async fn record_transfer_success(&self, peer_id: &str, bytes: u64, duration_ms: u64) {
        let mut peer_selection = self.peer_selection.lock().await;
        peer_selection.record_transfer_success(peer_id, bytes, duration_ms);
    }

    /// Record failed transfer for peer metrics
    pub async fn record_transfer_failure(&self, peer_id: &str, error: &str) {
        let mut peer_selection = self.peer_selection.lock().await;
        peer_selection.record_transfer_failure(peer_id, error);
    }

    /// Update peer encryption support
    pub async fn set_peer_encryption_support(&self, peer_id: &str, supported: bool) {
        let mut peer_selection = self.peer_selection.lock().await;
        peer_selection.set_peer_encryption_support(peer_id, supported);
    }

    /// Report malicious behavior from a peer
    pub async fn report_malicious_peer(&self, peer_id: &str, severity: &str) {
        let mut peer_selection = self.peer_selection.lock().await;
        peer_selection.report_malicious_peer(peer_id, severity);
    }

    /// Get all peer metrics for monitoring
    pub async fn get_peer_metrics(&self) -> Vec<PeerMetrics> {
        let peer_selection = self.peer_selection.lock().await;
        peer_selection.get_all_metrics()
    }

    /// Select best peers using a specific strategy
    pub async fn select_peers_with_strategy(
        &self,
        available_peers: &[String],
        count: usize,
        strategy: SelectionStrategy,
        require_encryption: bool,
    ) -> Vec<String> {
        let mut peer_selection = self.peer_selection.lock().await;
        peer_selection.select_peers(available_peers, count, strategy, require_encryption)
    }

    /// Clean up inactive peer metrics
    pub async fn cleanup_inactive_peers(&self, max_age_seconds: u64) {
        let mut peer_selection = self.peer_selection.lock().await;
        peer_selection.cleanup_inactive_peers(max_age_seconds);
    }

    /// Discover and verify available peers for a specific file
    pub async fn discover_peers_for_file(
        &self,
        metadata: &FileMetadata, // This now contains the merkle_root
    ) -> Result<Vec<String>, String> {
        info!(
            "Starting peer discovery for file: {} with {} seeders",
            metadata.merkle_root,
            metadata.seeders.len()
        );

        let mut available_peers = Vec::new();
        let connected_peers = self.connected_peers.lock().await;

        // Check which seeders from metadata are currently connected
        for seeder_id in &metadata.seeders {
            if let Ok(peer_id) = seeder_id.parse::<libp2p::PeerId>() {
                if connected_peers.contains(&peer_id) {
                    info!("Seeder {} is currently connected", seeder_id);
                    available_peers.push(seeder_id.clone());
                } else {
                    info!("Seeder {} is not currently connected", seeder_id);
                    // Try to connect to this peer by sending a ConnectToPeerById command
                    // This will query the DHT for the peer's addresses and attempt connection
                    if let Err(e) = self
                        .cmd_tx
                        .send(DhtCommand::ConnectToPeerById(peer_id))
                        .await
                    {
                        warn!(
                            "Failed to send ConnectToPeerById command for {}: {}",
                            seeder_id, e
                        );
                    } else {
                        info!("Attempting to connect to seeder {}", seeder_id);
                    }
                }
            } else {
                warn!("Invalid peer ID in seeders list: {}", seeder_id);
            }
        }

        // If no seeders are connected, the file is not available for download
        if available_peers.is_empty() {
            info!("No seeders are currently connected - file not available for download");
        }

        info!(
            "Peer discovery completed: found {} available peers",
            available_peers.len()
        );
        Ok(available_peers)
    }

    /// Get seeders for a specific file (searches DHT for providers)
    pub async fn get_seeders_for_file(&self, file_hash: &str) -> Vec<String> {
        // Fast path: consult local heartbeat cache and prune expired entries
        let now = unix_timestamp();
        if let Some(entry) = self.seeder_heartbeats_cache.lock().await.get_mut(file_hash) {
            entry.heartbeats = prune_heartbeats(entry.heartbeats.clone(), now);
            entry.metadata["seeders"] = serde_json::Value::Array(
                heartbeats_to_peer_list(&entry.heartbeats)
                    .iter()
                    .cloned()
                    .map(serde_json::Value::String)
                    .collect(),
            );
            entry.metadata["seederHeartbeats"] = serde_json::to_value(&entry.heartbeats)
                .unwrap_or_else(|_| serde_json::Value::Array(vec![]));

            let peers = heartbeats_to_peer_list(&entry.heartbeats);
            if !peers.is_empty() {
                // return the pruned local view immediately to keep UI responsive/fresh
                return peers;
            }
            // otherwise fall back to querying the DHT providers
        }

        // Send command to DHT task to query provider records for this file
        let (tx, rx) = oneshot::channel();

        if let Err(e) = self
            .cmd_tx
            .send(DhtCommand::GetProviders {
                file_hash: file_hash.to_string(),
                sender: tx,
            })
            .await
        {
            warn!("Failed to send GetProviders command: {}", e);
            return Vec::new();
        }

        // Wait for response with timeout
        match tokio::time::timeout(Duration::from_secs(5), rx).await {
            Ok(Ok(Ok(providers))) => {
                info!(
                    "Found {} providers for file: {}",
                    providers.len(),
                    file_hash
                );
                // Optionally filter unreachable providers here (try connect/ping) before returning.
                providers
            }
            Ok(Ok(Err(e))) => {
                warn!("GetProviders command failed: {}", e);
                // Fallback to connected peers
                let connected = self.connected_peers.lock().await;
                connected.iter().take(3).map(|p| p.to_string()).collect()
            }
            Ok(Err(e)) => {
                warn!("Receiver error: {}", e);
                // Fallback to connected peers
                let connected = self.connected_peers.lock().await;
                connected.iter().take(3).map(|p| p.to_string()).collect()
            }
            Err(_) => {
                warn!("GetProviders command timed out for file: {}", file_hash);
                // Fallback to connected peers
                let connected = self.connected_peers.lock().await;
                connected.iter().take(3).map(|p| p.to_string()).collect()
            }
        }
    }

    /// Shutdown the Dht service
    pub async fn shutdown(&self) -> Result<(), String> {
        let (tx, rx) = oneshot::channel();
        self.cmd_tx
            .send(DhtCommand::Shutdown(tx))
            .await
            .map_err(|e| format!("Failed to send shutdown command: {}", e))?;
        rx.await
            .map_err(|e| format!("Failed to receive shutdown acknowledgment: {}", e))
    }

    /// Enable privacy routing through proxy nodes
    pub async fn enable_privacy_routing(&self, mode: PrivacyMode) -> Result<(), String> {
        let mut proxy_mgr = self.proxy_mgr.lock().await;

        // Enable privacy routing in the proxy manager
        proxy_mgr.enable_privacy_routing(mode);

        // Identify and mark trusted proxy nodes from connected peers
        // Query connected peers for proxy capabilities and establish trust relationships
        let connected_peers_list = {
            let connected = self.connected_peers.lock().await;
            connected.iter().cloned().collect::<Vec<_>>()
        };

        let mut trusted_proxy_count = 0;
        for peer_id in connected_peers_list {
            // Check if this peer is capable of proxy services
            if proxy_mgr.capable.contains(&peer_id) && proxy_mgr.online.contains(&peer_id) {
                // Verify proxy capabilities through protocol negotiation
                match self.verify_proxy_capabilities(&peer_id).await {
                    Ok(_) => {
                        proxy_mgr.add_trusted_proxy_node(peer_id.clone());
                        trusted_proxy_count += 1;
                        info!("✅ Added connected peer {} as trusted proxy node (capability verified)", peer_id);
                    }
                    Err(e) => {
                        warn!(
                            "❌ Proxy capability verification failed for peer {}: {}",
                            peer_id, e
                        );
                        // Remove from capable list if verification fails
                        proxy_mgr.capable.remove(&peer_id);
                    }
                }
            }
        }

        // Query DHT for peers advertising proxy services and add them to verification pipeline
        let dht_proxy_count = self
            .discover_proxy_services_through_dht_providers(&mut proxy_mgr)
            .await;

        let trusted_count = trusted_proxy_count + dht_proxy_count;
        info!(
            "Privacy routing enabled with {} trusted proxy nodes (mode: {:?})",
            trusted_count, mode
        );

        // Send event to notify about privacy routing status
        let _ = self.cmd_tx.send(DhtCommand::SendMessageToPeer {
            target_peer_id: self
                .peer_id
                .parse()
                .map_err(|e| format!("Invalid peer ID: {}", e))?,
            message: serde_json::json!({
                "type": "privacy_routing_enabled",
                "trusted_proxies": trusted_count
            }),
        });

        Ok(())
    }

    /// Disable privacy routing, revert to direct connections
    pub async fn disable_privacy_routing(&self) -> Result<(), String> {
        let mut proxy_mgr = self.proxy_mgr.lock().await;

        // Disable privacy routing in the proxy manager
        proxy_mgr.disable_privacy_routing();

        // Clear trusted proxy nodes
        proxy_mgr.trusted_proxy_nodes.clear();
        proxy_mgr.manual_trusted.clear();

        info!("Privacy routing disabled - reverting to direct connections");

        // Send event to notify about privacy routing status
        let _ = self.cmd_tx.send(DhtCommand::SendMessageToPeer {
            target_peer_id: self
                .peer_id
                .parse()
                .map_err(|e| format!("Invalid peer ID: {}", e))?,
            message: serde_json::json!({
                "type": "privacy_routing_disabled"
            }),
        });

        Ok(())
    }

    /// Generates a proof for a given file chunk and submits it to the blockchain.
    /// This function is called by the blockchain listener upon receiving a challenge.
    pub async fn generate_and_submit_proof(
        &self,
        file_root_hex: String,
        chunk_index: u64,
    ) -> Result<(), String> {
        info!(
            "Generating proof for file root {} and chunk index {}",
            file_root_hex, chunk_index
        );

        // 1. Locate the file manifest from the local cache.
        let manifest = self
            .get_manifest_from_cache(&file_root_hex)
            .await
            .ok_or_else(|| format!("File manifest not found for root: {}", file_root_hex))?;

        // 2. Locate the requested file chunk data.
        let chunk_data = self
            .get_chunk_data(&file_root_hex, chunk_index as usize)
            .await
            .map_err(|e| format!("Failed to locate chunk: {}", e))?;

        // 3. Generate Merkle proof for that chunk.
        let proof = self
            .get_merkle_proof(&manifest, chunk_index as usize)
            .await
            .map_err(|e| format!("Failed to generate Merkle proof: {}", e))?;

        // 4. Submit proof to the smart contract.
        self.submit_to_contract(&file_root_hex, proof, chunk_data, chunk_index)
            .await
            .map_err(|e| format!("Failed to submit proof to contract: {}", e))?;

        Ok(())
    }

    /// Retrieves a file's manifest from the local cache.
    async fn get_manifest_from_cache(&self, file_root_hex: &str) -> Option<FileMetadata> {
        let cache = self.file_metadata_cache.lock().await;
        cache.get(file_root_hex).cloned()
    }

    /// Retrieves the original, unencrypted chunk data from local storage.
    /// This assumes the `FileTransferService` provides access to the underlying storage.
    async fn get_chunk_data(
        &self,
        file_root_hex: &str,
        chunk_index: usize,
    ) -> Result<Vec<u8>, String> {
        if let Some(ft_service) = &self.file_transfer_service {
            let file_data = ft_service
                .get_file_data(file_root_hex)
                .await
                .ok_or_else(|| format!("File data not found for root {}", file_root_hex))?;

            let chunk_size = self.chunk_size();
            let start = chunk_index * chunk_size;
            let end = (start + chunk_size).min(file_data.len());

            if start >= file_data.len() {
                return Err(format!("Chunk index {} is out of bounds", chunk_index));
            }

            Ok(file_data[start..end].to_vec())
        } else {
            Err("FileTransferService is not available".to_string())
        }
    }

    /// Generates a Merkle proof for a specific chunk index.
    async fn get_merkle_proof(
        &self,
        manifest: &FileMetadata,
        chunk_index: usize,
    ) -> Result<Vec<[u8; 32]>, String> {
        // This requires re-calculating the original chunk hashes to build the tree.
        // A more optimized version would store the hashes in the manifest.
        if let Some(ft_service) = &self.file_transfer_service {
            let file_data = ft_service
                .get_file_data(&manifest.merkle_root)
                .await
                .ok_or_else(|| format!("File data not found for root {}", manifest.merkle_root))?;

            let chunk_size = self.chunk_size();
            let original_chunk_hashes: Vec<[u8; 32]> = file_data
                .chunks(chunk_size)
                .map(Sha256Hasher::hash)
                .collect();

            if chunk_index >= original_chunk_hashes.len() {
                return Err(format!(
                    "Chunk index {} out of bounds for proof generation",
                    chunk_index
                ));
            }

            let tree = MerkleTree::<Sha256Hasher>::from_leaves(&original_chunk_hashes);
            let proof = tree.proof(&[chunk_index]);
            Ok(proof.proof_hashes().to_vec())
        } else {
            Err("FileTransferService is not available".to_string())
        }
    }

    /// Placeholder for submitting the proof to the smart contract.
    async fn submit_to_contract(
        &self,
        file_root: &str,
        proof: Vec<[u8; 32]>,
        chunk_data: Vec<u8>,
        chunk_index: u64,
    ) -> Result<(), String> {
        info!(
            "Submitting proof for file root {} to smart contract...",
            file_root
        );

        // This is a simplified example. In a real app, you would get the provider,
        // contract address, and signer from the AppState or configuration.
        let provider = Provider::<Http>::try_from("http://127.0.0.1:8545")
            .map_err(|e| format!("Failed to create provider: {}", e))?;
        let client = Arc::new(provider);

        // This private key is for demonstration. In a real app, you would retrieve
        // this securely from the AppState's keystore/active_account_private_key.
        let wallet: LocalWallet =
            "0xac0974bec39a17e36ba4a6b4d238ff944bacb478cbed5efcae784d7bf4f2ff80"
                .parse()
                .map_err(|e| format!("Failed to parse private key: {}", e))?;
        let signer = SignerMiddleware::new(client.clone(), wallet.with_chain_id(98765u64));

        // The contract address needs to be known. This would come from AppState.
        let contract_address: Address = "0x5FbDB2315678afecb367f032d93F642f64180aa3"
            .parse()
            .map_err(|e| format!("Failed to parse contract address: {}", e))?;

        // Define the contract ABI for the `verifyProof` function.
        // In a larger project, you would use `abigen!` to generate this from the contract JSON.
        abigen!(
            ProofOfStorage,
            r#"[
                function verifyProof(bytes32 fileRoot, bytes32[] calldata proof, bytes calldata chunkData, uint256 chunkIndex) external view returns (bool)
            ]"#,
        );

        let contract = ProofOfStorage::new(contract_address, Arc::new(signer));

        // Prepare arguments for the contract call
        let root_bytes: [u8; 32] = hex::decode(file_root)
            .map_err(|e| format!("Invalid file root hex: {}", e))?
            .try_into()
            .map_err(|_| "File root is not 32 bytes".to_string())?;

        // Call the contract's `verifyProof` method.
        // Note: `verifyProof` is a `view` function, so we use `.call()` which doesn't create a transaction.
        // If it were a state-changing function, we would use `.send()`.
        let is_valid = contract
            .verify_proof(root_bytes, proof, chunk_data.into(), chunk_index.into())
            .call()
            .await
            .map_err(|e| format!("Contract call failed: {}", e))?;

        info!("Proof verification result from contract: {}", is_valid);
        if !is_valid {
            return Err("Proof was rejected by the smart contract.".to_string());
        }

        Ok(())
    }
}

/// Process received Bitswap chunk data and assemble complete files
async fn process_bitswap_chunk(
    query_id: &beetswap::QueryId,
    data: &[u8],
    event_tx: &mpsc::Sender<DhtEvent>,
    received_chunks: &Arc<Mutex<HashMap<String, HashMap<u32, FileChunk>>>>,
    file_transfer_service: &Arc<FileTransferService>,
) {
    // Try to parse the data as a FileChunk
    match serde_json::from_slice::<FileChunk>(data) {
        Ok(chunk) => {
            info!(
                "Received chunk {}/{} for file {} ({} bytes)",
                chunk.chunk_index + 1,
                chunk.total_chunks,
                chunk.file_hash,
                chunk.data.len()
            );

            // Store the chunk
            {
                let mut chunks_map = received_chunks.lock().await;
                let file_chunks = chunks_map
                    .entry(chunk.file_hash.clone())
                    .or_insert_with(HashMap::new);
                file_chunks.insert(chunk.chunk_index, chunk.clone());
            }

            // Check if we have all chunks for this file
            let has_all_chunks = {
                let chunks_map = received_chunks.lock().await;
                if let Some(file_chunks) = chunks_map.get(&chunk.file_hash) {
                    file_chunks.len() == chunk.total_chunks as usize
                } else {
                    false
                }
            };

            if has_all_chunks {
                // Assemble the file from all chunks
                assemble_file_from_chunks(
                    &chunk.file_hash,
                    received_chunks,
                    file_transfer_service,
                    event_tx,
                )
                .await;
            }

            let _ = event_tx
                .send(DhtEvent::BitswapDataReceived {
                    query_id: format!("{:?}", query_id),
                    data: data.to_vec(),
                })
                .await;
        }
        Err(e) => {
            warn!("Failed to parse Bitswap data as FileChunk: {}", e);
            // Emit raw data event for debugging
            let _ = event_tx
                .send(DhtEvent::BitswapDataReceived {
                    query_id: format!("{:?}", query_id),
                    data: data.to_vec(),
                })
                .await;
        }
    }
}

/// Assemble a complete file from received chunks
async fn assemble_file_from_chunks(
    file_hash: &str,
    received_chunks: &Arc<Mutex<HashMap<String, HashMap<u32, FileChunk>>>>,
    file_transfer_service: &Arc<FileTransferService>,
    event_tx: &mpsc::Sender<DhtEvent>,
) {
    // Get all chunks for this file
    let chunks = {
        let mut chunks_map = received_chunks.lock().await;
        chunks_map.remove(file_hash)
    };

    if let Some(mut file_chunks) = chunks {
        // Sort chunks by index
        let mut sorted_chunks: Vec<FileChunk> =
            file_chunks.drain().map(|(_, chunk)| chunk).collect();
        sorted_chunks.sort_by_key(|c| c.chunk_index);

        // Get the count before consuming the vector
        let chunk_count = sorted_chunks.len();

        // Concatenate chunk data
        let mut file_data = Vec::new();
        for chunk in sorted_chunks {
            file_data.extend_from_slice(&chunk.data);
        }

        // Store the assembled file
        let file_name = format!("downloaded_{}", file_hash);
        file_transfer_service
            .store_file_data(file_hash.to_string(), file_name, file_data)
            .await;

        info!(
            "Successfully assembled file {} from {} chunks",
            file_hash, chunk_count
        );

        let _ = event_tx
            .send(DhtEvent::FileDownloaded {
                file_hash: file_hash.to_string(),
            })
            .await;
    }
}

fn not_loopback(ip: &Multiaddr) -> bool {
    multiaddr_to_ip(ip)
        .map(|ip| !ip.is_loopback())
        .unwrap_or(false)
}

fn multiaddr_to_ip(addr: &Multiaddr) -> Option<IpAddr> {
    for comp in addr.iter() {
        match comp {
            Protocol::Ip4(ipv4) => return Some(IpAddr::V4(ipv4)),
            Protocol::Ip6(ipv6) => return Some(IpAddr::V6(ipv6)),
            _ => {}
        }
    }
    None
}

fn ipv4_in_same_subnet(target: Ipv4Addr, iface_ip: Ipv4Addr, iface_mask: Ipv4Addr) -> bool {
    let t = u32::from(target);
    let i = u32::from(iface_ip);
    let m = u32::from(iface_mask);
    (t & m) == (i & m)
}

/// If multiaddr can be plausibly reached from this machine
/// - Relay paths (p2p-circuit) are allowed
/// - IPv4 loopback (127.0.0.1) is allowed (local testing)
/// - For WAN intent, only public IPv4 addresses are allowed (not private ranges)
fn ma_plausibly_reachable(ma: &Multiaddr) -> bool {
    // Relay paths are allowed
    if ma.iter().any(|p| matches!(p, Protocol::P2pCircuit)) {
        return true;
    }
    // Only consider IPv4 (IPv6 can be added if needed)
    if let Some(Protocol::Ip4(v4)) = ma.iter().find(|p| matches!(p, Protocol::Ip4(_))) {
        // Allow loopback for local testing
        if v4.is_loopback() {
            return true;
        }
        // Allow public addresses, reject private
        return !v4.is_private();
    }
    false
}

/// Parsing multiaddr from error string is heuristic and may not be reliable
fn extract_multiaddr_from_error_str(s: &str) -> Option<Multiaddr> {
    // Example: "Failed to negotiate ... [(/ip4/172.17.0.3/tcp/4001/p2p/12D...: : Timeout ...)]"
    // Try to find the first occurrence of "/ip" and extract until a delimiter
    if let Some(start) = s.find("/ip") {
        // Roughly cut the delimiter to ) ] space, etc.
        let tail = &s[start..];
        let end = tail
            .find(|c: char| c == ')' || c == ']' || c == ' ')
            .unwrap_or_else(|| tail.len());
        let cand = &tail[..end];
        return cand.parse::<Multiaddr>().ok();
    }
    None
}

async fn record_identify_push_metrics(metrics: &Arc<Mutex<DhtMetrics>>, info: &identify::Info) {
    if let Ok(mut metrics_guard) = metrics.try_lock() {
        for addr in &info.listen_addrs {
            metrics_guard.record_listen_addr(addr);
        }
    }
}

pub struct StringBlock(pub String);
pub struct ByteBlock(pub Vec<u8>);

impl Block<64> for ByteBlock {
    fn cid(&self) -> Result<Cid, CidError> {
        let hash = Code::Sha2_256.digest(&self.0);
        Ok(Cid::new_v1(RAW_CODEC, hash))
    }

    fn data(&self) -> &[u8] {
        &self.0
    }
}

pub fn split_into_blocks(bytes: &[u8], chunk_size: usize) -> Vec<ByteBlock> {
    let mut blocks = Vec::new();
    let mut i = 0usize;
    while i < bytes.len() {
        let end = (i + chunk_size).min(bytes.len());
        let slice = &bytes[i..end];
        // Store raw bytes - no conversion needed
        blocks.push(ByteBlock(slice.to_vec()));
        i = end;
    }
    blocks
}

async fn get_available_download_path(path: PathBuf) -> PathBuf {
    // Helper function to get the temp file path
    let get_temp_path = |p: &PathBuf| -> PathBuf {
        p.with_extension(format!(
            "{}.tmp",
            p.extension().and_then(|s| s.to_str()).unwrap_or("")
        ))
    };

    // Check if both the final path and temp path are available
    let temp_path = get_temp_path(&path);
    let path_exists = fs::metadata(&path).await.is_ok();
    let temp_exists = fs::metadata(&temp_path).await.is_ok();

    if !path_exists && !temp_exists {
        return path;
    }

    let parent = path.parent().unwrap_or(Path::new(".").into());
    let stem = path.file_stem().and_then(|s| s.to_str()).unwrap_or("file");
    let extension = path.extension().and_then(|s| s.to_str());

    let mut counter = 1;
    loop {
        let new_name = match extension {
            Some(ext) => format!("{} ({}).{}", stem, counter, ext),
            None => format!("{} ({})", stem, counter),
        };

        let new_path = parent.join(new_name);
        let new_temp_path = get_temp_path(&new_path);

        // Check if both the final path and temp path are available
        let new_path_exists = fs::metadata(&new_path).await.is_ok();
        let new_temp_exists = fs::metadata(&new_temp_path).await.is_ok();

        if !new_path_exists && !new_temp_exists {
            return new_path;
        }

        counter += 1;
    }
}

#[cfg(test)]
mod tests {
    use super::*;

    #[tokio::test(flavor = "multi_thread", worker_threads = 2)]
    async fn shutdown_command_stops_dht_service() {
        let service = match DhtService::new(
            0,
            Vec::new(),
            None,
            false,
            false,
            None,
            Vec::new(),
            None,
            None,
            Some(256),  // chunk_size_kb
            Some(1024), // cache_size_mb
            false,      // enable_autorelay
            Vec::new(), // preferred_relays
            false,      // enable_relay_server
            None,
        )
        .await
        {
            Ok(service) => service,
            Err(err) => {
                let message = err.to_string();
                let lowered = message.to_ascii_lowercase();
                if lowered.contains("permission denied") || lowered.contains("not permitted") {
                    // skipping shutdown_command_stops_dht_service (likely sandboxed)
                    return;
                }
                panic!("start service: {message}");
            }
        };

        service.shutdown().await.expect("shutdown");

        // Subsequent calls should gracefully no-op
        assert_eq!(service.get_peer_count().await, 0);

        let snapshot = service.metrics_snapshot().await;
        assert_eq!(snapshot.peer_count, 0);
        assert_eq!(snapshot.reachability, NatReachabilityState::Unknown);
    }

    #[test]
    fn metrics_snapshot_carries_listen_addrs() {
        let mut metrics = DhtMetrics::default();
        metrics.record_listen_addr(&"/ip4/127.0.0.1/tcp/4001".parse::<Multiaddr>().unwrap());
        metrics.record_listen_addr(&"/ip4/0.0.0.0/tcp/4001".parse::<Multiaddr>().unwrap());
        // Duplicate should be ignored
        metrics.record_listen_addr(&"/ip4/127.0.0.1/tcp/4001".parse::<Multiaddr>().unwrap());

        let snapshot = DhtMetricsSnapshot::from(metrics, 5);
        assert_eq!(snapshot.peer_count, 5);
        assert_eq!(snapshot.listen_addrs.len(), 2);
        assert!(snapshot
            .listen_addrs
            .contains(&"/ip4/127.0.0.1/tcp/4001".to_string()));
        assert!(snapshot
            .listen_addrs
            .contains(&"/ip4/0.0.0.0/tcp/4001".to_string()));
        assert!(snapshot.observed_addrs.is_empty());
        assert!(snapshot.reachability_history.is_empty());
    }

    #[tokio::test]
    async fn identify_push_records_listen_addrs() {
        let metrics = Arc::new(Mutex::new(DhtMetrics::default()));
        let listen_addr: Multiaddr = "/ip4/10.0.0.1/tcp/4001".parse().unwrap();
        let secondary_addr: Multiaddr = "/ip4/192.168.0.1/tcp/4001".parse().unwrap();
        let info = identify::Info {
            public_key: identity::Keypair::generate_ed25519().public(),
            protocol_version: EXPECTED_PROTOCOL_VERSION.to_string(),
            agent_version: "test-agent/1.0.0".to_string(),
            listen_addrs: vec![listen_addr.clone(), secondary_addr.clone()],
            protocols: vec![StreamProtocol::new("/chiral/test/1.0.0")],
            observed_addr: "/ip4/127.0.0.1/tcp/4001".parse().unwrap(),
        };

        record_identify_push_metrics(&metrics, &info);

        {
            let guard = metrics.lock().await;
            assert_eq!(guard.listen_addrs.len(), 2);
            assert!(guard.listen_addrs.contains(&listen_addr.to_string()));
            assert!(guard.listen_addrs.contains(&secondary_addr.to_string()));
        }

        record_identify_push_metrics(&metrics, &info);

        let guard = metrics.lock().await;
        assert_eq!(guard.listen_addrs.len(), 2);
    }
}<|MERGE_RESOLUTION|>--- conflicted
+++ resolved
@@ -1,4 +1,3 @@
-<<<<<<< HEAD
 use crate::encryption::EncryptedAesKeyBundle;
 use x25519_dalek::PublicKey;
 
@@ -100,11 +99,8 @@
         DhtBehaviourEvent::KeyRequest(event)
     }
 }
-=======
-use crate::manager::Sha256Hasher;
 use async_std::fs;
 use async_std::path::Path;
->>>>>>> 1c89b049
 use async_trait::async_trait;
 use blockstore::{
     block::{Block, CidError},
@@ -2746,35 +2742,6 @@
                                     for (file_hash, active_download_lock) in active_downloads_guard.iter_mut() {
                                         let mut active_download = active_download_lock.lock().await;
                                         if let Some(chunk_index) = active_download.queries.remove(&query_id) {
-<<<<<<< HEAD
-                                            // This query belongs to this file - store the chunk
-                                            active_download.downloaded_chunks.insert(chunk_index, data.clone());
-
-                                            // Check if all chunks for this file are downloaded
-                                            if active_download.queries.is_empty() {
-                                                info!("All chunks downloaded for file {}", file_hash);
-
-                                                // Reassemble the file
-                                                let mut completed_metadata = active_download.metadata.clone();
-
-                                                if completed_metadata.is_encrypted {
-                                                    // Per the design, decryption should be handled by the caller of the DHT service,
-                                                    // which holds the user's secret key. Here, we just reassemble the
-                                                    // encrypted chunks in the correct order.
-                                                    let mut reassembled_encrypted_data = Vec::new();
-                                                    for i in 0..active_download.downloaded_chunks.len() as u32 {
-                                                        if let Some(chunk_data) = active_download.downloaded_chunks.get(&i) {
-                                                            reassembled_encrypted_data.extend_from_slice(chunk_data);
-                                                        }
-                                                    }
-                                                    completed_metadata.file_data = reassembled_encrypted_data;
-                                                } else {
-                                                    let mut file_data = Vec::new();
-                                                    for i in 0..active_download.downloaded_chunks.len() as u32 {
-                                                        if let Some(chunk) = active_download.downloaded_chunks.get(&i) {
-                                                            file_data.extend_from_slice(chunk);
-                                                        }
-=======
                                             found = true;
 
                                             // This query belongs to this file - write the chunk to disk
@@ -2814,7 +2781,6 @@
                                                     Err(e) => {
                                                         error!("Failed to finalize file {}: {}", file_hash, e);
                                                         break;
->>>>>>> 1c89b049
                                                     }
                                                 }
                                                 // no longer storing file data in completed metadata because file is being written directly to disk
