use futures::io::{AsyncRead, AsyncReadExt, AsyncWrite, AsyncWriteExt};
use futures_util::StreamExt;
use libp2p::multiaddr::Protocol;
use async_std::net::IpAddr;
use libp2p::tcp;

use serde::{Deserialize, Serialize};
use std::collections::{HashMap, HashSet};
use std::sync::atomic::{AtomicU64, Ordering};
use std::sync::Arc;
use std::time::{Duration, SystemTime, UNIX_EPOCH};
use tokio::sync::{mpsc, oneshot, Mutex};
use tracing::{debug, error, info, warn};

use libp2p::{
    identify::{self, Event as IdentifyEvent},
    identity,
    kad::{
        self, store::MemoryStore, Behaviour as Kademlia, Config as KademliaConfig,
        Event as KademliaEvent, GetRecordOk, Mode, PutRecordOk, QueryResult, Record,
    },
    mdns::{tokio::Behaviour as Mdns, Event as MdnsEvent},
    ping::{self, Behaviour as Ping, Event as PingEvent},
    request_response as rr,
    swarm::{NetworkBehaviour, SwarmEvent},
    Multiaddr, PeerId, StreamProtocol, Swarm, SwarmBuilder,
};
<<<<<<< HEAD
use serde::{Deserialize, Serialize};
use tokio::sync::{mpsc, oneshot, Mutex};
use tracing::{debug, error, info, warn};
const EXPECTED_PROTOCOL_VERSION: &str = "/chiral/1.0.0";
=======


>>>>>>> 89c2f851
#[derive(Debug, Clone, Serialize, Deserialize)]
#[serde(rename_all = "camelCase")]
pub struct FileMetadata {
    /// The Merkle root of the file's chunks, which serves as its unique identifier.
    pub file_hash: String, // This is the Merkle Root
    pub file_name: String,
    pub file_size: u64,
    pub seeders: Vec<String>,
    pub created_at: u64,
    pub mime_type: Option<String>,
}

#[derive(NetworkBehaviour)]
struct DhtBehaviour {
    kademlia: Kademlia<MemoryStore>,
    identify: identify::Behaviour,
    mdns: Mdns,
    ping: ping::Behaviour,
    proxy_rr: rr::Behaviour<ProxyCodec>,
}

#[derive(Debug)]
pub enum DhtCommand {
    PublishFile(FileMetadata),
    SearchFile(String),
    ConnectPeer(String),
    GetPeerCount(oneshot::Sender<usize>),
    Echo {
        peer: PeerId,
        payload: Vec<u8>,
        tx: oneshot::Sender<Result<Vec<u8>, String>>,
    },
    Shutdown(oneshot::Sender<()>),
    StopPublish(String),
}

#[derive(Debug, Clone, Serialize)]
pub enum DhtEvent {
    PeerDiscovered(String),
    PeerConnected(String),    // Replaced by ProxyStatus
    PeerDisconnected(String), // Replaced by ProxyStatus
    FileDiscovered(FileMetadata),
    FileNotFound(String),
    Error(String),
    ProxyStatus {
        id: String,
        address: String,
        status: String,
        latency_ms: Option<u64>,
        error: Option<String>,
    },
    PeerRtt {
        peer: String,
        rtt_ms: u64,
    },
    EchoReceived {
        from: String,
        utf8: Option<String>,
        bytes: usize,
    },
}

#[derive(Debug, Clone)]
enum SearchResponse {
    Found(FileMetadata),
    NotFound,
}

#[derive(Debug)]
struct PendingSearch {
    id: u64,
    sender: oneshot::Sender<SearchResponse>,
}

#[derive(Debug, Clone, Default)]
struct DhtMetrics {
    last_bootstrap: Option<SystemTime>,
    last_success: Option<SystemTime>,
    last_error_at: Option<SystemTime>,
    last_error: Option<String>,
    bootstrap_failures: u64,
    listen_addrs: Vec<String>,
}

#[derive(Debug, Clone, Serialize)]
#[serde(rename_all = "camelCase")]
pub struct DhtMetricsSnapshot {
    pub peer_count: usize,
    pub last_bootstrap: Option<u64>,
    pub last_peer_event: Option<u64>,
    pub last_error: Option<String>,
    pub last_error_at: Option<u64>,
    pub bootstrap_failures: u64,
    pub listen_addrs: Vec<String>,
}

// ------Proxy Protocol Implementation------
#[derive(Clone, Debug, Default)]
struct ProxyCodec;

#[derive(Debug, Clone)]
struct EchoRequest(pub Vec<u8>);
#[derive(Debug, Clone)]
struct EchoResponse(pub Vec<u8>);

// 4byte LE length prefix
async fn read_framed<T: AsyncRead + Unpin + Send>(io: &mut T) -> std::io::Result<Vec<u8>> {
    let mut len_buf = [0u8; 4];
    io.read_exact(&mut len_buf).await?;
    let len = u32::from_le_bytes(len_buf) as usize;
    let mut data = vec![0u8; len];
    io.read_exact(&mut data).await?;
    Ok(data)
}
async fn write_framed<T: AsyncWrite + Unpin + Send>(
    io: &mut T,
    data: Vec<u8>,
) -> std::io::Result<()> {
    io.write_all(&(data.len() as u32).to_le_bytes()).await?;
    io.write_all(&data).await?;
    io.flush().await
}

#[async_trait::async_trait]
impl rr::Codec for ProxyCodec {
    type Protocol = String;
    type Request = EchoRequest;
    type Response = EchoResponse;

    async fn read_request<T>(
        &mut self,
        _: &Self::Protocol,
        io: &mut T,
    ) -> std::io::Result<Self::Request>
    where
        T: AsyncRead + Unpin + Send,
    {
        Ok(EchoRequest(read_framed(io).await?))
    }
    async fn read_response<T>(
        &mut self,
        _: &Self::Protocol,
        io: &mut T,
    ) -> std::io::Result<Self::Response>
    where
        T: AsyncRead + Unpin + Send,
    {
        Ok(EchoResponse(read_framed(io).await?))
    }
    async fn write_request<T>(
        &mut self,
        _: &Self::Protocol,
        io: &mut T,
        EchoRequest(data): EchoRequest,
    ) -> std::io::Result<()>
    where
        T: AsyncWrite + Unpin + Send,
    {
        write_framed(io, data).await
    }
    async fn write_response<T>(
        &mut self,
        _: &Self::Protocol,
        io: &mut T,
        EchoResponse(data): EchoResponse,
    ) -> std::io::Result<()>
    where
        T: AsyncWrite + Unpin + Send,
    {
        write_framed(io, data).await
    }
}
// ------End Proxy Protocol Implementation------

impl DhtMetricsSnapshot {
    fn from(metrics: DhtMetrics, peer_count: usize) -> Self {
        fn to_secs(ts: SystemTime) -> Option<u64> {
            ts.duration_since(UNIX_EPOCH).ok().map(|d| d.as_secs())
        }

        DhtMetricsSnapshot {
            peer_count,
            last_bootstrap: metrics.last_bootstrap.and_then(to_secs),
            last_peer_event: metrics.last_success.and_then(to_secs),
            last_error: metrics.last_error,
            last_error_at: metrics.last_error_at.and_then(to_secs),
            bootstrap_failures: metrics.bootstrap_failures,
            listen_addrs: metrics.listen_addrs,
        }
    }
}

impl DhtMetrics {
    fn record_listen_addr(&mut self, addr: &Multiaddr) {
        let addr_str = addr.to_string();
        if !self
            .listen_addrs
            .iter()
            .any(|existing| existing == &addr_str)
        {
            self.listen_addrs.push(addr_str);
        }
    }
}

async fn notify_pending_searches(
    pending: &Arc<Mutex<HashMap<String, Vec<PendingSearch>>>>,
    key: &str,
    response: SearchResponse,
) {
    let waiters = {
        let mut pending = pending.lock().await;
        pending.remove(key)
    };

    if let Some(waiters) = waiters {
        for waiter in waiters {
            let _ = waiter.sender.send(response.clone());
        }
    }
}

async fn is_proxy_peer(
    id: &PeerId,
    proxy_targets: &Arc<Mutex<HashSet<PeerId>>>,
    proxy_capable: &Arc<Mutex<HashSet<PeerId>>>,
) -> bool {
    let t = proxy_targets.lock().await;
    if t.contains(id) {
        return true;
    }
    drop(t);
    let c = proxy_capable.lock().await;
    c.contains(id)
}

async fn run_dht_node(
    mut swarm: Swarm<DhtBehaviour>,
    peer_id: PeerId,
    mut cmd_rx: mpsc::Receiver<DhtCommand>,
    event_tx: mpsc::Sender<DhtEvent>,
    connected_peers: Arc<Mutex<HashSet<PeerId>>>,
    metrics: Arc<Mutex<DhtMetrics>>,
    pending_echo: Arc<
        Mutex<HashMap<rr::OutboundRequestId, oneshot::Sender<Result<Vec<u8>, String>>>>,
    >,
    pending_searches: Arc<Mutex<HashMap<String, Vec<PendingSearch>>>>,
    proxy_targets: Arc<Mutex<HashSet<PeerId>>>,
    proxy_capable: Arc<Mutex<HashSet<PeerId>>>,
) {
    // Periodic bootstrap interval
    let mut shutdown_ack: Option<oneshot::Sender<()>> = None;

    'outer: loop {
        tokio::select! {


            cmd = cmd_rx.recv() => {
                match cmd {
                    Some(DhtCommand::Shutdown(ack)) => {
                        info!("Received shutdown signal for DHT node");
                        shutdown_ack = Some(ack);
                        break 'outer;
                    }
                    Some(DhtCommand::PublishFile(metadata)) => {
                        let key = kad::RecordKey::new(&metadata.file_hash.as_bytes());
                        match serde_json::to_vec(&metadata) {
                            Ok(value) => {
                                let record = Record {
                                    key,
                                    value,
                                    publisher: Some(peer_id),
                                    expires: None,
                                };

                                match swarm.behaviour_mut().kademlia.put_record(record, kad::Quorum::One) {
                                    Ok(_) => {
                                        info!("Published file metadata: {}", metadata.file_hash);
                                    }
                                    Err(e) => {
                                        error!("Failed to publish file metadata {}: {}", metadata.file_hash, e);
                                        let _ = event_tx.send(DhtEvent::Error(format!("Failed to publish: {}", e))).await;
                                    }
                                }
                            }
                            Err(e) => {
                                error!("Failed to serialize file metadata {}: {}", metadata.file_hash, e);
                                let _ = event_tx.send(DhtEvent::Error(format!("Failed to serialize metadata: {}", e))).await;
                            }
                        }
                    }
                    Some(DhtCommand::StopPublish(file_hash)) => {
                        let key = kad::RecordKey::new(&file_hash);
                        // Remove the record
                        // swarm.behaviour_mut().kademlia.stop_providing(&key);
                        swarm.behaviour_mut().kademlia.remove_record(&key)
                    }
                    Some(DhtCommand::SearchFile(file_hash)) => {
                        let key = kad::RecordKey::new(&file_hash.as_bytes());
                        let _query_id = swarm.behaviour_mut().kademlia.get_record(key);
                        info!("Searching for file: {}", file_hash);
                    }
                    Some(DhtCommand::ConnectPeer(addr)) => {
                        info!("Attempting to connect to: {}", addr);
                        if let Ok(multiaddr) = addr.parse::<Multiaddr>() {
                            if let Some(p2p) = multiaddr.iter().find_map(|p| {
                                if let libp2p::multiaddr::Protocol::P2p(peer) = p { Some(peer) } else { None }
                            }) {
                                proxy_targets.lock().await.insert(PeerId::from(p2p));
                            }
                            match swarm.dial(multiaddr.clone()) {
                                Ok(_) => {
                                    info!("✓ Initiated connection to: {}", addr);
                                    info!("  Multiaddr: {}", multiaddr);
                                    info!("  Waiting for ConnectionEstablished event...");
                                }
                                Err(e) => {
                                    error!("✗ Failed to dial {}: {}", addr, e);
                                    let _ = event_tx.send(DhtEvent::Error(format!("Failed to connect: {}", e))).await;
                                }
                            }
                        } else {
                            error!("✗ Invalid multiaddr format: {}", addr);
                            let _ = event_tx.send(DhtEvent::Error(format!("Invalid address: {}", addr))).await;
                        }
                    }
                    Some(DhtCommand::GetPeerCount(tx)) => {
                        let count = connected_peers.lock().await.len();
                        let _ = tx.send(count);
                    }
                    Some(DhtCommand::Echo { peer, payload, tx }) => {
                        let id = swarm.behaviour_mut().proxy_rr.send_request(&peer, EchoRequest(payload));
                        pending_echo.lock().await.insert(id, tx);
                    }
                    None => {
                        info!("DHT command channel closed; shutting down node task");
                        break 'outer;
                    }
                }
            }

            event = swarm.next() => if let Some(event) = event {
                match event {
                    SwarmEvent::Behaviour(DhtBehaviourEvent::Kademlia(kad_event)) => {
                        handle_kademlia_event(
                            kad_event,
                            &event_tx,
                            &pending_searches,
                        )
                        .await;
                    }
                    SwarmEvent::Behaviour(DhtBehaviourEvent::Identify(identify_event)) => {
                        handle_identify_event(identify_event, &mut swarm, &event_tx).await;
                    }
                    SwarmEvent::Behaviour(DhtBehaviourEvent::Mdns(mdns_event)) => {
                        handle_mdns_event(mdns_event, &mut swarm, &event_tx).await;
                    }
                    SwarmEvent::Behaviour(DhtBehaviourEvent::Ping(ev)) => {
                        match ev {
                            libp2p::ping::Event { peer, result: Ok(rtt), .. } => {
                                let is_connected = connected_peers.lock().await.contains(&peer);

                                let show_as_proxy = {
                                    let t = proxy_targets.lock().await;
                                    let c = proxy_capable.lock().await;
                                    t.contains(&peer) || c.contains(&peer)
                                };

                                if is_connected && show_as_proxy {
                                    let _ = event_tx
                                        .send(DhtEvent::PeerRtt {
                                            peer: peer.to_string(),
                                            rtt_ms: rtt.as_millis() as u64,
                                        })
                                        .await;
                                } else {
                                    debug!("skip rtt update for non-proxy/offline peer {}", peer);
                                }
                            }
                            libp2p::ping::Event { peer, result: Err(libp2p::ping::Failure::Timeout), .. } => {
                                let _ = event_tx
                                    .send(DhtEvent::Error(format!("Ping timeout {}", peer)))
                                    .await;
                            }
                            libp2p::ping::Event { peer, result: Err(e), .. } => {
                                warn!("ping error with {}: {}", peer, e);
                                // If needed, also send to UI
                                // let _ = event_tx.send(DhtEvent::Error(format!("Ping error {}: {}", peer, e))).await;
                            }
                        }
                    }
                    SwarmEvent::ConnectionEstablished { peer_id, endpoint, .. } => {
                        info!("✅ CONNECTION ESTABLISHED with peer: {}", peer_id);
                        info!("   Endpoint: {:?}", endpoint);

<<<<<<< HEAD
                        let remote_addr_str = endpoint.get_remote_address().to_string();
                        let _ = event_tx.send(DhtEvent::ProxyStatus {
                            id: peer_id.to_string(),
                            address: remote_addr_str,
                            status: "online".to_string(),
                            latency_ms: None,
                            error: None,
                        }).await;
=======
                        // Add peer to Kademlia routing table
                        swarm.behaviour_mut().kademlia.add_address(&peer_id, endpoint.get_remote_address().clone());

                        if is_proxy_peer(&peer_id, &proxy_targets, &proxy_capable).await {
                            let remote_addr_str = endpoint.get_remote_address().to_string();
                            let _ = event_tx.send(DhtEvent::ProxyStatus {
                                id: peer_id.to_string(),
                                address: remote_addr_str,
                                status: "online".to_string(),
                                latency_ms: None,
                                error: None,
                            }).await;
                        } else {
                            debug!("connection is non-proxy peer; skip ProxyStatus emit: {}", peer_id);
                        }
>>>>>>> 89c2f851

                        let peers_count = {
                            let mut peers = connected_peers.lock().await;
                            peers.insert(peer_id);
                            peers.len()
                        };
                        if let Ok(mut m) = metrics.try_lock() {
                            m.last_success = Some(SystemTime::now());
                        }
                        info!("   Total connected peers: {}", peers_count);
                    }
                    SwarmEvent::ConnectionClosed { peer_id, cause, .. } => {
                        warn!("❌ DISCONNECTED from peer: {}", peer_id);
                        warn!("   Cause: {:?}", cause);

                        if is_proxy_peer(&peer_id, &proxy_targets, &proxy_capable).await {
                            let _ = event_tx.send(DhtEvent::ProxyStatus {
                                id: peer_id.to_string(),
                                address: "".to_string(),
                                status: "offline".to_string(),
                                latency_ms: None,
                                error: cause.as_ref().map(|c| c.to_string()),
                            }).await;

                            {
                                let mut peers = connected_peers.lock().await;
                                peers.remove(&peer_id);
                            }

                            {
                                let mut t = proxy_targets.lock().await;
                                t.remove(&peer_id);
                            }
                            {
                                let mut c = proxy_capable.lock().await;
                                c.remove(&peer_id);
                            }

                            info!("Disconnected from {}, cleaned up proxy sets", peer_id);
                        } else {
                            debug!("non-proxy peer closed; skip ProxyStatus: {}", peer_id);
                        }

                        let peers_count = {
                            let mut peers = connected_peers.lock().await;
                            peers.remove(&peer_id);
                            peers.len()
                        };
                        info!("   Remaining connected peers: {}", peers_count);
                    }
                    SwarmEvent::NewListenAddr { address, .. } => {
                        info!("📡 Now listening on: {}", address);
                        if let Ok(mut m) = metrics.try_lock() {
                            m.record_listen_addr(&address);
                        }
                    }
                    SwarmEvent::OutgoingConnectionError { peer_id, error, .. } => {
                        if let Some(pid) = peer_id {
                            if is_proxy_peer(&pid, &proxy_targets, &proxy_capable).await {
                                let _ = event_tx.send(DhtEvent::ProxyStatus {
                                    id: pid.to_string(),
                                    address: "".into(),
                                    status: "offline".into(),
                                    latency_ms: None,
                                    error: Some(error.to_string()),
                                }).await;
                            }
                        }
                        if let Ok(mut m) = metrics.try_lock() {
                            m.last_error = Some(error.to_string());
                            m.last_error_at = Some(SystemTime::now());
                            m.bootstrap_failures = m.bootstrap_failures.saturating_add(1);
                        }
                        if let Some(peer_id) = peer_id {
                            error!("❌ Outgoing connection error to {}: {}", peer_id, error);
                            // Check if this is a bootstrap connection error
                            if error.to_string().contains("rsa") {
                                error!("   ℹ Hint: This node uses RSA keys. Enable 'rsa' feature if needed.");
                            } else if error.to_string().contains("Timeout") {
                                warn!("   ℹ Hint: Bootstrap nodes may be unreachable or overloaded.");
                            } else if error.to_string().contains("Connection refused") {
                                warn!("   ℹ Hint: Bootstrap nodes are not accepting connections.");
                            } else if error.to_string().contains("Transport") {
                                warn!("   ℹ Hint: Transport protocol negotiation failed.");
                            }
                            swarm.behaviour_mut().kademlia.remove_peer(&peer_id);
                        } else {
                            error!("❌ Outgoing connection error to unknown peer: {}", error);
                        }
                        let _ = event_tx.send(DhtEvent::Error(format!("Connection failed: {}", error))).await;
                    }
                    SwarmEvent::Behaviour(DhtBehaviourEvent::ProxyRr(ev)) => {
                        use libp2p::request_response::{Event as RREvent, Message};
                        match ev {
                            RREvent::Message { peer, message } => match message {
                                // Echo server
                                Message::Request { request, channel, .. } => {
                                    proxy_capable.lock().await.insert(peer);

                                    // 1) Notify UI of peer status
                                    let _ = event_tx.send(DhtEvent::ProxyStatus {
                                        id: peer.to_string(),
                                        address: String::new(),
                                        status: "online".into(),
                                        latency_ms: None, error: None,
                                    }).await;
                                    let EchoRequest(data) = request;

                                    // 2) Showing received data to UI
                                    let preview = std::str::from_utf8(&data).ok().map(|s| s.to_string());
                                    let _ = event_tx.send(DhtEvent::EchoReceived {
                                        from: peer.to_string(),
                                        utf8: preview,
                                        bytes: data.len(),
                                    }).await;

                                    // 3) Echo response
                                    swarm.behaviour_mut().proxy_rr
                                        .send_response(channel, EchoResponse(data))
                                        .unwrap_or_else(|e| error!("send_response failed: {e:?}"));


                                }
                                // Client response
                                Message::Response { request_id, response } => {
                                    proxy_capable.lock().await.insert(peer);
                                    let _ = event_tx.send(DhtEvent::ProxyStatus {
                                        id: peer.to_string(),
                                        address: String::new(),
                                        status: "online".into(),
                                        latency_ms: None, error: None,
                                    }).await;

                                    if let Some(tx) = pending_echo.lock().await.remove(&request_id) {
                                        let EchoResponse(data) = response;
                                        let _ = tx.send(Ok(data));
                                    }
                                }
                            },

                            RREvent::OutboundFailure { request_id, error, .. } => {
                                if matches!(error, libp2p::request_response::OutboundFailure::UnsupportedProtocols) {
                                    // Optional: negative cache for capability
                                }
                                if let Some(tx) = pending_echo.lock().await.remove(&request_id) {
                                    let _ = tx.send(Err(format!("outbound failure: {error:?}")));
                                }
                            }

                            RREvent::InboundFailure { error, .. } => {
                                warn!("inbound failure: {error:?}");
                            }

                            RREvent::ResponseSent { .. } => {}
                        }
                    }
                    SwarmEvent::IncomingConnectionError { error, .. } => {
                        if let Ok(mut m) = metrics.try_lock() {
                            m.last_error = Some(error.to_string());
                            m.last_error_at = Some(SystemTime::now());
                            m.bootstrap_failures = m.bootstrap_failures.saturating_add(1);
                        }
                        error!("❌ Incoming connection error: {}", error);
                    }
                    _ => {}
                }
            } else {
                info!("DHT swarm stream ended; shutting down node task");
                break 'outer;
            }
        }
    }

    connected_peers.lock().await.clear();
    info!("DHT node task exiting");
    if let Some(ack) = shutdown_ack {
        let _ = ack.send(());
    }
}

async fn handle_kademlia_event(
    event: KademliaEvent,
    event_tx: &mpsc::Sender<DhtEvent>,
    pending_searches: &Arc<Mutex<HashMap<String, Vec<PendingSearch>>>>,
) {
    match event {
        KademliaEvent::RoutingUpdated { peer, .. } => {
            debug!("Routing table updated with peer: {}", peer);
        }
        KademliaEvent::UnroutablePeer { peer } => {
            warn!("Peer {} is unroutable", peer);
        }
        KademliaEvent::RoutablePeer { peer, .. } => {
            debug!("Peer {} became routable", peer);
        }
        KademliaEvent::OutboundQueryProgressed { result, .. } => {
            match result {
                QueryResult::GetRecord(Ok(ok)) => match ok {
                    GetRecordOk::FoundRecord(peer_record) => {
                        // Try to parse file metadata from record value
                        if let Ok(metadata) =
                            serde_json::from_slice::<FileMetadata>(&peer_record.record.value)
                        {
                            let notify_metadata = metadata.clone();
                            let file_hash = notify_metadata.file_hash.clone();
                            let _ = event_tx.send(DhtEvent::FileDiscovered(metadata)).await;
                            notify_pending_searches(
                                pending_searches,
                                &file_hash,
                                SearchResponse::Found(notify_metadata),
                            )
                            .await;
                        } else {
                            debug!("Received non-file metadata record");
                        }
                    }
                    GetRecordOk::FinishedWithNoAdditionalRecord { .. } => {
                        // No additional records; do nothing here
                    }
                },
                QueryResult::GetRecord(Err(err)) => {
                    warn!("GetRecord error: {:?}", err);
                    // If the error includes the key, emit FileNotFound
                    if let kad::GetRecordError::NotFound { key, .. } = err {
                        let file_hash = String::from_utf8_lossy(key.as_ref()).to_string();
                        let _ = event_tx
                            .send(DhtEvent::FileNotFound(file_hash.clone()))
                            .await;
                        notify_pending_searches(
                            pending_searches,
                            &file_hash,
                            SearchResponse::NotFound,
                        )
                        .await;
                    }
                }
                QueryResult::PutRecord(Ok(PutRecordOk { key })) => {
                    debug!("PutRecord succeeded for key: {:?}", key);
                }
                QueryResult::PutRecord(Err(err)) => {
                    warn!("PutRecord error: {:?}", err);
                    let _ = event_tx
                        .send(DhtEvent::Error(format!("PutRecord failed: {:?}", err)))
                        .await;
                }
                _ => {}
            }
        }
        _ => {}
    }
}

async fn handle_identify_event(
    event: IdentifyEvent,
    swarm: &mut Swarm<DhtBehaviour>,
    _event_tx: &mpsc::Sender<DhtEvent>,
) {
    match event {
        IdentifyEvent::Received { peer_id, info, .. } => {
            info!("Identified peer {}: {:?}", peer_id, info.protocol_version);
            // Add identified peer to Kademlia routing table
            if info.protocol_version != EXPECTED_PROTOCOL_VERSION {
                warn!(
                    "Peer {} has a mismatched protocol version: '{}'. Expected: '{}'. Banning peer.",
                    peer_id,
                    info.protocol_version,
                    EXPECTED_PROTOCOL_VERSION
                );
            } else {
                for addr in info.listen_addrs {
                    if not_loopback(&addr){
                        swarm.behaviour_mut().kademlia.add_address(&peer_id, addr);
                    }
                }
            }
        }
        IdentifyEvent::Sent { peer_id, .. } => {
            debug!("Sent identify info to {}", peer_id);
        }
        _ => {}
    }
}

async fn handle_mdns_event(
    event: MdnsEvent,
    swarm: &mut Swarm<DhtBehaviour>,
    event_tx: &mpsc::Sender<DhtEvent>,
) {
    match event {
        MdnsEvent::Discovered(list) => {
            for (peer_id, multiaddr) in list {
                debug!("mDNS discovered peer {} at {}", peer_id, multiaddr);
                if not_loopback(&multiaddr){
                swarm
                    .behaviour_mut()
                    .kademlia
                    .add_address(&peer_id, multiaddr);
                let _ = event_tx
                    .send(DhtEvent::PeerDiscovered(peer_id.to_string()))
                    .await;
                }
            }
        }
        MdnsEvent::Expired(list) => {
            for (peer_id, multiaddr) in list {
                debug!("mDNS expired peer {} at {}", peer_id, multiaddr);
                swarm
                    .behaviour_mut()
                    .kademlia
                    .remove_address(&peer_id, &multiaddr);
            }
        }
    }
}

async fn handle_ping_event(event: PingEvent) {
    match event {
        ping::Event { result, .. } => {
            debug!("Ping result: {:?}", result);
        }
    }
}

impl DhtService {
    pub async fn echo(&self, peer_id: String, payload: Vec<u8>) -> Result<Vec<u8>, String> {
        let peer: PeerId = peer_id
            .parse()
            .map_err(|e| format!("invalid peer id: {e}"))?;
        let (tx, rx) = oneshot::channel();
        self.cmd_tx
            .send(DhtCommand::Echo { peer, payload, tx })
            .await
            .map_err(|e| format!("send echo cmd: {e}"))?;
        rx.await.map_err(|e| format!("echo await: {e}"))?
    }
}

// Public API for the DHT
pub struct DhtService {
    cmd_tx: mpsc::Sender<DhtCommand>,
    event_rx: Arc<Mutex<mpsc::Receiver<DhtEvent>>>,
    peer_id: String,
    connected_peers: Arc<Mutex<HashSet<PeerId>>>,
    metrics: Arc<Mutex<DhtMetrics>>,
    pending_echo:
        Arc<Mutex<HashMap<rr::OutboundRequestId, oneshot::Sender<Result<Vec<u8>, String>>>>>,
    pending_searches: Arc<Mutex<HashMap<String, Vec<PendingSearch>>>>,
    search_counter: Arc<AtomicU64>,
    proxy_targets: Arc<Mutex<HashSet<PeerId>>>,
    proxy_capable: Arc<Mutex<HashSet<PeerId>>>,
}

impl DhtService {
    pub async fn new(
        port: u16,
        bootstrap_nodes: Vec<String>,
        secret: Option<String>,
    ) -> Result<Self, Box<dyn std::error::Error>> {
        // Generate a new keypair for this node
        // Generate a keypair either from the secret or randomly
        let local_key = match secret {
            Some(secret_str) => {
                let secret_bytes = secret_str.as_bytes();
                let mut seed = [0u8; 32];
                for (i, &b) in secret_bytes.iter().take(32).enumerate() {
                    seed[i] = b;
                }
                identity::Keypair::ed25519_from_bytes(seed)?
            }
            None => identity::Keypair::generate_ed25519(),
        };
        let local_peer_id = PeerId::from(local_key.public());
        let peer_id_str = local_peer_id.to_string();

        info!("Local peer id: {}", local_peer_id);

        // Create a Kademlia behaviour with tuned configuration
        let store = MemoryStore::new(local_peer_id);
        let mut kad_cfg = KademliaConfig::new(StreamProtocol::new("/chiral/kad/1.0.0"));
        // Align with docs: shorter queries, higher replication
        kad_cfg.set_query_timeout(Duration::from_secs(10));
<<<<<<< HEAD
        let bootstrap_interval = Duration::from_secs(30);

        kad_cfg.set_periodic_bootstrap_interval(Some(bootstrap_interval));

        // Replication factor of 20 (as per spec table)
        if let Some(nz) = std::num::NonZeroUsize::new(20) {
=======
        // Replication factor of 3 (as per spec table)
        if let Some(nz) = std::num::NonZeroUsize::new(3) {
>>>>>>> 89c2f851
            kad_cfg.set_replication_factor(nz);
        }
        let mut kademlia = Kademlia::with_config(local_peer_id, store, kad_cfg);

        // Set Kademlia to server mode to accept incoming connections
        kademlia.set_mode(Some(Mode::Server));

        // Create identify behaviour
        let identify = identify::Behaviour::new(identify::Config::new(
            EXPECTED_PROTOCOL_VERSION.to_string(),
            local_key.public(),
        ));

        // mDNS for local peer discovery
        let mdns = Mdns::new(Default::default(), local_peer_id)?;

        // Request-Response behaviour
        let rr_cfg = rr::Config::default();
        let protocols =
            std::iter::once(("/chiral/proxy/1.0.0".to_string(), rr::ProtocolSupport::Full));
        let proxy_rr = rr::Behaviour::new(protocols, rr_cfg);

        let behaviour = DhtBehaviour {
            kademlia,
            identify,
            mdns,
            ping: Ping::new(ping::Config::new()),
            proxy_rr,
        };
        let tcp_config = tcp::Config::default().nodelay(true);
        // Create the swarm
        let mut swarm = SwarmBuilder::with_existing_identity(local_key)
            .with_tokio()
            .with_tcp(
                tcp_config,
                libp2p::noise::Config::new,
                libp2p::yamux::Config::default,
            )?
            .with_behaviour(|_| behaviour)?
            .with_swarm_config(
                |c| c.with_idle_connection_timeout(Duration::from_secs(300)), // 5 minutes
            )
            .build();

        // Listen on the specified port
        let listen_addr: Multiaddr = format!("/ip4/0.0.0.0/tcp/{}", port).parse()?;
        swarm.listen_on(listen_addr)?;
        info!("DHT listening on port: {}", port);

        // Connect to bootstrap nodes
        info!("Bootstrap nodes to connect: {:?}", bootstrap_nodes);
        let mut successful_connections = 0;
        let total_bootstrap_nodes = bootstrap_nodes.len();
        for bootstrap_addr in &bootstrap_nodes {
            info!("Attempting to connect to bootstrap: {}", bootstrap_addr);
            if let Ok(addr) = bootstrap_addr.parse::<Multiaddr>() {
                match swarm.dial(addr.clone()) {
                    Ok(_) => {
                        info!("✓ Initiated connection to bootstrap: {}", bootstrap_addr);
                        successful_connections += 1;
                        // Add bootstrap nodes to Kademlia routing table if it has a peer ID
                        if let Some(peer_id) = addr.iter().find_map(|p| {
                            if let libp2p::multiaddr::Protocol::P2p(peer) = p {
                                Some(peer)
                            } else {
                                None
                            }
                        }) {
                            swarm
                                .behaviour_mut()
                                .kademlia
                                .add_address(&peer_id, addr.clone());
                        }
                    }
                    Err(e) => warn!("✗ Failed to dial bootstrap {}: {}", bootstrap_addr, e),
                }
            } else {
                warn!("✗ Invalid bootstrap address format: {}", bootstrap_addr);
            }
        }

        // Trigger initial bootstrap if we have any bootstrap nodes (even if connection failed)
        if !bootstrap_nodes.is_empty() {
            let _ = swarm.behaviour_mut().kademlia.bootstrap();
            info!(
                "Triggered initial Kademlia bootstrap (attempted {}/{} connections)",
                successful_connections, total_bootstrap_nodes
            );
            if successful_connections == 0 {
                warn!(
                    "⚠ No bootstrap connections succeeded - node will operate in standalone mode"
                );
                warn!("  Other nodes can still connect to this node directly");
            }
        } else {
            info!("No bootstrap nodes provided - starting in standalone mode");
        }

        let (cmd_tx, cmd_rx) = mpsc::channel(100);
        let (event_tx, event_rx) = mpsc::channel(100);
        let connected_peers = Arc::new(Mutex::new(HashSet::new()));
        let metrics = Arc::new(Mutex::new(DhtMetrics::default()));
        let pending_echo = Arc::new(Mutex::new(HashMap::new()));
        let pending_searches = Arc::new(Mutex::new(HashMap::new()));
        let search_counter = Arc::new(AtomicU64::new(1));
        let proxy_targets = Arc::new(Mutex::new(HashSet::new()));
        let proxy_capable = Arc::new(Mutex::new(HashSet::new()));

        // Spawn the DHT node task
        tokio::spawn(run_dht_node(
            swarm,
            local_peer_id,
            cmd_rx,
            event_tx,
            connected_peers.clone(),
            metrics.clone(),
            pending_echo.clone(),
            pending_searches.clone(),
            proxy_targets.clone(),
            proxy_capable.clone(),
        ));

        Ok(DhtService {
            cmd_tx,
            event_rx: Arc::new(Mutex::new(event_rx)),
            peer_id: peer_id_str,
            connected_peers,
            metrics,
            pending_echo,
            pending_searches,
            search_counter,
            proxy_targets,
            proxy_capable,
        })
    }

    pub async fn run(&self) {
        // The node is already running in a spawned task
        info!("DHT node is running");
    }

    pub async fn publish_file(&self, metadata: FileMetadata) -> Result<(), String> {
        self.cmd_tx
            .send(DhtCommand::PublishFile(metadata))
            .await
            .map_err(|e| e.to_string())
    }
    pub async fn stop_publishing_file(&self, file_hash: String) -> Result<(), String> {
        self.cmd_tx
            .send(DhtCommand::StopPublish(file_hash))
            .await
            .map_err(|e| e.to_string())
    }

    pub async fn search_file(&self, file_hash: String) -> Result<(), String> {
        self.cmd_tx
            .send(DhtCommand::SearchFile(file_hash))
            .await
            .map_err(|e| e.to_string())
    }

    pub async fn get_file(&self, file_hash: String) -> Result<(), String> {
        self.search_file(file_hash).await
    }

    pub async fn search_metadata(
        &self,
        file_hash: String,
        timeout_ms: u64,
    ) -> Result<Option<FileMetadata>, String> {
        if timeout_ms == 0 {
            self.cmd_tx
                .send(DhtCommand::SearchFile(file_hash))
                .await
                .map_err(|e| e.to_string())?;
            return Ok(None);
        }

        let timeout_duration = Duration::from_millis(timeout_ms);
        let waiter_id = self.search_counter.fetch_add(1, Ordering::Relaxed);
        let (tx, rx) = oneshot::channel();

        {
            let mut pending = self.pending_searches.lock().await;
            pending
                .entry(file_hash.clone())
                .or_default()
                .push(PendingSearch {
                    id: waiter_id,
                    sender: tx,
                });
        }

        if let Err(err) = self
            .cmd_tx
            .send(DhtCommand::SearchFile(file_hash.clone()))
            .await
        {
            let mut pending = self.pending_searches.lock().await;
            if let Some(waiters) = pending.get_mut(&file_hash) {
                waiters.retain(|w| w.id != waiter_id);
                if waiters.is_empty() {
                    pending.remove(&file_hash);
                }
            }
            return Err(err.to_string());
        }

        match tokio::time::timeout(timeout_duration, rx).await {
            Ok(Ok(SearchResponse::Found(metadata))) => Ok(Some(metadata)),
            Ok(Ok(SearchResponse::NotFound)) => Ok(None),
            Ok(Err(_)) => Err("Search channel closed".into()),
            Err(_) => {
                let mut pending = self.pending_searches.lock().await;
                if let Some(waiters) = pending.get_mut(&file_hash) {
                    waiters.retain(|w| w.id != waiter_id);
                    if waiters.is_empty() {
                        pending.remove(&file_hash);
                    }
                }
                Err("Search timed out".into())
            }
        }
    }

    pub async fn connect_peer(&self, addr: String) -> Result<(), String> {
        self.cmd_tx
            .send(DhtCommand::ConnectPeer(addr))
            .await
            .map_err(|e| e.to_string())
    }

    pub async fn get_peer_id(&self) -> String {
        self.peer_id.clone()
    }

    pub async fn get_peer_count(&self) -> usize {
        let (tx, rx) = oneshot::channel();
        if self.cmd_tx.send(DhtCommand::GetPeerCount(tx)).await.is_ok() {
            rx.await.unwrap_or(0)
        } else {
            0
        }
    }

    pub async fn metrics_snapshot(&self) -> DhtMetricsSnapshot {
        let metrics = self.metrics.lock().await.clone();
        let peer_count = self.connected_peers.lock().await.len();
        DhtMetricsSnapshot::from(metrics, peer_count)
    }

    pub async fn shutdown(&self) -> Result<(), String> {
        let (tx, rx) = oneshot::channel();
        if self.cmd_tx.send(DhtCommand::Shutdown(tx)).await.is_err() {
            return Ok(());
        }

        rx.await.map_err(|e| e.to_string())?;

        Ok(())
    }

    // Drain up to `max` pending events without blocking
    pub async fn drain_events(&self, max: usize) -> Vec<DhtEvent> {
        use tokio::sync::mpsc::error::TryRecvError;
        let mut rx = self.event_rx.lock().await;
        let mut events = Vec::new();
        while events.len() < max {
            match rx.try_recv() {
                Ok(ev) => events.push(ev),
                Err(TryRecvError::Empty) => break,
                Err(TryRecvError::Disconnected) => break,
            }
        }
        events
    }
}

// Not filtering out some locals because SBU peer connections are being done over local IPs
fn is_global_v4(ip: std::net::Ipv4Addr) -> bool {
    let octets = ip.octets();
    
    // Check if it's a global address by excluding all local/private ranges
    !(
        // RFC1918 private ranges
        // (octets[0] == 10) ||
        // (octets[0] == 172 && (16..=31).contains(&octets[1])) ||
        // (octets[0] == 192 && octets[1] == 168) ||
        
        // Loopback (127.0.0.0/8)
        (octets[0] == 127) ||
        
        // // Link-local (169.254.0.0/16)
        // (octets[0] == 169 && octets[1] == 254) ||
        
        // // Multicast (224.0.0.0/4)
        // (octets[0] >= 224 && octets[0] <= 239) ||
        
        // // Reserved/experimental (240.0.0.0/4)
        // (octets[0] >= 240) ||
        
        // // This network (0.0.0.0/8) - though rarely seen
        // (octets[0] == 0) ||
        
        // Broadcast address
        (octets == [255, 255, 255, 255])
    )
}

fn is_global_v6(ip: std::net::Ipv6Addr) -> bool {
    let segments = ip.segments();
    let seg0 = segments[0];
    
    !(
        // Loopback (::1)
        ip.is_loopback() ||
        
        // Unspecified (::)
        ip.is_unspecified() ||
        
        // Link-local (fe80::/10)
        (seg0 & 0xffc0 == 0xfe80) ||
        
        // Unique local (fc00::/7)
        (seg0 & 0xfe00 == 0xfc00) ||
        
        // Site-local (deprecated, fec0::/10)
        (seg0 & 0xffc0 == 0xfec0) ||
        
        // Multicast (ff00::/8)
        (seg0 & 0xff00 == 0xff00) ||
        
        // IPv4-mapped IPv6 addresses (::ffff:0:0/96) - check if the mapped IPv4 is local
        (ip.to_ipv4_mapped().map_or(false, |v4| !is_global_v4(v4)))
    )
}

fn not_loopback(ip: &Multiaddr) -> bool {
    if let Some(ip) = multiaddr_to_ip(ip) {
        match ip {
            IpAddr::V4(v4) => is_global_v4(v4),
            IpAddr::V6(v6) => is_global_v6(v6),
        }
    } else {
        false
    }
}

fn multiaddr_to_ip(addr: &Multiaddr) -> Option<IpAddr> {
    for comp in addr.iter() {
        match comp {
            Protocol::Ip4(ipv4) => return Some(IpAddr::V4(ipv4)),
            Protocol::Ip6(ipv6) => return Some(IpAddr::V6(ipv6)),
            _ => {}
        }
    }
    None
}

#[cfg(test)]
mod tests {
    use super::*;

    #[tokio::test(flavor = "multi_thread", worker_threads = 2)]
    async fn shutdown_command_stops_dht_service() {
        let service = match DhtService::new(0, Vec::new(), None).await {
            Ok(service) => service,
            Err(err) => {
                let message = err.to_string();
                let lowered = message.to_ascii_lowercase();
                if lowered.contains("permission denied") || lowered.contains("not permitted") {
                    eprintln!(
                        "skipping shutdown_command_stops_dht_service: {message} (likely sandboxed)"
                    );
                    return;
                }
                panic!("start service: {message}");
            }
        };
        service.run().await;

        service.shutdown().await.expect("shutdown");

        // Subsequent calls should gracefully no-op
        assert_eq!(service.get_peer_count().await, 0);

        let snapshot = service.metrics_snapshot().await;
        assert_eq!(snapshot.peer_count, 0);
    }

    #[test]
    fn metrics_snapshot_carries_listen_addrs() {
        let mut metrics = DhtMetrics::default();
        metrics.record_listen_addr(&"/ip4/127.0.0.1/tcp/4001".parse::<Multiaddr>().unwrap());
        metrics.record_listen_addr(&"/ip4/0.0.0.0/tcp/4001".parse::<Multiaddr>().unwrap());

        let snapshot = DhtMetricsSnapshot::from(metrics, 5);
        assert_eq!(snapshot.peer_count, 5);
        assert_eq!(snapshot.listen_addrs.len(), 2);
        assert!(snapshot
            .listen_addrs
            .contains(&"/ip4/127.0.0.1/tcp/4001".to_string()));
        assert!(snapshot
            .listen_addrs
            .contains(&"/ip4/0.0.0.0/tcp/4001".to_string()));
    }
}<|MERGE_RESOLUTION|>--- conflicted
+++ resolved
@@ -25,15 +25,10 @@
     swarm::{NetworkBehaviour, SwarmEvent},
     Multiaddr, PeerId, StreamProtocol, Swarm, SwarmBuilder,
 };
-<<<<<<< HEAD
 use serde::{Deserialize, Serialize};
 use tokio::sync::{mpsc, oneshot, Mutex};
 use tracing::{debug, error, info, warn};
 const EXPECTED_PROTOCOL_VERSION: &str = "/chiral/1.0.0";
-=======
-
-
->>>>>>> 89c2f851
 #[derive(Debug, Clone, Serialize, Deserialize)]
 #[serde(rename_all = "camelCase")]
 pub struct FileMetadata {
@@ -429,19 +424,6 @@
                         info!("✅ CONNECTION ESTABLISHED with peer: {}", peer_id);
                         info!("   Endpoint: {:?}", endpoint);
 
-<<<<<<< HEAD
-                        let remote_addr_str = endpoint.get_remote_address().to_string();
-                        let _ = event_tx.send(DhtEvent::ProxyStatus {
-                            id: peer_id.to_string(),
-                            address: remote_addr_str,
-                            status: "online".to_string(),
-                            latency_ms: None,
-                            error: None,
-                        }).await;
-=======
-                        // Add peer to Kademlia routing table
-                        swarm.behaviour_mut().kademlia.add_address(&peer_id, endpoint.get_remote_address().clone());
-
                         if is_proxy_peer(&peer_id, &proxy_targets, &proxy_capable).await {
                             let remote_addr_str = endpoint.get_remote_address().to_string();
                             let _ = event_tx.send(DhtEvent::ProxyStatus {
@@ -454,7 +436,6 @@
                         } else {
                             debug!("connection is non-proxy peer; skip ProxyStatus emit: {}", peer_id);
                         }
->>>>>>> 89c2f851
 
                         let peers_count = {
                             let mut peers = connected_peers.lock().await;
@@ -836,17 +817,12 @@
         let mut kad_cfg = KademliaConfig::new(StreamProtocol::new("/chiral/kad/1.0.0"));
         // Align with docs: shorter queries, higher replication
         kad_cfg.set_query_timeout(Duration::from_secs(10));
-<<<<<<< HEAD
         let bootstrap_interval = Duration::from_secs(30);
 
         kad_cfg.set_periodic_bootstrap_interval(Some(bootstrap_interval));
 
-        // Replication factor of 20 (as per spec table)
-        if let Some(nz) = std::num::NonZeroUsize::new(20) {
-=======
         // Replication factor of 3 (as per spec table)
         if let Some(nz) = std::num::NonZeroUsize::new(3) {
->>>>>>> 89c2f851
             kad_cfg.set_replication_factor(nz);
         }
         let mut kademlia = Kademlia::with_config(local_peer_id, store, kad_cfg);
