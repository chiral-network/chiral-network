pub mod models;
// pub mod protocol;
pub use self::models::*;
use rand::seq::SliceRandom;

// use self::protocol::*;
use crate::config::CHAIN_ID;
use crate::download_source::HttpSourceInfo;
use crate::encryption::EncryptedAesKeyBundle;
use serde_bytes;
use x25519_dalek::PublicKey;

/// Merges two FileMetadata instances for the same file uploaded via different protocols.
/// This preserves all protocol-specific information while keeping the most recent common fields.
fn merge_file_metadata(
    existing: crate::dht::models::FileMetadata,
    new: crate::dht::models::FileMetadata,
) -> crate::dht::models::FileMetadata {
    // Keep the most recent metadata as base, but merge protocol-specific fields
    let mut merged = new.clone();

    // Merge seeders (combine unique addresses)
    let mut all_seeders = existing.seeders.clone();
    all_seeders.extend(new.seeders.clone());
    all_seeders.sort();
    all_seeders.dedup();
    merged.seeders = all_seeders;

    // Merge FTP sources (if any)
    if let (Some(existing_ftp), Some(new_ftp)) = (&existing.ftp_sources, &new.ftp_sources) {
        let mut merged_ftp = existing_ftp.clone();
        merged_ftp.extend(new_ftp.clone());
        // Remove duplicates based on URL
        merged_ftp.sort_by(|a, b| a.url.cmp(&b.url));
        merged_ftp.dedup_by(|a, b| a.url == b.url);
        merged.ftp_sources = Some(merged_ftp);
    } else if existing.ftp_sources.is_some() {
        merged.ftp_sources = existing.ftp_sources.clone();
    }
    // If new has FTP sources, they're already in merged (since we cloned new)

    // Merge ED2K sources (if any)
    if let (Some(existing_ed2k), Some(new_ed2k)) = (&existing.ed2k_sources, &new.ed2k_sources) {
        let mut merged_ed2k = existing_ed2k.clone();
        merged_ed2k.extend(new_ed2k.clone());
        // Remove duplicates based on server_url and file_hash
        merged_ed2k.sort_by(|a, b| match a.server_url.cmp(&b.server_url) {
            std::cmp::Ordering::Equal => a.file_hash.cmp(&b.file_hash),
            other => other,
        });
        merged_ed2k.dedup_by(|a, b| a.server_url == b.server_url && a.file_hash == b.file_hash);
        merged.ed2k_sources = Some(merged_ed2k);
    } else if existing.ed2k_sources.is_some() {
        merged.ed2k_sources = existing.ed2k_sources.clone();
    }

    // Merge HTTP sources (if any)
    if let (Some(existing_http), Some(new_http)) = (&existing.http_sources, &new.http_sources) {
        let mut merged_http = existing_http.clone();
        merged_http.extend(new_http.clone());
        // Remove duplicates based on URL
        merged_http.sort_by(|a, b| a.url.cmp(&b.url));
        merged_http.dedup_by(|a, b| a.url == b.url);
        merged.http_sources = Some(merged_http);
    } else if existing.http_sources.is_some() {
        merged.http_sources = existing.http_sources.clone();
    }

    // Merge CIDs (IPFS content identifiers)
    if let (Some(existing_cids), Some(new_cids)) = (&existing.cids, &new.cids) {
        let mut merged_cids = existing_cids.clone();
        merged_cids.extend(new_cids.clone());
        merged_cids.sort();
        merged_cids.dedup();
        merged.cids = Some(merged_cids);
    } else if existing.cids.is_some() {
        merged.cids = existing.cids.clone();
    }

    // Keep BitTorrent-specific fields from whichever has them (prefer new)
    if existing.info_hash.is_some() && new.info_hash.is_none() {
        merged.info_hash = existing.info_hash.clone();
    }
    if existing.trackers.is_some() && new.trackers.is_none() {
        merged.trackers = existing.trackers.clone();
    }

    // For other fields, we keep the new values (most recent upload)
    // This includes: file_name, file_size, created_at, price, uploader_address, etc.

    merged
}

// ------ Key Request Protocol Implementation ------
#[derive(Debug, Clone, PartialEq, Eq)]
pub struct KeyRequestProtocol;

impl AsRef<str> for KeyRequestProtocol {
    fn as_ref(&self) -> &str {
        "/chiral/key-request/1.0.0"
    }
}

#[derive(Clone, Debug, Default)]
pub struct KeyRequestCodec;

#[derive(Debug, Clone, serde::Serialize, serde::Deserialize)]
pub struct KeyRequest {
    pub merkle_root: String,
    #[serde(with = "serde_bytes")]
    pub recipient_public_key: Vec<u8>,
}

#[derive(Debug, Clone, serde::Serialize, serde::Deserialize)]
pub struct KeyResponse {
    pub encrypted_bundle: Option<EncryptedAesKeyBundle>,
    pub error: Option<String>,
}

#[async_trait::async_trait]
impl rr::Codec for KeyRequestCodec {
    type Protocol = KeyRequestProtocol;
    type Request = KeyRequest;
    type Response = KeyResponse;

    async fn read_request<T>(
        &mut self,
        _: &Self::Protocol,
        io: &mut T,
    ) -> std::io::Result<Self::Request>
    where
        T: FAsyncRead + Unpin + Send,
    {
        let data = read_framed(io).await?;
        serde_json::from_slice(&data)
            .map_err(|e| std::io::Error::new(std::io::ErrorKind::InvalidData, e))
    }

    async fn read_response<T>(
        &mut self,
        _: &Self::Protocol,
        io: &mut T,
    ) -> std::io::Result<Self::Response>
    where
        T: FAsyncRead + Unpin + Send,
    {
        let data = read_framed(io).await?;
        serde_json::from_slice(&data)
            .map_err(|e| std::io::Error::new(std::io::ErrorKind::InvalidData, e))
    }

    async fn write_request<T>(
        &mut self,
        _: &Self::Protocol,
        io: &mut T,
        request: Self::Request,
    ) -> std::io::Result<()>
    where
        T: FAsyncWrite + Unpin + Send,
    {
        let data = serde_json::to_vec(&request)
            .map_err(|e| std::io::Error::new(std::io::ErrorKind::InvalidData, e))?;
        write_framed(io, data).await
    }

    async fn write_response<T>(
        &mut self,
        _: &Self::Protocol,
        io: &mut T,
        response: Self::Response,
    ) -> std::io::Result<()>
    where
        T: FAsyncWrite + Unpin + Send,
    {
        let data = serde_json::to_vec(&response)
            .map_err(|e| std::io::Error::new(std::io::ErrorKind::InvalidData, e))?;
        write_framed(io, data).await
    }
}
use async_std::fs;
use async_std::path::Path;
use async_trait::async_trait;
use blockstore::{
    block::{Block, CidError},
    RedbBlockstore,
};
use ethers::prelude::*;
use tokio::task::JoinHandle;

pub use cid::Cid;
use futures::future::{BoxFuture, FutureExt};
use futures::io::{AsyncRead as FAsyncRead, AsyncWrite as FAsyncWrite};
use futures::{AsyncReadExt as _, AsyncWriteExt as _};
use futures_util::StreamExt;
pub use multihash_codetable::{Code, MultihashDigest};
use relay::client::Event as RelayClientEvent;
use rs_merkle::{Hasher, MerkleTree};
use serde::Serialize;
use sha2::{Digest, Sha256};
use std::net::{IpAddr, Ipv4Addr, SocketAddr};
use std::sync::atomic::{AtomicU64, Ordering};
use std::sync::Arc;
use std::time::{Duration, Instant, SystemTime, UNIX_EPOCH};
use std::{
    collections::{HashMap, HashSet},
    path::PathBuf,
    str::FromStr,
};
use tokio::sync::{mpsc, oneshot, Mutex};
use tokio_util::compat::TokioAsyncReadCompatExt;
use tracing::{debug, error, info, trace, warn};

use crate::manager::Sha256Hasher;
use crate::peer_selection::{PeerMetrics, PeerSelectionService, SelectionStrategy};
use crate::webrtc_service::{get_webrtc_service, FileChunk};
use std::io::{self};
use tokio_socks::tcp::Socks5Stream;

use std::pin::Pin;
use std::task::{Context, Poll};

// Import the missing types
use crate::file_transfer::FileTransferService;
use crate::manager::ChunkManager;
use std::error::Error;

// Trait alias to abstract over async I/O types used by proxy transport
pub trait AsyncIo: FAsyncRead + FAsyncWrite + Unpin + Send {}
impl<T: FAsyncRead + FAsyncWrite + Unpin + Send> AsyncIo for T {}
use anyhow::Result;

// Rate limiting for connection error logs (log at most once every 30 seconds)
static LAST_CONNECTION_ERROR_LOG: AtomicU64 = AtomicU64::new(0);

use libp2p::{
    autonat::v2,
    core::{
        muxing::StreamMuxerBox,
        // FIXED E0432: ListenerEvent is removed, only import what is available.
        transport::{Boxed, DialOpts, ListenerId, Transport, TransportError, TransportEvent},
    },
    dcutr,
    identify::{self, Event as IdentifyEvent},
    identity,
    kad::{
        self, store::MemoryStore, Behaviour as Kademlia, Config as KademliaConfig,
        Event as KademliaEvent, GetRecordOk, Mode, PutRecordOk, QueryResult, Record,
    },
    mdns::{tokio::Behaviour as Mdns, Event as MdnsEvent},
    multiaddr::Protocol,
    noise,
    ping::{self, Behaviour as Ping, Event as PingEvent},
    relay, request_response as rr,
    swarm::{behaviour::toggle, NetworkBehaviour, SwarmEvent},
    tcp, upnp, yamux, Multiaddr, PeerId, StreamProtocol, Swarm, SwarmBuilder,
};
use rand::rngs::OsRng;
const EXPECTED_PROTOCOL_VERSION: &str = "/chiral/1.0.0";
const MAX_MULTIHASH_LENGHT: usize = 64;
/// Prefix for DHT records that map a torrent info_hash to a Chiral Merkle root.
const INFO_HASH_PREFIX: &str = "info_hash_idx::";
pub const RAW_CODEC: u64 = 0x55;
/// Heartbeat interval (how often we refresh our provider entry).
const FILE_HEARTBEAT_INTERVAL: Duration = Duration::from_secs(15); // More frequent updates
/// File seeder TTL – if no heartbeat lands within this window, drop the entry.
const FILE_HEARTBEAT_TTL: Duration = Duration::from_secs(90); // Longer TTL with grace period

/// thread-safe, mutable block store

#[derive(NetworkBehaviour)]
struct DhtBehaviour {
    kademlia: Kademlia<MemoryStore>,
    identify: identify::Behaviour,
    mdns: toggle::Toggle<Mdns>,
    bitswap: beetswap::Behaviour<MAX_MULTIHASH_LENGHT, RedbBlockstore>,
    ping: ping::Behaviour,
    proxy_rr: rr::Behaviour<ProxyCodec>,
    webrtc_signaling_rr: rr::Behaviour<WebRTCSignalingCodec>,
    key_request: rr::Behaviour<KeyRequestCodec>,
    autonat_client: toggle::Toggle<v2::client::Behaviour>,
    autonat_server: toggle::Toggle<v2::server::Behaviour>,
    relay_client: relay::client::Behaviour,
    relay_server: toggle::Toggle<relay::Behaviour>,
    dcutr: toggle::Toggle<dcutr::Behaviour>,
    upnp: toggle::Toggle<upnp::tokio::Behaviour>,
}
#[derive(Debug)]
pub enum DhtCommand {
    PublishFile {
        metadata: FileMetadata,
        response_tx: oneshot::Sender<FileMetadata>,
    },
    SearchByInfohash {
        info_hash: String,
        sender: oneshot::Sender<Option<FileMetadata>>,
    },
    SearchPeersByInfohash {
        info_hash: String,
        sender: oneshot::Sender<Result<Vec<String>, String>>,
    },
    SearchFile {
        file_hash: String,
        sender: oneshot::Sender<Result<Option<FileMetadata>, String>>,
    },
    DownloadFile(FileMetadata, String),
    ConnectPeer(String),
    ConnectToPeerById(PeerId),
    DisconnectPeer(PeerId),
    SetPrivacyProxies {
        addresses: Vec<String>,
    },
    GetPeerCount(oneshot::Sender<usize>),
    Echo {
        peer: PeerId,
        payload: Vec<u8>,
        tx: oneshot::Sender<Result<Vec<u8>, String>>,
    },
    Shutdown(oneshot::Sender<()>),
    StopPublish(String),
    HeartbeatFile {
        file_hash: String,
    },
    GetProviders {
        file_hash: String,
        sender: oneshot::Sender<Result<Vec<String>, String>>,
    },
    SendWebRTCOffer {
        peer: PeerId,
        offer_request: WebRTCOfferRequest,
        sender: oneshot::Sender<Result<WebRTCAnswerResponse, String>>,
    },
    StoreBlock {
        cid: Cid,
        data: Vec<u8>,
    },
    StoreBlocks {
        blocks: Vec<(Cid, Vec<u8>)>,
        root_cid: Cid,
        metadata: FileMetadata,
    },
    RequestFileAccess {
        seeder: PeerId,
        merkle_root: String,
        recipient_public_key: PublicKey,
        sender: oneshot::Sender<Result<EncryptedAesKeyBundle, String>>,
    },
    AnnounceTorrent {
        info_hash: String,
    },
    PutDhtValue {
        key: String,
        value: Vec<u8>,
        sender: oneshot::Sender<Result<(), String>>,
    },
    GetDhtValue {
        key: String,
        sender: oneshot::Sender<Result<Option<Vec<u8>>, String>>,
    },
    /// Re-bootstrap the DHT to discover new peers
    ReBootstrap {
        sender: oneshot::Sender<Result<usize, String>>,
    },
    /// Check DHT health and optionally trigger recovery
    HealthCheck {
        min_peers: usize,
        auto_recover: bool,
        sender: oneshot::Sender<DhtHealthStatus>,
    },
}

/// Health status of the DHT network
#[derive(Debug, Clone, Serialize)]
pub struct DhtHealthStatus {
    pub healthy: bool,
    pub peer_count: usize,
    pub min_required: usize,
    pub bootstrap_failures: u64,
    pub last_bootstrap_secs_ago: Option<u64>,
    pub recommendation: Option<String>,
    pub recovery_triggered: bool,
}
#[derive(Debug, Clone, Serialize)]
pub enum DhtEvent {
    // PeerDiscovered(String),
    // PeerConnected(String),
    // PeerDisconnected(String),
    PeerDiscovered {
        peer_id: String,
        addresses: Vec<String>,
    },
    PeerConnected {
        peer_id: String,
        address: Option<String>,
    },
    PeerDisconnected {
        peer_id: String,
    },
    FileDiscovered(FileMetadata),
    FileNotFound(String),
    DownloadedFile(FileMetadata),
    FileDownloaded {
        file_hash: String,
    },
    Error(String),
    Info(String),
    Warning(String),
    PublishedFile(FileMetadata),
    ProxyStatus {
        id: String,
        address: String,
        status: String,
        latency_ms: Option<u64>,
        error: Option<String>,
    },
    PeerRtt {
        peer: String,
        rtt_ms: u64,
    },
    EchoReceived {
        from: String,
        utf8: Option<String>,
        bytes: usize,
    },
    NatStatus {
        state: NatReachabilityState,
        confidence: NatConfidence,
        last_error: Option<String>,
        summary: Option<String>,
    },
    BitswapDataReceived {
        query_id: String,
        data: Vec<u8>,
    },
    BitswapError {
        query_id: String,
        error: String,
    },
    ReputationEvent {
        peer_id: String,
        event_type: String,
        impact: f64,
        data: serde_json::Value,
    },
    BitswapChunkDownloaded {
        file_hash: String,
        chunk_index: u32,
        total_chunks: u32,
        chunk_size: usize,
    },
    PaymentNotificationReceived {
        from_peer: String,
        payload: serde_json::Value,
    },
}

struct RelayState {
    blacklist: HashSet<PeerId>,
}

// ------------ Proxy Manager Structs and Enums ------------
#[derive(Debug, Clone, Copy, PartialEq, Eq)]
pub enum PrivacyMode {
    Off,
    Prefer,
    Strict,
}

impl PrivacyMode {
    pub fn from_str(mode: &str) -> Self {
        match mode.to_lowercase().as_str() {
            "strict" => PrivacyMode::Strict,
            "off" => PrivacyMode::Off,
            "prefer" => PrivacyMode::Prefer,
            _ => PrivacyMode::Prefer,
        }
    }
}

struct ProxyManager {
    targets: std::collections::HashSet<PeerId>,
    capable: std::collections::HashSet<PeerId>,
    online: std::collections::HashSet<PeerId>,
    relay_pending: std::collections::HashSet<PeerId>,
    relay_ready: std::collections::HashSet<PeerId>,
    // Privacy routing state
    privacy_routing_enabled: bool,
    trusted_proxy_nodes: std::collections::HashSet<PeerId>,
    privacy_mode: PrivacyMode,
    manual_trusted: std::collections::HashSet<PeerId>,
}

impl ProxyManager {
    fn set_target(&mut self, id: PeerId) {
        self.targets.insert(id);
    }
    fn clear_target(&mut self, id: &PeerId) {
        self.targets.remove(id);
    }
    fn set_capable(&mut self, id: PeerId) {
        self.capable.insert(id);
    }
    fn set_online(&mut self, id: PeerId) {
        self.online.insert(id);
    }
    fn set_offline(&mut self, id: &PeerId) {
        self.online.remove(id);
    }
    fn remove_all(&mut self, id: &PeerId) {
        self.targets.remove(id);
        self.capable.remove(id);
        self.online.remove(id);
        self.relay_pending.remove(id);
        self.relay_ready.remove(id);
        self.trusted_proxy_nodes.remove(id);
        self.manual_trusted.remove(id);
    }
    fn is_proxy(&self, id: &PeerId) -> bool {
        self.targets.contains(id) || self.capable.contains(id)
    }
    fn mark_relay_pending(&mut self, id: PeerId) -> bool {
        if self.relay_ready.contains(&id) {
            return false;
        }
        self.relay_pending.insert(id)
    }
    fn mark_relay_ready(&mut self, id: PeerId) -> bool {
        self.relay_pending.remove(&id);
        self.relay_ready.insert(id)
    }
    fn has_relay_request(&self, id: &PeerId) -> bool {
        self.relay_pending.contains(id) || self.relay_ready.contains(id)
    }

    // Privacy routing methods
    fn enable_privacy_routing(&mut self, mode: PrivacyMode) {
        self.privacy_routing_enabled = mode != PrivacyMode::Off;
        self.privacy_mode = mode;
        info!(
            "Privacy routing enabled in proxy manager (mode: {:?})",
            mode
        );
    }

    fn disable_privacy_routing(&mut self) {
        self.privacy_routing_enabled = false;
        self.privacy_mode = PrivacyMode::Off;
        info!("Privacy routing disabled in proxy manager");
    }

    fn is_privacy_routing_enabled(&self) -> bool {
        self.privacy_routing_enabled
    }

    fn privacy_mode(&self) -> PrivacyMode {
        self.privacy_mode
    }

    fn add_trusted_proxy_node(&mut self, peer_id: PeerId) {
        self.trusted_proxy_nodes.insert(peer_id);
    }

    fn remove_trusted_proxy_node(&mut self, peer_id: &PeerId) {
        self.trusted_proxy_nodes.remove(peer_id);
        self.manual_trusted.remove(peer_id);
    }

    fn is_trusted_proxy_node(&self, peer_id: &PeerId) -> bool {
        self.trusted_proxy_nodes.contains(peer_id)
    }

    fn get_trusted_proxy_nodes(&self) -> &std::collections::HashSet<PeerId> {
        &self.trusted_proxy_nodes
    }

    fn set_manual_trusted(&mut self, peers: &[PeerId]) {
        for peer in self.manual_trusted.drain() {
            self.trusted_proxy_nodes.remove(&peer);
        }

        for peer in peers {
            self.manual_trusted.insert(peer.clone());
            self.trusted_proxy_nodes.insert(peer.clone());
        }
    }

    fn select_proxy_for_routing(&self, target_peer: &PeerId) -> Option<PeerId> {
        if !self.privacy_routing_enabled {
            return None;
        }

        // Select a trusted proxy node that's online and not the target itself
        self.trusted_proxy_nodes
            .iter()
            .find(|&&proxy_id| {
                proxy_id != *target_peer
                    && self.online.contains(&proxy_id)
                    && self.capable.contains(&proxy_id)
            })
            .cloned()
    }
}

impl Default for ProxyManager {
    fn default() -> Self {
        Self {
            targets: std::collections::HashSet::new(),
            capable: std::collections::HashSet::new(),
            online: std::collections::HashSet::new(),
            relay_pending: std::collections::HashSet::new(),
            relay_ready: std::collections::HashSet::new(),
            privacy_routing_enabled: false,
            trusted_proxy_nodes: std::collections::HashSet::new(),
            privacy_mode: PrivacyMode::Off,
            manual_trusted: std::collections::HashSet::new(),
        }
    }
}

struct PendingEcho {
    peer: PeerId,
    tx: oneshot::Sender<Result<Vec<u8>, String>>,
}

// Runtime type for ProxyManager
type ProxyMgr = Arc<Mutex<ProxyManager>>;

// ----------------------------------------------------------

#[derive(Debug, Clone)]
enum SearchResponse {
    Found(FileMetadata),
    NotFound,
}

#[derive(Debug)]
struct PendingSearch {
    id: u64,
    sender: oneshot::Sender<SearchResponse>,
}

#[derive(Debug)]
struct PendingInfohashSearch {
    id: u64,
    sender: oneshot::Sender<Option<FileMetadata>>,
}

#[derive(Debug)]
struct PendingProviderQuery {
    id: u64,
    sender: oneshot::Sender<Result<Vec<String>, String>>,
}

// Helper function to construct FileMetadata from JSON (simplified version for search results)
fn construct_file_metadata_from_json_simple(
    metadata_json: &serde_json::Value,
    file_hash: &str,
    file_name: &str,
    file_size: u64,
    created_at: u64,
) -> FileMetadata {
    FileMetadata {
        merkle_root: file_hash.to_string(),
        file_name: file_name.to_string(),
        file_size,
        file_data: Vec::new(), // Will be populated during download
        seeders: metadata_json
            .get("seeders")
            .and_then(|v| v.as_array())
            .map(|arr| {
                arr.iter()
                    .filter_map(|v| v.as_str().map(|s| s.to_string()))
                    .collect()
            })
            .unwrap_or_default(),
        created_at,
        mime_type: metadata_json
            .get("mimeType")
            .and_then(|v| v.as_str())
            .map(|s| s.to_string()),
        is_encrypted: metadata_json
            .get("isEncrypted")
            .and_then(|v| v.as_bool())
            .unwrap_or(false),
        encryption_method: metadata_json
            .get("encryptionMethod")
            .and_then(|v| v.as_str())
            .map(|s| s.to_string()),
        key_fingerprint: metadata_json
            .get("keyFingerprint")
            .and_then(|v| v.as_str())
            .map(|s| s.to_string()),
        parent_hash: metadata_json
            .get("parentHash")
            .and_then(|v| v.as_str())
            .map(|s| s.to_string()),
        cids: metadata_json.get("cids").and_then(|v| {
            serde_json::from_value::<Option<Vec<Cid>>>(v.clone())
                .unwrap_or(None)
        }),
        encrypted_key_bundle: metadata_json
            .get("encryptedKeyBundle")
            .and_then(|v| {
                // The field name is camelCase in the JSON
                serde_json::from_value::<
                    Option<crate::encryption::EncryptedAesKeyBundle>,
                >(v.clone())
                .unwrap_or(None)
            }),
        info_hash: metadata_json
            .get("infoHash")
            .and_then(|v| v.as_str())
            .map(|s| s.to_string()),
        trackers: metadata_json.get("trackers").and_then(|v| {
            serde_json::from_value::<Option<Vec<String>>>(v.clone())
                .unwrap_or(None)
        }),
        is_root: metadata_json
            .get("is_root")
            .and_then(|v| v.as_bool())
            .unwrap_or(true),
        price: metadata_json
            .get("price")
            .and_then(|v| v.as_f64())
            .unwrap_or(0.0),
        http_sources: metadata_json.get("httpSources").and_then(|v| {
            serde_json::from_value::<Option<Vec<HttpSourceInfo>>>(
                v.clone(),
            )
            .unwrap_or(None)
        }),
        ed2k_sources: metadata_json.get("ed2kSources").and_then(|v| {
            serde_json::from_value::<Option<Vec<Ed2kSourceInfo>>>(
                v.clone(),
            )
            .unwrap_or(None)
        }),
        uploader_address: metadata_json
            .get("uploader_address")
            .and_then(|v| v.as_str())
            .map(|s| s.to_string()),
        ftp_sources: metadata_json.get("ftpSources").and_then(|v| {
            serde_json::from_value::<Option<Vec<FtpSourceInfo>>>(
                v.clone(),
            )
            .unwrap_or(None)
        }),
        download_path: None,
    }
}

// Add this struct after PendingProviderQuery around line 650:
#[derive(Debug)]
struct PendingSearchQuery {
    file_hash: String,
    record_query_id: Option<kad::QueryId>,
    providers_query_id: Option<kad::QueryId>,
    sender: oneshot::Sender<Result<Option<FileMetadata>, String>>,
    start_time: std::time::Instant,
    found_record: Option<FileMetadata>,
    found_providers: Option<Vec<String>>,
}

impl PendingSearchQuery {
    fn new(
        file_hash: String,
        sender: oneshot::Sender<Result<Option<FileMetadata>, String>>,
    ) -> Self {
        Self {
            file_hash,
            record_query_id: None,
            providers_query_id: None,
            sender,
            start_time: std::time::Instant::now(),
            found_record: None,
            found_providers: None,
        }
    }
    
    fn is_complete(&self) -> bool {
        self.found_record.is_some() // Only complete when we have the actual metadata
    }
    
    fn finalize(self) -> Result<Option<FileMetadata>, String> {
        if let Some(metadata) = self.found_record {
            Ok(Some(metadata))
        } else if let Some(_providers) = self.found_providers {
            // If we found providers but no metadata record, we could potentially
            // query the providers for metadata, but for now return None
            Ok(None)
        } else {
            Ok(None)
        }
    }
}
// ------Proxy Protocol Implementation------
#[derive(Clone, Debug, Default)]
struct ProxyCodec;

#[derive(Clone, Debug, Default)]
struct WebRTCSignalingCodec;

#[derive(Debug, Clone)]
struct EchoRequest(pub Vec<u8>);
#[derive(Debug, Clone)]
struct EchoResponse(pub Vec<u8>);

// WebRTC Signaling Protocol
#[derive(Debug, Clone, serde::Serialize, serde::Deserialize)]
pub struct WebRTCOfferRequest {
    pub offer_sdp: String,
    pub file_hash: String,
    pub requester_peer_id: String,
}

#[derive(Debug, Clone, serde::Serialize, serde::Deserialize)]
pub struct WebRTCAnswerResponse {
    pub answer_sdp: String,
}

// 4byte LE length prefix
async fn read_framed<T: FAsyncRead + Unpin + Send>(io: &mut T) -> std::io::Result<Vec<u8>> {
    let mut len_buf = [0u8; 4];
    io.read_exact(&mut len_buf).await?;
    let len = u32::from_le_bytes(len_buf) as usize;
    let mut data = vec![0u8; len];
    io.read_exact(&mut data).await?;
    Ok(data)
}
async fn write_framed<T: FAsyncWrite + Unpin + Send>(
    io: &mut T,
    data: Vec<u8>,
) -> std::io::Result<()> {
    io.write_all(&(data.len() as u32).to_le_bytes()).await?;
    io.write_all(&data).await?;
    io.flush().await
}

#[async_trait::async_trait]
impl rr::Codec for ProxyCodec {
    type Protocol = String;
    type Request = EchoRequest;
    type Response = EchoResponse;

    async fn read_request<T>(
        &mut self,
        _: &Self::Protocol,
        io: &mut T,
    ) -> std::io::Result<Self::Request>
    where
        // CORRECTED: FAsyncRead is now correctly defined via the new imports
        T: FAsyncRead + Unpin + Send,
    {
        Ok(EchoRequest(read_framed(io).await?))
    }
    async fn read_response<T>(
        &mut self,
        _: &Self::Protocol,
        io: &mut T,
    ) -> std::io::Result<Self::Response>
    where
        // CORRECTED: FAsyncRead is now correctly defined via the new imports
        T: FAsyncRead + Unpin + Send,
    {
        Ok(EchoResponse(read_framed(io).await?))
    }
    async fn write_request<T>(
        &mut self,
        _: &Self::Protocol,
        io: &mut T,
        EchoRequest(data): EchoRequest,
    ) -> std::io::Result<()>
    where
        // CORRECTED: FAsyncWrite is now correctly defined via the new imports
        T: FAsyncWrite + Unpin + Send,
    {
        write_framed(io, data).await
    }
    async fn write_response<T>(
        &mut self,
        _: &Self::Protocol,
        io: &mut T,
        EchoResponse(data): EchoResponse,
    ) -> std::io::Result<()>
    where
        // CORRECTED: FAsyncWrite is now correctly defined via the new imports
        T: FAsyncWrite + Unpin + Send,
    {
        write_framed(io, data).await
    }
}

// ------WebRTC Signaling Protocol Implementation------
#[async_trait::async_trait]
impl rr::Codec for WebRTCSignalingCodec {
    type Protocol = String;
    type Request = WebRTCOfferRequest;
    type Response = WebRTCAnswerResponse;

    async fn read_request<T>(
        &mut self,
        _: &Self::Protocol,
        io: &mut T,
    ) -> std::io::Result<Self::Request>
    where
        T: FAsyncRead + Unpin + Send,
    {
        let data = read_framed(io).await?;
        let request: WebRTCOfferRequest = serde_json::from_slice(&data)
            .map_err(|e| std::io::Error::new(std::io::ErrorKind::InvalidData, e))?;
        Ok(request)
    }
    async fn read_response<T>(
        &mut self,
        _: &Self::Protocol,
        io: &mut T,
    ) -> std::io::Result<Self::Response>
    where
        T: FAsyncRead + Unpin + Send,
    {
        let data = read_framed(io).await?;
        let response: WebRTCAnswerResponse = serde_json::from_slice(&data)
            .map_err(|e| std::io::Error::new(std::io::ErrorKind::InvalidData, e))?;
        Ok(response)
    }
    async fn write_request<T>(
        &mut self,
        _: &Self::Protocol,
        io: &mut T,
        request: WebRTCOfferRequest,
    ) -> std::io::Result<()>
    where
        T: FAsyncWrite + Unpin + Send,
    {
        let data = serde_json::to_vec(&request)
            .map_err(|e| std::io::Error::new(std::io::ErrorKind::InvalidData, e))?;
        write_framed(io, data).await
    }
    async fn write_response<T>(
        &mut self,
        _: &Self::Protocol,
        io: &mut T,
        response: WebRTCAnswerResponse,
    ) -> std::io::Result<()>
    where
        T: FAsyncWrite + Unpin + Send,
    {
        let data = serde_json::to_vec(&response)
            .map_err(|e| std::io::Error::new(std::io::ErrorKind::InvalidData, e))?;
        write_framed(io, data).await
    }
}


#[derive(Clone)]
struct Socks5Transport {
    proxy: SocketAddr,
}

#[async_trait]
impl Transport for Socks5Transport {
    type Output = Box<dyn AsyncIo>;
    type Error = io::Error;
    type ListenerUpgrade = futures::future::Pending<Result<Self::Output, Self::Error>>;
    // FIXED E0412: Use imported BoxFuture
    type Dial = BoxFuture<'static, Result<Self::Output, Self::Error>>;

    // FIXED E0050, E0046: Corrected implementation
    fn listen_on(
        &mut self,
        _id: ListenerId,
        _addr: libp2p::Multiaddr,
    ) -> Result<(), TransportError<Self::Error>> {
        Err(TransportError::Other(io::Error::new(
            io::ErrorKind::Other,
            "SOCKS5 transport does not support listening",
        )))
    }

    fn remove_listener(&mut self, _id: ListenerId) -> bool {
        false
    }

    fn poll(
        self: Pin<&mut Self>,
        _cx: &mut Context<'_>,
    ) -> Poll<TransportEvent<Self::ListenerUpgrade, Self::Error>> {
        Poll::Pending
    }

    fn dial(
        &mut self,
        addr: libp2p::Multiaddr,
        _opts: DialOpts,
    ) -> Result<Self::Dial, TransportError<Self::Error>> {
        let proxy = self.proxy;

        // Convert Multiaddr to string for SOCKS5 connection
        let target = match addr_to_socket_addr(&addr) {
            Some(socket_addr) => socket_addr.to_string(),
            None => {
                return Err(TransportError::Other(io::Error::new(
                    io::ErrorKind::InvalidInput,
                    "Invalid address for SOCKS5",
                )))
            }
        };

        Ok(async move {
            let stream = Socks5Stream::connect(proxy, target)
                .await
                .map_err(|e| io::Error::new(io::ErrorKind::Other, e.to_string()))?;

            // CORRECT: Convert tokio stream to futures stream via .compat().
            let compat = stream.compat();
            // The compat stream correctly implements FAsyncRead/FAsyncWrite required by AsyncIo.
            Ok(Box::new(compat) as Box<dyn AsyncIo>)
        }
        .boxed())
    }
}

enum RelayTransportOutput {
    Relay(relay::client::Connection),
    Direct(Box<dyn AsyncIo>),
}

impl FAsyncRead for RelayTransportOutput {
    fn poll_read(
        self: Pin<&mut Self>,
        cx: &mut Context<'_>,
        buf: &mut [u8],
    ) -> Poll<Result<usize, std::io::Error>> {
        // SAFETY: We never move the inner value after pinning, so projecting via
        // `get_unchecked_mut` and re-pinning each variant is sound.
        unsafe {
            match self.get_unchecked_mut() {
                RelayTransportOutput::Relay(conn) => Pin::new_unchecked(conn).poll_read(cx, buf),
                RelayTransportOutput::Direct(stream) => {
                    Pin::new_unchecked(stream.as_mut()).poll_read(cx, buf)
                }
            }
        }
    }
}

impl FAsyncWrite for RelayTransportOutput {
    fn poll_write(
        self: Pin<&mut Self>,
        cx: &mut Context<'_>,
        buf: &[u8],
    ) -> Poll<Result<usize, std::io::Error>> {
        unsafe {
            match self.get_unchecked_mut() {
                RelayTransportOutput::Relay(conn) => Pin::new_unchecked(conn).poll_write(cx, buf),
                RelayTransportOutput::Direct(stream) => {
                    Pin::new_unchecked(stream.as_mut()).poll_write(cx, buf)
                }
            }
        }
    }

    fn poll_flush(self: Pin<&mut Self>, cx: &mut Context<'_>) -> Poll<Result<(), std::io::Error>> {
        // SAFETY: See comment in `poll_read`; variants remain pinned in place.
        unsafe {
            match self.get_unchecked_mut() {
                RelayTransportOutput::Relay(conn) => Pin::new_unchecked(conn).poll_flush(cx),
                RelayTransportOutput::Direct(stream) => {
                    Pin::new_unchecked(stream.as_mut()).poll_flush(cx)
                }
            }
        }
    }

    fn poll_close(self: Pin<&mut Self>, cx: &mut Context<'_>) -> Poll<Result<(), std::io::Error>> {
        // SAFETY: See comment in `poll_read`; variants remain pinned in place.
        unsafe {
            match self.get_unchecked_mut() {
                RelayTransportOutput::Relay(conn) => Pin::new_unchecked(conn).poll_close(cx),
                RelayTransportOutput::Direct(stream) => {
                    Pin::new_unchecked(stream.as_mut()).poll_close(cx)
                }
            }
        }
    }
}

impl DhtMetricsSnapshot {
    fn from(metrics: DhtMetrics, peer_count: usize) -> Self {
        fn to_secs(ts: SystemTime) -> Option<u64> {
            ts.duration_since(UNIX_EPOCH).ok().map(|d| d.as_secs())
        }

        let DhtMetrics {
            last_bootstrap,
            last_success,
            last_error_at,
            last_error,
            bootstrap_failures,
            listen_addrs,
            reachability_state,
            reachability_confidence,
            last_reachability_change,
            last_probe_at,
            last_reachability_error,
            observed_addrs,
            reachability_history,
            autonat_enabled,
            // AutoRelay metrics
            autorelay_enabled,
            last_autorelay_enabled_at,
            last_autorelay_disabled_at,
            active_relay_peer_id,
            relay_reservation_status,
            last_reservation_success,
            last_reservation_failure,
            reservation_renewals,
            reservation_evictions,
            // DCUtR metrics
            dcutr_enabled,
            dcutr_hole_punch_attempts,
            dcutr_hole_punch_successes,
            dcutr_hole_punch_failures,
            last_dcutr_success,
            last_dcutr_failure,
            ..
        } = metrics;

        // Derive relay listen addresses (those that include p2p-circuit)
        let relay_listen_addrs: Vec<String> = listen_addrs
            .iter()
            .filter(|a| a.contains("p2p-circuit"))
            .cloned()
            .collect();

        let history: Vec<NatHistoryItem> = reachability_history
            .into_iter()
            .map(|record| NatHistoryItem {
                state: record.state,
                confidence: record.confidence,
                timestamp: record
                    .timestamp
                    .duration_since(UNIX_EPOCH)
                    .ok()
                    .map(|d| d.as_secs())
                    .unwrap_or_default(),
                summary: record.summary,
            })
            .collect();

        DhtMetricsSnapshot {
            peer_count,
            last_bootstrap: last_bootstrap.and_then(to_secs),
            last_peer_event: last_success.and_then(to_secs),
            last_error,
            last_error_at: last_error_at.and_then(to_secs),
            bootstrap_failures,
            listen_addrs,
            relay_listen_addrs,
            reachability: reachability_state,
            reachability_confidence,
            last_reachability_change: last_reachability_change.and_then(to_secs),
            last_probe_at: last_probe_at.and_then(to_secs),
            last_reachability_error,
            observed_addrs,
            reachability_history: history,
            autonat_enabled,
            // AutoRelay metrics
            autorelay_enabled,
            last_autorelay_enabled_at: last_autorelay_enabled_at.and_then(to_secs),
            last_autorelay_disabled_at: last_autorelay_disabled_at.and_then(to_secs),
            active_relay_peer_id,
            relay_reservation_status,
            last_reservation_success: last_reservation_success.and_then(to_secs),
            last_reservation_failure: last_reservation_failure.and_then(to_secs),
            reservation_renewals,
            reservation_evictions,
            // DCUtR metrics
            dcutr_enabled,
            dcutr_hole_punch_attempts,
            dcutr_hole_punch_successes,
            dcutr_hole_punch_failures,
            last_dcutr_success: last_dcutr_success.and_then(to_secs),
            last_dcutr_failure: last_dcutr_failure.and_then(to_secs),
        }
    }
}

impl DhtMetrics {
    fn record_listen_addr(&mut self, addr: &Multiaddr) {
        let addr_str = addr.to_string();
        if !self
            .listen_addrs
            .iter()
            .any(|existing| existing == &addr_str)
        {
            self.listen_addrs.push(addr_str);
        }
    }

    fn record_observed_addr(&mut self, addr: &Multiaddr) {
        let addr_str = addr.to_string();
        if self
            .observed_addrs
            .iter()
            .any(|existing| existing == &addr_str)
        {
            return;
        }
        self.observed_addrs.push(addr_str);
        if self.observed_addrs.len() > 8 {
            self.observed_addrs.remove(0);
        }
    }

    fn remove_observed_addr(&mut self, addr: &Multiaddr) {
        let addr_str = addr.to_string();
        self.observed_addrs.retain(|existing| existing != &addr_str);
    }

    fn confidence_from_streak(&self, streak: u32) -> NatConfidence {
        match streak {
            0 | 1 => NatConfidence::Low,
            2 | 3 => NatConfidence::Medium,
            _ => NatConfidence::High,
        }
    }

    fn push_history(&mut self, record: ReachabilityRecord) {
        self.reachability_history.push_front(record);
        if self.reachability_history.len() > 10 {
            self.reachability_history.pop_back();
        }
    }

    fn update_reachability(&mut self, state: NatReachabilityState, summary: Option<String>) {
        let now = SystemTime::now();
        self.last_probe_at = Some(now);

        match state {
            NatReachabilityState::Public => {
                self.success_streak = self.success_streak.saturating_add(1);
                self.failure_streak = 0;
                self.last_reachability_error = None;
                self.reachability_confidence = self.confidence_from_streak(self.success_streak);
            }
            NatReachabilityState::Private => {
                self.failure_streak = self.failure_streak.saturating_add(1);
                self.success_streak = 0;
                if let Some(ref s) = summary {
                    self.last_reachability_error = Some(s.clone());
                }
                self.reachability_confidence = self.confidence_from_streak(self.failure_streak);
            }
            NatReachabilityState::Unknown => {
                self.success_streak = 0;
                self.failure_streak = 0;
                self.reachability_confidence = NatConfidence::Low;
                self.last_reachability_error = summary.clone();
            }
        }

        let state_changed = self.reachability_state != state;
        self.reachability_state = state;

        if state_changed {
            self.last_reachability_change = Some(now);
        }

        if state_changed || summary.is_some() {
            self.push_history(ReachabilityRecord {
                state,
                confidence: self.reachability_confidence,
                timestamp: now,
                summary,
            });
        }
    }

    fn note_probe_failure(&mut self, error: String) {
        self.last_reachability_error = Some(error);
    }
}

async fn notify_pending_searches(
    pending: &Arc<Mutex<HashMap<String, Vec<PendingSearch>>>>,
    key: &str,
    response: SearchResponse,
) {
    let waiters = {
        let mut pending = pending.lock().await;
        pending.remove(key)
    };

    if let Some(waiters) = waiters {
        for waiter in waiters {
            let _ = waiter.sender.send(response.clone());
        }
    }
}

async fn run_dht_node(
    mut swarm: Swarm<DhtBehaviour>,
    peer_id: PeerId,
    mut cmd_rx: mpsc::Receiver<DhtCommand>,
    event_tx: mpsc::Sender<DhtEvent>,
    connected_peers: Arc<Mutex<HashSet<PeerId>>>,
    metrics: Arc<Mutex<DhtMetrics>>,
    pending_echo: Arc<Mutex<HashMap<rr::OutboundRequestId, PendingEcho>>>,
    pending_searches: Arc<Mutex<HashMap<String, Vec<PendingSearch>>>>,
    proxy_mgr: ProxyMgr,
    pending_infohash_searches: Arc<Mutex<HashMap<kad::QueryId, PendingInfohashSearch>>>,
    peer_selection: Arc<Mutex<PeerSelectionService>>,
    received_chunks: Arc<Mutex<HashMap<String, HashMap<u32, FileChunk>>>>,
    file_transfer_service: Option<Arc<FileTransferService>>,
    chunk_manager: Option<Arc<ChunkManager>>,
    pending_webrtc_offers: Arc<
        Mutex<
            HashMap<rr::OutboundRequestId, oneshot::Sender<Result<WebRTCAnswerResponse, String>>>,
        >,
    >,
    pending_provider_queries: Arc<Mutex<HashMap<String, PendingProviderQuery>>>,
    root_query_mapping: Arc<Mutex<HashMap<beetswap::QueryId, FileMetadata>>>,
    active_downloads: Arc<Mutex<HashMap<String, Arc<Mutex<ActiveDownload>>>>>,
    get_providers_queries: Arc<Mutex<HashMap<kad::QueryId, (String, std::time::Instant)>>>,
    seeder_heartbeats_cache: Arc<Mutex<HashMap<String, FileHeartbeatCacheEntry>>>,
    pending_heartbeat_updates: Arc<Mutex<HashSet<String>>>,
    pending_provider_registrations: Arc<Mutex<HashSet<String>>>,
    file_metadata_cache: Arc<Mutex<HashMap<String, FileMetadata>>>,
    pending_dht_queries: Arc<
        Mutex<HashMap<kad::QueryId, oneshot::Sender<Result<Option<Vec<u8>>, String>>>>,
    >,
    pending_key_requests: Arc<
        Mutex<
            HashMap<rr::OutboundRequestId, oneshot::Sender<Result<EncryptedAesKeyBundle, String>>>,
        >,
    >,
    pending_search_queries: Arc<Mutex<HashMap<kad::QueryId, PendingSearchQuery>>>, // <-- Added parameter
    is_bootstrap: bool,
    enable_autorelay: bool,
    relay_candidates: HashSet<String>,
    chunk_size: usize,
    bootstrap_peer_ids: HashSet<PeerId>,
) {
    // Track peers that support relay (discovered via identify protocol)
    let relay_capable_peers: Arc<Mutex<HashMap<PeerId, Vec<Multiaddr>>>> =
        Arc::new(Mutex::new(HashMap::new()));
    let mut dht_maintenance_interval = tokio::time::interval(Duration::from_secs(30 * 60));
    dht_maintenance_interval.tick().await;
    // fast heartbeat-driven updater: run at FILE_HEARTBEAT_INTERVAL to keep provider records fresh
    let mut heartbeat_maintenance_interval = tokio::time::interval(FILE_HEARTBEAT_INTERVAL);
    heartbeat_maintenance_interval.tick().await;
    // Periodic bootstrap interval

    /// Creates a proper circuit relay address for connecting through a relay peer
    /// Returns a properly formatted Multiaddr for circuit relay connections
    fn create_circuit_relay_address(
        relay_peer_id: &PeerId,
        target_peer_id: &PeerId,
    ) -> Result<Multiaddr, String> {
        // For Circuit Relay v2, the address format is typically:
        // /p2p/{relay_peer_id}/p2p-circuit
        // The target peer is specified in the relay reservation/request

        let relay_addr = Multiaddr::empty()
            .with(Protocol::P2p(*relay_peer_id))
            .with(Protocol::P2pCircuit);

        // Validate the constructed address
        if relay_addr.to_string().contains(&relay_peer_id.to_string()) {
            info!("Created circuit relay address: {}", relay_addr);
            Ok(relay_addr)
        } else {
            Err(format!(
                "Failed to create valid circuit relay address for relay {}",
                relay_peer_id
            ))
        }
    }

    /// Enhanced circuit relay address creation with multiple fallback strategies
    fn create_circuit_relay_address_robust(
        relay_peer_id: &PeerId,
        target_peer_id: &PeerId,
    ) -> Multiaddr {
        // Strategy 1: Standard Circuit Relay v2 address
        match create_circuit_relay_address(relay_peer_id, target_peer_id) {
            Ok(addr) => return addr,
            Err(e) => {
                warn!("Standard relay address creation failed: {}", e);
            }
        }

        // Strategy 2: Try with relay port specification (if available)
        // Some relay implementations may require explicit port specification
        let relay_with_port = Multiaddr::empty()
            .with(Protocol::P2p(*relay_peer_id))
            .with(Protocol::Tcp(4001)) // Default libp2p port
            .with(Protocol::P2pCircuit);

        if relay_with_port
            .to_string()
            .contains(&relay_peer_id.to_string())
        {
            info!(
                "Created circuit relay address with port: {}",
                relay_with_port
            );
            return relay_with_port;
        }

        // Strategy 3: Fallback to basic circuit address
        warn!("Using basic fallback circuit relay address construction");
        Multiaddr::empty()
            .with(Protocol::P2p(*relay_peer_id))
            .with(Protocol::P2pCircuit)
    }

    let mut shutdown_ack: Option<oneshot::Sender<()>> = None;
    let mut ping_failures: HashMap<PeerId, u8> = HashMap::new();
    let mut relay_blacklist: HashSet<PeerId> = HashSet::new();
    let mut relay_cooldown: HashMap<PeerId, Instant> = HashMap::new();
    let mut last_tried_relay: Option<PeerId> = None;

    let queries: HashMap<beetswap::QueryId, u32> = HashMap::new();
    let downloaded_chunks: HashMap<usize, Vec<u8>> = HashMap::new();
    let current_metadata: Option<FileMetadata> = None;

    #[derive(Debug, Clone, Copy)]
    enum RelayErrClass {
        Permanent,
        Transient,
    }

    fn classify_err_str(s: &str) -> RelayErrClass {
        if s.contains("Reservation(Unsupported)") || s.contains("Denied") {
            RelayErrClass::Permanent
        } else {
            RelayErrClass::Transient
        }
    }

    fn parse_peer_id_from_ma(ma: &Multiaddr) -> Option<PeerId> {
        use libp2p::multiaddr::Protocol;
        let mut out = None;
        for p in ma.iter() {
            if let Protocol::P2p(mh) = p {
                if let Ok(pid) = PeerId::from_multihash(mh.into()) {
                    out = Some(pid);
                }
            }
        }
        out
    }

    'outer: loop {
        tokio::select! {
                    // periodic maintenance tick - prune expired seeder heartbeats and update DHT
                    // Fast heartbeat tick — refresh DHT records for files this node is actively seeding
                    _ = heartbeat_maintenance_interval.tick(), if !is_bootstrap => {
                        let now = unix_timestamp();
                        let my_id = peer_id.to_string();
                        let mut updated_records: Vec<(String, Vec<u8>)> = Vec::new();

                        {
                            let mut cache = seeder_heartbeats_cache.lock().await;
                            for (file_hash, entry) in cache.iter_mut() {
                                // Prune expired entries first
                                entry.heartbeats = prune_heartbeats(entry.heartbeats.clone(), now);

                                // Only refresh records if this node is listed as a seeder
                                if entry.heartbeats.iter().any(|hb| hb.peer_id == my_id) {
                                    // ensure our own heartbeat is up-to-date in cache
                                    for hb in entry.heartbeats.iter_mut() {
                                        if hb.peer_id == my_id {
                                            hb.last_heartbeat = now;
                                            hb.expires_at = now.saturating_add(FILE_HEARTBEAT_TTL.as_secs());
                                        }
                                    }

                                    // update metadata fields
                                    let seeder_strings = heartbeats_to_peer_list(&entry.heartbeats);
                                    entry.metadata["seeders"] = serde_json::Value::Array(
                                        seeder_strings
                                            .iter()
                                            .cloned()
                                            .map(serde_json::Value::String)
                                            .collect(),
                                    );
                                    entry.metadata["seederHeartbeats"] =
                                        serde_json::to_value(&entry.heartbeats)
                                            .unwrap_or_else(|_| serde_json::Value::Array(vec![]));

                                    if let Ok(bytes) = serde_json::to_vec(&entry.metadata) {
                                        updated_records.push((file_hash.clone(), bytes));
                                    }
                                }
                            }
                        } // release cache lock

                        // Perform DHT updates for seeder heartbeats (non-blocking best-effort)
                                // Push updated records to Kademlia for each updated file
                                for (file_hash, bytes) in updated_records {
                                    let key = kad::RecordKey::new(&file_hash.as_bytes());
                                    let record = Record {
                                        key: key.clone(),
                                        value: bytes.clone(),
                                        publisher: Some(peer_id.clone()),
                                        expires: None,
                                    };
                                    if let Err(e) =
                                        swarm.behaviour_mut().kademlia.put_record(record, kad::Quorum::One)
                                    {
                                        warn!("Failed to refresh DHT record after disconnect for {}: {}", file_hash, e);
                                    } else {
                                        debug!("Refreshed DHT record for {} after peer {} disconnected", file_hash, peer_id);
                                    }

                                    // notify UI with updated metadata so frontend refreshes immediately
                                    if let Ok(json_val) = serde_json::from_slice::<serde_json::Value>(&bytes) {
                                        if let (Some(merkle_root), Some(file_name), Some(file_size), Some(created_at)) = (
                                            json_val.get("merkleRoot").and_then(|v| v.as_str()),
                                            json_val.get("fileName").and_then(|v| v.as_str()),
                                            json_val.get("fileSize").and_then(|v| v.as_u64()),
                                            json_val.get("createdAt").and_then(|v| v.as_u64()),
                                        ) {
                                            let seeders = json_val
                                                .get("seeders")
                                                .and_then(|v| v.as_array())
                                                .map(|arr| arr.iter().filter_map(|x| x.as_str().map(|s| s.to_string())).collect())
                                                .unwrap_or_default();

                                            let metadata = FileMetadata {
                                                merkle_root: merkle_root.to_string(),
                                                file_name: file_name.to_string(),
                                                file_size,
                                                file_data: Vec::new(),
                                                seeders,
                                                created_at,
                                                mime_type: json_val.get("mimeType").and_then(|v| v.as_str()).map(|s| s.to_string()),
                                                is_encrypted: json_val.get("isEncrypted").and_then(|v| v.as_bool()).unwrap_or(false),
                                                encryption_method: json_val.get("encryptionMethod").and_then(|v| v.as_str()).map(|s| s.to_string()),
                                                key_fingerprint: json_val.get("keyFingerprint").and_then(|v| v.as_str()).map(|s| s.to_string()),

                                                parent_hash: json_val.get("parentHash").and_then(|v| v.as_str()).map(|s| s.to_string()),
                                                cids: json_val.get("cids").and_then(|v| serde_json::from_value::<Option<Vec<Cid>>>(v.clone()).ok()).unwrap_or(None),
                                                encrypted_key_bundle: json_val.get("encryptedKeyBundle").and_then(|v| serde_json::from_value::<Option<crate::encryption::EncryptedAesKeyBundle>>(v.clone()).ok()).unwrap_or(None),
                                                info_hash: json_val.get("infoHash").and_then(|v| v.as_str()).map(|s| s.to_string()),
                                                trackers: json_val.get("trackers").and_then(|v| serde_json::from_value::<Option<Vec<String>>>(v.clone()).ok()).unwrap_or(None),
                                                is_root: json_val.get("is_root").and_then(|v| v.as_bool()).unwrap_or(true),
                                                price: json_val.get("price").and_then(|v| v.as_f64()).unwrap_or(0.0),
                                                uploader_address: json_val.get("uploader_address").and_then(|v| v.as_str()).map(|s| s.to_string()),
                                                http_sources: json_val.get("httpSources").and_then(|v| {serde_json::from_value::<Option<Vec<HttpSourceInfo>>>(v.clone()).unwrap_or(None)}),
                                                ed2k_sources: json_val.get("ed2kSources").and_then(|v| {serde_json::from_value::<Option<Vec<Ed2kSourceInfo>>>(v.clone()).unwrap_or(None)}),
                                                ftp_sources: json_val.get("ftpSources").and_then(|v| {serde_json::from_value::<Option<Vec<FtpSourceInfo>>>(v.clone()).unwrap_or(None)}),
                                                ..Default::default()
                                            };
                                            // Don't send FileDiscovered events for general discoveries to avoid interfering with searches
                                            // let _ = event_tx.send(DhtEvent::FileDiscovered(metadata)).await;
                                        }
                                    }
                                }
                    }

                    cmd = cmd_rx.recv() => {
                        match cmd {
                            Some(DhtCommand::Shutdown(ack)) => {
                                info!("Received shutdown signal for DHT node");
                                shutdown_ack = Some(ack);
                                break 'outer;
                            }
                            Some(DhtCommand::PublishFile { mut metadata, response_tx }) => {
                                // If file_data is NOT empty (non-encrypted files or inline data),
                                // create blocks, generate a Merkle root, and a root CID.
                                if !metadata.file_data.is_empty() {
                                    let blocks = split_into_blocks(&metadata.file_data, chunk_size);
                                    let mut block_cids = Vec::new();
                                    let mut original_chunk_hashes: Vec<[u8; 32]> = Vec::new();

                                    for (idx, block) in blocks.iter().enumerate() {
                                        let cid = match block.cid() {
                                            Ok(c) => c,
                                            Err(e) => {
                                                error!("failed to get cid for block: {}", e);
                                                let _ = event_tx.send(DhtEvent::Error(format!("failed to get cid for block: {}", e))).await;
                                                return;
                                            }
                                        };
                                        // Also hash the original data for the Merkle root
                                        original_chunk_hashes.push(Sha256Hasher::hash(block.data()));

                                        match swarm.behaviour_mut().bitswap.insert_block::<MAX_MULTIHASH_LENGHT>(cid.clone(), block.data().to_vec()){
                                            Ok(_) => {
                                            },
                                            Err(e) => {
                                                error!("failed to store block {}: {}", cid, e);
                                                let _ = event_tx.send(DhtEvent::Error(format!("failed to store block {}: {}", cid, e))).await;
                                                return;
                                            }
                                        };
                                        block_cids.push(cid);
                                    }

                                    // Build the Merkle tree from original chunk hashes
                                    let merkle_tree = MerkleTree::<Sha256Hasher>::from_leaves(&original_chunk_hashes);
                                    let merkle_root = match merkle_tree.root().ok_or("Failed to compute Merkle root") {
                                        Ok(root) => root,
                                        Err(e) => {
                                            eprintln!("Merkle root computation failed: {}", e);
                                            return;
                                        }
                                    };

                                    // Create root block containing just the CIDs
                                    let root_block_data = match serde_json::to_vec(&block_cids) {
                                        Ok(data) => data,
                                        Err(e) => {
                                            eprintln!("Failed to serialize CIDs: {}", e);
                                            return;
                                        }
                                    };

                                    // Store root block in Bitswap
                                    let root_cid = Cid::new_v1(RAW_CODEC, Code::Sha2_256.digest(&root_block_data));
                                    match swarm.behaviour_mut().bitswap.insert_block::<MAX_MULTIHASH_LENGHT>(root_cid.clone(), root_block_data.clone()) {
                                        Ok(_) => {
                                        },
                                        Err(e) => {
                                            error!("failed to store root block: {}", e);
                                            let _ = event_tx.send(DhtEvent::Error(format!("failed to store root block: {}", e))).await;
                                            return;
                                        }
                                    }

                                    // The file_hash is the Merkle Root. The root_cid is for retrieval.
                                    // ONLY overwrite merkle_root if it's empty (preserves custom keys for verdicts/etc)
                                    let computed_merkle_root = hex::encode(merkle_root);
                                    let file_data_len = metadata.file_data.len();
                                    if metadata.merkle_root.is_empty() {
                                        metadata.merkle_root = computed_merkle_root.clone();
                                    }
                                    metadata.cids = Some(vec![root_cid]); // Store root CID for bitswap retrieval

                                    // Only clear file_data for large files (>10KB) to save DHT space
                                    // Keep small files (like reputation verdicts) in cache for fast retrieval
                                    const MAX_INLINE_SIZE: usize = 10 * 1024; // 10KB
                                    if file_data_len > MAX_INLINE_SIZE {
                                        metadata.file_data.clear(); // Don't store large files in DHT record
                                    }
                                } else {
                                    // File data is empty - chunks and root block are already in Bitswap
                                    // (from streaming upload or pre-processed encrypted file)
                                    // Use the provided file_hash (which should already be a CID)
                                }

                                let now = unix_timestamp();
                                let peer_id_str = peer_id.to_string();
                                info!("🔍 DEBUG DHT PUBLISH: Local peer_id = {}", peer_id_str);
                                info!("🔍 DEBUG DHT PUBLISH: File hash = {}", metadata.merkle_root);
                                let existing_heartbeats = {
                                    let cache = seeder_heartbeats_cache.lock().await;
                                    cache
                                        .get(&metadata.merkle_root)
                                        .map(|entry| entry.heartbeats.clone())
                                        .unwrap_or_default()
                                };
                                info!("🔍 DEBUG DHT PUBLISH: Existing heartbeats count = {}", existing_heartbeats.len());
                                let mut heartbeat_entries = existing_heartbeats;
                                upsert_heartbeat(&mut heartbeat_entries, &peer_id_str, now);
                                let active_heartbeats = prune_heartbeats(heartbeat_entries, now);
                                info!("🔍 DEBUG DHT PUBLISH: Active heartbeats after prune = {}", active_heartbeats.len());
                                metadata.seeders = heartbeats_to_peer_list(&active_heartbeats);
                                info!("🔍 DEBUG DHT PUBLISH: metadata.seeders after heartbeat = {:?}", metadata.seeders);

                                // Merge with existing metadata from cache to preserve multi-protocol fields
                                // This ensures that uploading via WebRTC doesn't lose CIDs from a previous Bitswap upload
                                let merged_metadata = {
                                    let cache = file_metadata_cache.lock().await;
                                    if let Some(existing) = cache.get(&metadata.merkle_root) {
                                        info!("🔍 DEBUG DHT PUBLISH: Found existing metadata, merging. Existing CIDs: {:?}", existing.cids);
                                        merge_file_metadata(existing.clone(), metadata.clone())
                                    } else {
                                        metadata.clone()
                                    }
                                };
                                info!("🔍 DEBUG DHT PUBLISH: Merged CIDs: {:?}", merged_metadata.cids);

                                // Store minimal metadata in DHT (using merged metadata)
                                let dht_metadata = serde_json::json!({
                                    "file_hash": merged_metadata.merkle_root,
                                    "merkle_root": merged_metadata.merkle_root,
                                    "file_name": merged_metadata.file_name,
                                    "file_size": merged_metadata.file_size,
                                    "created_at": merged_metadata.created_at,
                                    "mime_type": merged_metadata.mime_type,
                                    "is_encrypted": merged_metadata.is_encrypted,
                                    "encryption_method": merged_metadata.encryption_method,
                                    "key_fingerprint": merged_metadata.key_fingerprint,

                                    "parent_hash": merged_metadata.parent_hash,
                                    "cids": merged_metadata.cids, // The root CID for Bitswap (preserved from previous uploads)
                                    "encrypted_key_bundle": merged_metadata.encrypted_key_bundle,
                                    "info_hash": merged_metadata.info_hash,
                                    "trackers": merged_metadata.trackers,
                                    "seeders": merged_metadata.seeders,
                                    "seederHeartbeats": active_heartbeats,
<<<<<<< HEAD
                                    "price": metadata.price,
                                    "uploader_address": metadata.uploader_address,
                                    "httpSources": metadata.http_sources,
                                    "ed2kSources": metadata.ed2k_sources,
                                    "ftpSources": metadata.ftp_sources,
=======
>>>>>>> 296d62a4
                                    "price": merged_metadata.price,
                                    "uploader_address": merged_metadata.uploader_address,
                                    "http_sources": merged_metadata.http_sources,
                                    "ed2k_sources": merged_metadata.ed2k_sources,
                                });

                                let record_key = kad::RecordKey::new(&merged_metadata.merkle_root.as_bytes());

                                // Update the heartbeat cache with new metadata (no merging needed)
                                {
                                    let mut cache = seeder_heartbeats_cache.lock().await;
                                    cache.insert(
                                        metadata.merkle_root.clone(),
                                        FileHeartbeatCacheEntry {
                                            heartbeats: active_heartbeats.clone(),
                                            metadata: dht_metadata.clone(),
                                        },
                                    );
                                }

                                // Note: We skip the get_record heartbeat update here during initial publish
                                // to avoid race conditions. The record doesn't exist yet, so fetching it
                                // immediately would always fail with NotFound. Heartbeat updates will
                                // happen on subsequent seeder refresh cycles.

                                let dht_record_data = match serde_json::to_vec(&dht_metadata) {
                                    Ok(data) => data,
                                    Err(e) => {
                                        eprintln!("Failed to serialize DHT metadata: {}", e);
                                        return;
                                    }
                                };

                                let record = Record {
                                            key: record_key.clone(),
                                            value: dht_record_data,
                                            publisher: Some(peer_id),
                                            expires: None,
                                        };

                                // Determine appropriate quorum based on number of connected peers
                                // Use majority quorum (N) instead of All to avoid publish failures
                                // when some peers are slow/unreachable
                                let connected_peers_count = connected_peers.lock().await.len();
                                let replication_factor = 3; // Must match kad_cfg.set_replication_factor

                                let quorum = if connected_peers_count >= 10*replication_factor {
                                    // Use N(3) for better reliability - requires majority, not all
                                    // This tolerates slow/offline peers while ensuring redundancy
                                    if let Some(n) = std::num::NonZeroUsize::new(replication_factor) {
                                        kad::Quorum::N(n)
                                    } else {
                                        kad::Quorum::One
                                    }
                                } else {
                                    kad::Quorum::One
                                };

                                match swarm.behaviour_mut().kademlia.put_record(record, quorum) {
                                    Ok(query_id) => {
                                    }
                                    Err(e) => {
                                        error!("failed to start providing file {}: {}", merged_metadata.merkle_root, e);
                                        let _ = event_tx.send(DhtEvent::Error(format!("failed to start providing: {}", e))).await;
                                    }
                                }

                                // Register this peer as a provider for the file, but only if we
                                // currently have at least one dialable address (public or relay).
                                if !swarm_has_dialable_addr(&swarm) {
                                    warn!("🛑 Not registering as provider for {}: no dialable address (enable AutoRelay or set CHIRAL_PUBLIC_IP)", merged_metadata.merkle_root);
                                    {
                                        let mut pending = pending_provider_registrations.lock().await;
                                        pending.insert(merged_metadata.merkle_root.clone());
                                    }
                                    let _ = event_tx
                                        .send(DhtEvent::Warning(format!(
                                            "Not registering {} as provider: no dialable address (enable AutoRelay or set CHIRAL_PUBLIC_IP)",
                                            merged_metadata.merkle_root
                                        )))
                                        .await;
                                } else {
                                    let provider_key = kad::RecordKey::new(&merged_metadata.merkle_root.as_bytes());
                                    match swarm.behaviour_mut().kademlia.start_providing(provider_key) {
                                        Ok(query_id) => {
                                        }
                                        Err(e) => {
                                            error!("failed to register as provider for file {}: {}", merged_metadata.merkle_root, e);
                                            let _ = event_tx.send(DhtEvent::Error(format!("failed to register as provider: {}", e))).await;
                                        }
                                    }
                                }
                                // Cache the published file locally so it can be found in searches
                                // Already merged above, just insert
                                {
                                    let mut cache = file_metadata_cache.lock().await;
                                    cache.insert(merged_metadata.merkle_root.clone(), merged_metadata.clone());
                                }

                                // notify frontend
                                info!("🔍 DEBUG DHT: About to send PublishedFile event");
                                info!("🔍 DEBUG DHT: merged_metadata.seeders before sending event = {:?}", merged_metadata.seeders);
                                let _ = event_tx.send(DhtEvent::PublishedFile(merged_metadata.clone())).await;
                                // store in file_uploaded_cache

                                // If there's an info_hash, create the secondary index record
                                if let Some(info_hash) = &merged_metadata.info_hash {
                                    let index_key = format!("{}{}", INFO_HASH_PREFIX, info_hash);
                                    let index_record = Record::new(index_key.as_bytes().to_vec(), merged_metadata.merkle_root.as_bytes().to_vec());
                                    swarm.behaviour_mut().kademlia.put_record(index_record, kad::Quorum::One).ok();
                                    info!("Published info_hash index for {}", info_hash);
                                }
                                let _ = response_tx.send(merged_metadata.clone());
                            }
                            Some(DhtCommand::StoreBlocks { blocks, root_cid, mut metadata }) => {
                                // 1. Store all encrypted data blocks in bitswap
                                for (cid, data) in blocks {
                                    if let Err(e) = swarm.behaviour_mut().bitswap.insert_block::<MAX_MULTIHASH_LENGHT>(cid.clone(), data) {
                                        error!("Failed to store encrypted block {} in bitswap: {}", cid, e);
                                        let _ = event_tx.send(DhtEvent::Error(format!("Failed to store block {}: {}", cid, e))).await;
                                        continue 'outer; // Abort this publish operation
                                    }
                                }

                                // 2. Update metadata with the root CID
                                metadata.cids = Some(vec![root_cid]);

                                let now = unix_timestamp();
                                let peer_id_str = peer_id.to_string();
                                let existing_heartbeats = {
                                    let cache = seeder_heartbeats_cache.lock().await;
                                    cache
                                        .get(&metadata.merkle_root)
                                        .map(|entry| entry.heartbeats.clone())
                                        .unwrap_or_default()
                                };
                                let mut heartbeat_entries = existing_heartbeats;
                                upsert_heartbeat(&mut heartbeat_entries, &peer_id_str, now);
                                let active_heartbeats = prune_heartbeats(heartbeat_entries, now);
                                metadata.seeders = heartbeats_to_peer_list(&active_heartbeats);

                                // 3. Create and publish the DHT record pointing to the file (use camelCase keys)
                                let dht_metadata = serde_json::json!({
                                    "merkleRoot": metadata.merkle_root,
                                    "fileName": metadata.file_name,
                                    "fileSize": metadata.file_size,
                                    "createdAt": metadata.created_at,
                                    "mimeType": metadata.mime_type,
                                    "isEncrypted": metadata.is_encrypted,
                                    "encryptionMethod": metadata.encryption_method,
                                    "keyFingerprint": metadata.key_fingerprint,
                                    "cids": metadata.cids,
                                    "encryptedKeyBundle": metadata.encrypted_key_bundle,
                                    "ftpSources": metadata.ftp_sources,
                                    "ed2kSources": metadata.ed2k_sources,
                                    "httpSources": metadata.http_sources,
                                    "infoHash": metadata.info_hash,
                                    "trackers": metadata.trackers,
                                    "parentHash": metadata.parent_hash,
                                    "price": metadata.price,
                                    "uploader_address": metadata.uploader_address,
                                    "seeders": metadata.seeders,
                                    "seederHeartbeats": active_heartbeats,
                                });

                                // Update the heartbeat cache with new metadata (no merging needed)
                                {
                                    let mut cache = seeder_heartbeats_cache.lock().await;
                                    cache.insert(
                                        metadata.merkle_root.clone(),
                                        FileHeartbeatCacheEntry {
                                            heartbeats: active_heartbeats.clone(),
                                            metadata: dht_metadata.clone(),
                                        },
                                    );
                                }

                                let record_key = kad::RecordKey::new(&metadata.merkle_root.as_bytes());
                                {
                                    let mut pending = pending_heartbeat_updates.lock().await;
                                    pending.insert(metadata.merkle_root.clone());
                                }
                                swarm
                                    .behaviour_mut()
                                    .kademlia
                                    .get_record(record_key.clone());

                                let record_value = match serde_json::to_vec(&dht_metadata).map_err(|e| e.to_string()) {
                                    Ok(val) => val,
                                    Err(e) => {
                                        warn!("Failed to serialize DHT metadata: {}", e);
                                        continue;
                                    }
                                };
                                let record = Record {
                                    key: record_key.clone(),
                                    value: record_value,
                                    publisher: Some(peer_id),
                                    expires: None,
                                };

                                if let Err(e) = swarm.behaviour_mut().kademlia.put_record(record, kad::Quorum::One) {
                                    error!("Failed to put record for encrypted file {}: {}", metadata.merkle_root, e);
                                }

                                // 4. Announce self as provider (only if we have dialable addrs)
                                if !swarm_has_dialable_addr(&swarm) {
                                    warn!("🛑 Not registering encrypted file {} as provider: no dialable address (enable AutoRelay or set CHIRAL_PUBLIC_IP)", metadata.merkle_root);
                                    {
                                        let mut pending = pending_provider_registrations.lock().await;
                                        pending.insert(metadata.merkle_root.clone());
                                    }
                                    let _ = event_tx
                                        .send(DhtEvent::Warning(format!(
                                            "Not registering {} as provider: no dialable address (enable AutoRelay or set CHIRAL_PUBLIC_IP)",
                                            metadata.merkle_root
                                        )))
                                        .await;
                                } else {
                                    let provider_key = kad::RecordKey::new(&metadata.merkle_root.as_bytes());
                                    if let Err(e) = swarm.behaviour_mut().kademlia.start_providing(provider_key) {
                                        error!("Failed to start providing encrypted file {}: {}", metadata.merkle_root, e);
                                    }
                                }

                                // Cache the published encrypted file locally
                                // Merge with existing metadata if it exists (for multi-protocol support)
                                {
                                    let mut cache = file_metadata_cache.lock().await;
                                    let merged_metadata = if let Some(existing) = cache.get(&metadata.merkle_root) {
                                        merge_file_metadata(existing.clone(), metadata.clone())
                                    } else {
                                        metadata.clone()
                                    };
                                    cache.insert(metadata.merkle_root.clone(), merged_metadata);
                                }
                                info!("Cached published encrypted file {} locally", metadata.merkle_root);

                                info!("Successfully published and started providing encrypted file: {}", metadata.merkle_root);
                                let _ = event_tx.send(DhtEvent::PublishedFile(metadata)).await;
                            }
                            Some(DhtCommand::DownloadFile(mut file_metadata, download_path)) =>{
                                info!("🎬 DownloadFile command received for: {} to: {}", file_metadata.file_name, download_path);
                                info!("🎬 file has cids: {:?}", file_metadata.cids);
                                // Dual-lookup check: If the merkle_root is an info_hash, resolve it first.
                                if file_metadata.merkle_root.starts_with("info_hash:") {
                                    let info_hash = file_metadata.merkle_root.clone();
                                    info!("Download initiated with info_hash, resolving to merkle_root: {}", info_hash);
                                    match synchronous_search_by_infohash(&mut swarm, &info_hash).await {
                                        Ok(Some(resolved_metadata)) => {
                                            info!("Resolved info_hash to merkle_root: {}", resolved_metadata.merkle_root);
                                            file_metadata = resolved_metadata; // Replace with the full metadata
                                        }
                                        Ok(None) => {
                                            let _ = event_tx.send(DhtEvent::Error(format!("Could not find file for info_hash: {}", info_hash))).await;
                                            continue;
                                        }
                                        Err(e) => {
                                            let _ = event_tx.send(DhtEvent::Error(format!("Error resolving info_hash {}: {}", info_hash, e))).await;
                                            continue;
                                        }
                                    }
                                }

                                let root_cid_result = file_metadata.cids.as_ref()
                                    .and_then(|cids| cids.first())
                                    .ok_or_else(|| {
                                        let msg = format!("No root CID found for file with Merkle root: {}", file_metadata.merkle_root);
                                        error!("{}", msg);
                                        msg
                                    });

                                let root_cid = match root_cid_result {
                                    Ok(cid) => cid.clone(),
                                    Err(e) => { let _ = event_tx.send(DhtEvent::Error(e)).await; continue; }
                                };
                                let Some(first_seeder) = file_metadata.seeders.get(0) else {
                                    let _ = event_tx.send(DhtEvent::Error("No seeders found".to_string())).await;
                                    return;
                                };

                                let peer_id = match PeerId::from_str(first_seeder) {
                                    Ok(id) => id.clone(),
                                    Err(e) => {
                                        let _ = event_tx.send(DhtEvent::Error(e.to_string())).await;
                                        return;
                                    }
                                };

                                // Request the root block which contains the CIDs
                                let root_query_id = swarm.behaviour_mut().bitswap.get_from(&root_cid, peer_id);

                                file_metadata.download_path = Some(download_path);
                                // Store the root query ID to handle when we get the root block
                                info!("INSERTING INTO ROOT QUERY MAPPING");
                                root_query_mapping.lock().await.insert(root_query_id, file_metadata);
                            }
                            Some(DhtCommand::StopPublish(file_hash)) => {
                                let key = kad::RecordKey::new(&file_hash);
                                let removed = swarm.behaviour_mut().kademlia.remove_record(&key);
                                debug!(
                                    "StopPublish: removed record for {} (removed={:?})",
                                    file_hash, removed
                                );

                                // Ask Kademlia to stop providing this file (so provider records are removed)
                                swarm
                                    .behaviour_mut()
                                    .kademlia
                                    .stop_providing(&key);

                                // Also proactively publish an updated DHT record with no seeders so remote nodes
                                // that fetch the JSON record see that there are no seeders immediately.
                                // Build minimal "empty" metadata (use camelCase keys)
                                let empty_meta = serde_json::json!({
                                    "merkleRoot": file_hash,
                                    "fileName": serde_json::Value::Null,
                                    "fileSize": 0u64,
                                    "createdAt": unix_timestamp(),
                                    "seeders": Vec::<String>::new(),
                                    "seederHeartbeats": Vec::<SeederHeartbeat>::new()
                                });
                                if let Ok(bytes) = serde_json::to_vec(&empty_meta) {
                                    let record = Record {
                                        key: kad::RecordKey::new(&file_hash.as_bytes()),
                                        value: bytes,
                                        publisher: Some(peer_id.clone()),
                                        expires: None,
                                    };
                                    if let Err(e) =
                                        swarm.behaviour_mut().kademlia.put_record(record, kad::Quorum::One)
                                    {
                                        warn!("Failed to publish empty record for {}: {}", file_hash, e);
                                    } else {
                                        debug!("Published empty seeder record for {}", file_hash);
                                    }
                                }

                                seeder_heartbeats_cache.lock().await.remove(&file_hash);
                                pending_heartbeat_updates
                                    .lock()
                                    .await
                                    .remove(&file_hash);
                                debug!("Cleared cached heartbeat state for {}", file_hash);
                            }
                            Some(DhtCommand::HeartbeatFile { file_hash }) => {
                                let now = unix_timestamp();
                                let peer_id_str = peer_id.to_string();
                                let mut serialized_record: Option<Vec<u8>> = None;

                                {
                                    let mut cache = seeder_heartbeats_cache.lock().await;
                                    if let Some(entry) = cache.get_mut(&file_hash) {
                                        upsert_heartbeat(&mut entry.heartbeats, &peer_id_str, now);
                                        entry.heartbeats = prune_heartbeats(entry.heartbeats.clone(), now);

                                        let seeder_strings = heartbeats_to_peer_list(&entry.heartbeats);
                                        entry.metadata["seeders"] = serde_json::Value::Array(
                                            seeder_strings
                                                .iter()
                                                .cloned()
                                                .map(serde_json::Value::String)
                                                .collect(),
                                        );
                                        entry.metadata["seederHeartbeats"] =
                                            serde_json::to_value(&entry.heartbeats)
                                                .unwrap_or_else(|_| serde_json::Value::Array(vec![]));

                                        match serde_json::to_vec(&entry.metadata) {
                                            Ok(bytes) => serialized_record = Some(bytes),
                                            Err(e) => {
                                                error!(
                                                    "Failed to serialize heartbeat metadata for {}: {}",
                                                    file_hash, e
                                                );
                                            }
                                        }
                                    }
                                }

                                if let Some(record_bytes) = serialized_record {
                                    pending_heartbeat_updates
                                        .lock()
                                        .await
                                        .remove(&file_hash);

                                    let key = kad::RecordKey::new(&file_hash.as_bytes());
                                    let record = Record {
                                        key,
                                        value: record_bytes,
                                        publisher: Some(peer_id),
                                        expires: None,
                                    };

                                    // Determine appropriate quorum based on number of connected peers
                                let connected_peers_count = connected_peers.lock().await.len();
                                let replication_factor = 3; // Must match kad_cfg.set_replication_factor

                                let quorum = if connected_peers_count >= 10*replication_factor {
                                    // Use N(3) for better reliability in heartbeat updates
                                    if let Some(n) = std::num::NonZeroUsize::new(replication_factor) {
                                        debug!("Using Quorum::N({}) for heartbeat update of {} ({} peers available)",
                                            replication_factor, file_hash, connected_peers_count);
                                        kad::Quorum::N(n)
                                    } else {
                                        kad::Quorum::One
                                    }
                                } else {
                                    debug!("Using Quorum::One for heartbeat update of {} (only {} peers available)",
                                        file_hash, connected_peers_count);
                                    kad::Quorum::One
                                };

                                match swarm
                                    .behaviour_mut()
                                    .kademlia
                                    .put_record(record, quorum)
                                {
                                    Ok(query_id) => {
                                        debug!(
                                            "Refreshed heartbeat for {} with quorum {:?} (query id: {:?})",
                                            file_hash, quorum, query_id
                                        );
                                    }
                                    Err(e) => {
                                        error!(
                                            "Failed to update heartbeat record for {}: {}",
                                            file_hash, e
                                        );
                                    }
                                    }

                                    let provider_key = kad::RecordKey::new(&file_hash.as_bytes());
                                    if !swarm_has_dialable_addr(&swarm) {
                                        warn!("🛑 Skipping provider refresh for {}: no dialable address (enable AutoRelay or set CHIRAL_PUBLIC_IP)", file_hash);
                                        {
                                            let mut pending = pending_provider_registrations.lock().await;
                                            pending.insert(file_hash.clone());
                                        }
                                        let _ = event_tx
                                            .send(DhtEvent::Warning(format!(
                                                "Skipping provider refresh for {}: no dialable address (enable AutoRelay or set CHIRAL_PUBLIC_IP)",
                                                file_hash
                                            )))
                                            .await;
                                    } else if let Err(e) =
                                        swarm.behaviour_mut().kademlia.start_providing(provider_key)
                                    {
                                        debug!(
                                            "Failed to refresh provider record for {}: {}",
                                            file_hash, e
                                        );
                                    }
                                } else {
                                    pending_heartbeat_updates
                                        .lock()
                                        .await
                                        .insert(file_hash.clone());

                                    debug!(
                                        "No cached metadata for {}; fetching record before heartbeat",
                                        file_hash
                                    );
                                    let key = kad::RecordKey::new(&file_hash.as_bytes());
                                    let _ = swarm.behaviour_mut().kademlia.get_record(key);
                                }
                            }
                            Some(DhtCommand::SearchFile { file_hash, sender }) => {
                               info!("🔍 Received search command for file: {}", file_hash);
                            // Query both the metadata record AND the provider records
                            // This ensures we find the file even if only provider announcements exist
                            let key = kad::RecordKey::new(&file_hash.as_bytes());

                            // Create a pending search query to track both lookups
                            let mut pending_query = PendingSearchQuery::new(file_hash.clone(), sender);

                            // Start record lookup
                            let record_query_id = swarm.behaviour_mut().kademlia.get_record(key.clone());
                            info!("🔍 Searching for file metadata: {} (record query: {:?})", file_hash, record_query_id);
                            pending_query.record_query_id = Some(record_query_id);

                            // Start provider lookup
                            let providers_query_id = swarm.behaviour_mut().kademlia.get_providers(key);
                            info!("🔍 Searching for file providers: {} (providers query: {:?})", file_hash, providers_query_id);
                            pending_query.providers_query_id = Some(providers_query_id);

                            // Track both queries under the record query ID (primary)
                            pending_search_queries.lock().await.insert(record_query_id, pending_query);

                            // Also track the providers query for timeout detection
                            get_providers_queries.lock().await.insert(providers_query_id, (file_hash.clone(), std::time::Instant::now()));
                            }
                            Some(DhtCommand::SearchByInfohash { info_hash, sender }) => {
                                let index_key = format!("{}{}", INFO_HASH_PREFIX, info_hash);
                                let record_key = kad::RecordKey::new(&index_key.as_bytes());
                                let query_id = swarm.behaviour_mut().kademlia.get_record(record_key.clone());
                                info!("Searching for info_hash index: {} (query: {:?})", index_key, query_id);

                                // Store the sender so we can respond when the query completes.
                                // This is the first step of the two-step lookup.
                                let search = PendingInfohashSearch { id: 0, sender };
                                pending_infohash_searches.lock().await.insert(query_id, search);
                            }
                            Some(DhtCommand::SearchPeersByInfohash { info_hash, sender }) => {
                                let key = kad::RecordKey::new(&info_hash.as_bytes());
                                let query_id = swarm.behaviour_mut().kademlia.get_providers(key);
                                info!("Searching for torrent providers (info_hash): {} (query: {:?})", info_hash, query_id);

                                get_providers_queries.lock().await.insert(query_id, (info_hash.clone(), std::time::Instant::now()));
                                let pending_query = PendingProviderQuery {
                                    id: 0,
                                    sender,
                                };
                                pending_provider_queries.lock().await.insert(info_hash, pending_query);
                            }
                            Some(DhtCommand::SetPrivacyProxies { addresses }) => {
                                info!("Updating privacy proxy targets ({} addresses)", addresses.len());

                                let mut parsed_entries: Vec<(String, Multiaddr, Option<PeerId>)> = Vec::new();

                                for address in addresses {
                                    match address.parse::<Multiaddr>() {
                                        Ok(multiaddr) => {
                                            let maybe_peer_id = multiaddr.iter().find_map(|protocol| {
                                                if let libp2p::multiaddr::Protocol::P2p(peer_id) = protocol {
                                                    Some(peer_id.clone())
                                                } else {
                                                    None
                                                }
                                            });

                                            parsed_entries.push((address, multiaddr, maybe_peer_id));
                                        }
                                        Err(error) => {
                                            warn!("Invalid privacy proxy address '{}': {}", address, error);
                                            let _ = event_tx
                                                .send(DhtEvent::Error(format!(
                                                    "Invalid proxy address '{}': {}",
                                                    address, error
                                                )))
                                                .await;
                                        }
                                    }
                                }

                                let manual_peers: Vec<PeerId> = parsed_entries
                                    .iter()
                                    .filter_map(|(_, _, maybe_peer)| maybe_peer.clone())
                                    .collect();

                                {
                                    let mut mgr = proxy_mgr.lock().await;
                                    mgr.set_manual_trusted(&manual_peers);
                                }

                                for (addr_str, multiaddr, maybe_peer_id) in parsed_entries {
                                    // Skip self-connection attempts for privacy proxies
                                    if let Some(peer_id_in_addr) = &maybe_peer_id {
                                        if peer_id_in_addr == &peer_id {
                                            continue;
                                        }
                                    }

                                    match swarm.dial(multiaddr.clone()) {
                                        Ok(_) => {
                                            if let Some(peer_id) = &maybe_peer_id {
                                                info!(
                                                    "Dialing trusted privacy proxy {} via {}",
                                                    peer_id, multiaddr
                                                );
                                            } else {
                                                info!("Dialing privacy proxy at {}", multiaddr);
                                            }
                                        }
                                        Err(error) => {
                                            warn!("Failed to dial privacy proxy {}: {}", addr_str, error);
                                            let _ = event_tx
                                                .send(DhtEvent::Error(format!(
                                                    "Failed to dial proxy {}: {}",
                                                    addr_str, error
                                                )))
                                                .await;
                                        }
                                    }
                                }
                            }
                            Some(DhtCommand::ConnectPeer(addr)) => {
                                info!("Attempting to connect to: {}", addr);
                                if let Ok(multiaddr) = addr.parse::<Multiaddr>() {
                                    let maybe_peer_id = multiaddr.iter().find_map(|p| {
                                        if let libp2p::multiaddr::Protocol::P2p(peer_id) = p {
                                            Some(peer_id.clone())
                                        } else {
                                            None
                                        }
                                    });

                                    if let Some(peer_id) = maybe_peer_id.clone() {
                                        // Check if the address contains a private IP
                                        let has_private_ip = multiaddr.iter().any(|p| {
                                            if let Protocol::Ip4(ipv4) = p {
                                                is_private_or_loopback_v4(ipv4)
                                            } else {
                                                false
                                            }
                                        });

                                        // If private IP detected, try relay connection via any relay-capable peer
                                        if has_private_ip {
                                            info!("🔍 Detected private IP address in {}", multiaddr);

                                            // Get list of relay-capable peers we've discovered
                                            let relay_peers = relay_capable_peers.lock().await;

                                            if !relay_peers.is_empty() {
                                                info!("🔄 Found {} relay-capable peers, attempting relay connection", relay_peers.len());

                                                // Try to use the first available relay-capable peer
                                                // Clone the data we need before dropping the lock
                                                let relay_option = relay_peers.iter().next().map(|(id, addrs)| {
                                                    (*id, addrs.first().cloned())
                                                });

                                                drop(relay_peers); // Release lock before dialing

                                                if let Some((relay_peer_id, Some(relay_addr))) = relay_option {
                                                    info!("📡 Attempting to connect to {} via relay peer {}", peer_id, relay_peer_id);

                                                    // Build proper circuit relay address
                                                    // Format: /ip4/{relay_ip}/tcp/{relay_port}/p2p/{relay_peer_id}/p2p-circuit/p2p/{target_peer_id}
                                                    let mut circuit_addr = relay_addr.clone();

                                                    // Ensure the relay address includes the relay peer ID
                                                    if !circuit_addr.iter().any(|p| matches!(p, Protocol::P2p(_))) {
                                                        circuit_addr.push(Protocol::P2p(relay_peer_id));
                                                    }

                                                    circuit_addr.push(Protocol::P2pCircuit);
                                                    circuit_addr.push(Protocol::P2p(peer_id));

                                                    info!("  Using relay circuit address: {}", circuit_addr);

                                                    match swarm.dial(circuit_addr.clone()) {
                                                        Ok(_) => {
                                                            info!("✓ Relay connection requested successfully");
                                                            let _ = event_tx.send(DhtEvent::Info(format!(
                                                                "Connecting to private network peer {} via relay {}", peer_id, relay_peer_id
                                                            ))).await;
                                                            continue; // Skip direct dial, use relay only
                                                        }
                                                        Err(e) => {
                                                            warn!("Relay connection failed: {}, falling back to direct dial", e);
                                                            // Fall through to direct dial attempt
                                                        }
                                                    }
                                                }
                                            } else {
                                                drop(relay_peers); // Release lock
                                                info!("⚠️ No relay-capable peers discovered yet. Trying direct connection.");
                                                info!("   Tip: Enable 'Relay Server' in Settings to help others connect!");
                                            }
                                        }
                                        {
                                            let mut mgr = proxy_mgr.lock().await;
                                            mgr.set_target(peer_id.clone());
                                            let use_proxy_routing = mgr.is_privacy_routing_enabled();

                                            if use_proxy_routing {
                                                if let Some(proxy_peer_id) = mgr.select_proxy_for_routing(&peer_id) {
                                                    drop(mgr);

                                                    info!(
                                                        "Using privacy routing through proxy {} to reach {}",
                                                        proxy_peer_id, peer_id
                                                    );

                                                    let circuit_addr =
                                                        create_circuit_relay_address_robust(&proxy_peer_id, &peer_id);
                                                    info!(
                                                        "Attempting circuit relay connection via {} to {}",
                                                        proxy_peer_id, peer_id
                                                    );

                                                    match swarm.dial(circuit_addr.clone()) {
                                                        Ok(_) => {
                                                            info!(
                                                                "Requested circuit relay connection to {} via proxy {}",
                                                                peer_id, proxy_peer_id
                                                            );
                                                            continue;
                                                        }
                                                        Err(e) => {
                                                            error!(
                                                                "Failed to dial via circuit relay {}: {}",
                                                                circuit_addr, e
                                                            );
                                                            let _ = event_tx
                                                                .send(DhtEvent::Error(format!(
                                                                    "Circuit relay failed: {}",
                                                                    e
                                                                )))
                                                                .await;
                                                            if {
                                                                let mgr = proxy_mgr.lock().await;
                                                                mgr.privacy_mode() == PrivacyMode::Strict
                                                            } {
                                                                {
                                                                    let mut mgr = proxy_mgr.lock().await;
                                                                    mgr.clear_target(&peer_id);
                                                                }
                                                                continue;
                                                            }
                                                        }
                                                    }
                                                } else {
                                                    drop(mgr);
                                                    warn!(
                                                        "No suitable proxy available for privacy routing to {}",
                                                        peer_id
                                                    );
                                                    let _ = event_tx
                                                        .send(DhtEvent::Error(format!(
                                                            "No trusted proxy available to reach {}",
                                                            peer_id
                                                        )))
                                                        .await;
                                                    if {
                                                        let mgr = proxy_mgr.lock().await;
                                                        mgr.privacy_mode() == PrivacyMode::Strict
                                                    } {
                                                        {
                                                            let mut mgr = proxy_mgr.lock().await;
                                                            mgr.clear_target(&peer_id);
                                                        }
                                                        continue;
                                                    }
                                                }
                                            }
                                        }

                                        let should_request = {
                                            let mut mgr = proxy_mgr.lock().await;
                                            let should_request = !mgr.has_relay_request(&peer_id);
                                            if should_request {
                                                mgr.mark_relay_pending(peer_id.clone());
                                            }
                                            should_request
                                        };

                                        if should_request {
                                            if let Some(relay_addr) = build_relay_listen_addr(&multiaddr) {
                                                match swarm.listen_on(relay_addr.clone()) {
                                                    Ok(_) => {
                                                        info!("Requested relay reservation via {}", relay_addr);
                                                        let _ = event_tx
                                                            .send(DhtEvent::ProxyStatus {
                                                                id: peer_id.to_string(),
                                                                address: relay_addr.to_string(),
                                                                status: "relay_pending".into(),
                                                                latency_ms: None,
                                                                error: None,
                                                            })
                                                            .await;
                                                    }
                                                    Err(err) => {
                                                        warn!(
                                                            "Failed to request relay reservation via {}: {}",
                                                            relay_addr, err
                                                        );
                                                        let mut mgr = proxy_mgr.lock().await;
                                                        mgr.relay_pending.remove(&peer_id);
                                                        let _ = event_tx
                                                            .send(DhtEvent::ProxyStatus {
                                                                id: peer_id.to_string(),
                                                                address: relay_addr.to_string(),
                                                                status: "relay_error".into(),
                                                                latency_ms: None,
                                                                error: Some(err.to_string()),
                                                            })
                                                            .await;
                                                    }
                                                }
                                            } else {
                                                warn!("Cannot derive relay listen address from {}", multiaddr);
                                            }
                                        }

                                        match swarm.dial(multiaddr.clone()) {
                                            Ok(_) => {
                                                info!("Requested direct connection to: {}", addr);
                                                info!("  Multiaddr: {}", multiaddr);
                                                info!("  Waiting for ConnectionEstablished event...");
                                            }
                                            Err(e) => {
                                                error!("Failed to dial {}: {}", addr, e);
                                                let _ = event_tx
                                                    .send(DhtEvent::Error(format!("Failed to connect: {}", e)))
                                                    .await;
                                            }
                                        }
                                    } else {
                                        error!("No peer ID found in multiaddr: {}", addr);
                                        let _ = event_tx
                                            .send(DhtEvent::Error(format!("Invalid address format: {}", addr)))
                                            .await;
                                    }
                                } else {
                                    error!("Invalid multiaddr format: {}", addr);
                                    let _ = event_tx
                                        .send(DhtEvent::Error(format!("Invalid address: {}", addr)))
                                        .await;
                                }
                            }
                            Some(DhtCommand::ConnectToPeerById(peer_id)) => {
                                info!("Attempting to connect to peer by ID: {}", peer_id);

                                // First check if we're already connected to this peer
                                let connected_peers = connected_peers.lock().await;
                                if connected_peers.contains(&peer_id) {
                                    info!("Already connected to peer {}", peer_id);
                                    // let _ = event_tx.send(DhtEvent::PeerConnected(peer_id.to_string())).await;
                                    let _ = event_tx
                                        .send(DhtEvent::PeerConnected {
                                            peer_id: peer_id.to_string(),
                                            address: None,
                                        })
                                        .await;
                                    return;
                                }
                                drop(connected_peers);

                                // Query the DHT for known addresses of this peer
                                info!("Querying DHT for addresses of peer {}", peer_id);
                                let _query_id = swarm.behaviour_mut().kademlia.get_closest_peers(peer_id);

                                // Connection attempts will be handled when GetClosestPeers results are received
                                let _ = event_tx.send(DhtEvent::Info(format!("Searching for peer {} addresses...", peer_id))).await;
                            }
                            Some(DhtCommand::DisconnectPeer(peer_id)) => {
                                let _ = swarm.disconnect_peer_id(peer_id.clone());
                                proxy_mgr.lock().await.remove_all(&peer_id);
                            }
                            Some(DhtCommand::GetPeerCount(tx)) => {
                                let count = connected_peers.lock().await.len();
                                let _ = tx.send(count);
                            }
                            Some(DhtCommand::Echo { peer, payload, tx }) => {
                                let id = swarm.behaviour_mut().proxy_rr.send_request(&peer, EchoRequest(payload));
                                pending_echo.lock().await.insert(id, PendingEcho { peer, tx });
                            }
                            Some(DhtCommand::GetProviders { file_hash, sender }) => {
                                // Query provider records for this file hash
                                let key = kad::RecordKey::new(&file_hash.as_bytes());
                                let query_id = swarm.behaviour_mut().kademlia.get_providers(key);
                                info!("Querying providers for file: {} (query_id: {:?})", file_hash, query_id);

                                // Store the query_id -> (file_hash, start_time) mapping for error handling and timeout detection
                                get_providers_queries.lock().await.insert(query_id, (file_hash.clone(), std::time::Instant::now()));

                                // Store the query for async handling
                                let pending_query = PendingProviderQuery {
                                    id: 0, // Not used for matching
                                    sender,
                                };
                                pending_provider_queries.lock().await.insert(file_hash, pending_query);
                            }
                            Some(DhtCommand::SendWebRTCOffer { peer, offer_request, sender }) => {
                                let id = swarm.behaviour_mut().webrtc_signaling_rr.send_request(&peer, offer_request);
                                pending_webrtc_offers.lock().await.insert(id, sender);
                            }
                            Some(DhtCommand::StoreBlock { cid, data }) => {
                                match swarm.behaviour_mut().bitswap.insert_block::<MAX_MULTIHASH_LENGHT>(cid, data) {
                                    Ok(_) => {
                                        debug!("Successfully stored block in Bitswap");
                                    }
                                    Err(e) => {
                                        error!("Failed to store block in Bitswap: {}", e);
                                    }
                                }
                            }
                            Some(DhtCommand::RequestFileAccess { seeder, merkle_root, recipient_public_key, sender }) => {
                                info!("Requesting file access from seeder {} for file {}", seeder, merkle_root);

                                // Convert PublicKey to Vec<u8> for the KeyRequest
                                let recipient_pk_bytes = recipient_public_key.to_bytes().to_vec();

                                // Create the key request
                                let key_request = KeyRequest {
                                    merkle_root: merkle_root.clone(),
                                    recipient_public_key: recipient_pk_bytes,
                                };

                                // Send the request using the key_request behavior
                                let request_id = swarm.behaviour_mut().key_request.send_request(&seeder, key_request);

                                // Store the pending request
                                pending_key_requests.lock().await.insert(request_id, sender);

                                info!("Sent key request to seeder {} for file {} (request_id: {:?})", seeder, merkle_root, request_id);
                            }
                            Some(DhtCommand::AnnounceTorrent { info_hash }) => {
                                let key = kad::RecordKey::new(&info_hash);
                                match swarm.behaviour_mut().kademlia.start_providing(key) {
                                    Ok(query_id) => {
                                        info!("Started providing torrent with info_hash: {}, query_id: {:?}", info_hash, query_id);
                                        let _ = event_tx.send(DhtEvent::Info(format!("Announced torrent: {}", info_hash))).await;
                                    }
                                    Err(e) => {
                                        error!("Failed to start providing torrent {}: {}", info_hash, e);
                                        let _ = event_tx.send(DhtEvent::Error(format!("Failed to announce torrent: {}", e))).await;
                                    }
                                }
                            }
                            Some(DhtCommand::PutDhtValue { key, value, sender }) => {
                                info!("🔑 Storing DHT value with key: {} ({} bytes)", key, value.len());
                                let record_key = kad::RecordKey::new(&key);
                                let record = kad::Record {
                                    key: record_key,
                                    value,
                                    publisher: None,
                                    expires: None,
                                };

                                match swarm.behaviour_mut().kademlia.put_record(record, kad::Quorum::One) {
                                    Ok(query_id) => {
                                        info!("✅ DHT put started: key={}, query_id={:?}", key, query_id);
                                        let _ = sender.send(Ok(()));
                                    }
                                    Err(e) => {
                                        error!("❌ DHT put failed for key {}: {}", key, e);
                                        let _ = sender.send(Err(format!("Failed to store in DHT: {}", e)));
                                    }
                                }
                            }
                            Some(DhtCommand::GetDhtValue { key, sender }) => {
                                info!("🔍 Fetching DHT value with key: {}", key);
                                let record_key = kad::RecordKey::new(&key);
                                let query_id = swarm.behaviour_mut().kademlia.get_record(record_key);
                                info!("🔍 DHT get started: key={}, query_id={:?}", key, query_id);

                                // Store the sender to respond when we get the Kademlia result
                                pending_dht_queries.lock().await.insert(query_id, sender);
                            }
                            Some(DhtCommand::ReBootstrap { sender }) => {
                                info!("🔄 Re-bootstrapping DHT to discover new peers...");
                                let initial_peer_count = connected_peers.lock().await.len();

                                // Trigger Kademlia bootstrap
                                match swarm.behaviour_mut().kademlia.bootstrap() {
                                    Ok(query_id) => {
                                        info!("✅ Re-bootstrap initiated (query_id: {:?})", query_id);

                                        // Update metrics
                                        {
                                            let mut m = metrics.lock().await;
                                            m.last_bootstrap = Some(SystemTime::now());
                                        }

                                        // Wait a bit for bootstrap to find peers
                                        tokio::spawn(async move {
                                            tokio::time::sleep(std::time::Duration::from_secs(5)).await;
                                            // Note: We can't accurately report new peers here since bootstrap is async
                                            // The sender will get a success result, actual peer count changes happen over time
                                            let _ = sender.send(Ok(0)); // 0 indicates bootstrap started but count unknown
                                        });
                                    }
                                    Err(e) => {
                                        error!("❌ Re-bootstrap failed: {:?}", e);
                                        let mut m = metrics.lock().await;
                                        m.bootstrap_failures = m.bootstrap_failures.saturating_add(1);
                                        m.last_error = Some(format!("Re-bootstrap failed: {:?}", e));
                                        m.last_error_at = Some(SystemTime::now());
                                        drop(m);
                                        let _ = sender.send(Err(format!("Re-bootstrap failed: {:?}", e)));
                                    }
                                }
                            }
                            Some(DhtCommand::HealthCheck { min_peers, auto_recover, sender }) => {
                                let peer_count = connected_peers.lock().await.len();
                                let m = metrics.lock().await;

                                let last_bootstrap_secs_ago = m.last_bootstrap.map(|t| {
                                    SystemTime::now()
                                        .duration_since(t)
                                        .map(|d| d.as_secs())
                                        .unwrap_or(0)
                                });

                                let healthy = peer_count >= min_peers;
                                let bootstrap_failures = m.bootstrap_failures;
                                drop(m);

                                let recommendation = if !healthy {
                                    if peer_count == 0 {
                                        Some("No peers connected. Check network connectivity and bootstrap nodes.".to_string())
                                    } else {
                                        Some(format!(
                                            "Peer count ({}) below minimum ({}). Consider re-bootstrapping.",
                                            peer_count, min_peers
                                        ))
                                    }
                                } else {
                                    None
                                };

                                let mut recovery_triggered = false;

                                // Auto-recover if unhealthy and requested
                                if !healthy && auto_recover {
                                    info!("🔄 Auto-recovery: triggering re-bootstrap (peers: {}, min: {})", peer_count, min_peers);
                                    if let Ok(_) = swarm.behaviour_mut().kademlia.bootstrap() {
                                        recovery_triggered = true;
                                        let mut m = metrics.lock().await;
                                        m.last_bootstrap = Some(SystemTime::now());
                                    }
                                }

                                let _ = sender.send(DhtHealthStatus {
                                    healthy,
                                    peer_count,
                                    min_required: min_peers,
                                    bootstrap_failures,
                                    last_bootstrap_secs_ago,
                                    recommendation,
                                    recovery_triggered,
                                });
                            }
                            None => {
                                info!("DHT command channel closed; shutting down node task");
                                break 'outer;
                            }
                        }
                    }

                    event = swarm.next() => if let Some(event) = event {
                        match event {
                            SwarmEvent::Behaviour(DhtBehaviourEvent::Kademlia(kad_event)) => {
                                handle_kademlia_event(
                                    kad_event,
                                    &mut swarm,
                                    &peer_id,
                                    &connected_peers,
                                    &event_tx,
                                    &pending_searches,
                                    &pending_provider_queries,
                                    &get_providers_queries,
                                    &seeder_heartbeats_cache,
                                    &pending_heartbeat_updates,
                                    &pending_infohash_searches,
                                    &file_metadata_cache,
                                    &pending_dht_queries,
                                    &pending_search_queries,
                                )
                                .await;
                            }
                            SwarmEvent::Behaviour(DhtBehaviourEvent::Identify(identify_event)) => {
                                handle_identify_event(
                                    identify_event,
                                    &mut swarm,
                                    &event_tx,
                                    metrics.clone(),
                                    enable_autorelay,
                                    &relay_candidates,
                                    &proxy_mgr,
                                    &peer_selection,
                                    relay_capable_peers.clone(),
                                    &peer_id,
                                )
                                .await;
                            }
                            SwarmEvent::Behaviour(DhtBehaviourEvent::Mdns(mdns_event)) if !is_bootstrap => {
                                if !is_bootstrap{
                                    handle_mdns_event(mdns_event, &mut swarm, &event_tx, &peer_id).await;
                                }
                            }
                            SwarmEvent::Behaviour(DhtBehaviourEvent::RelayClient(relay_event)) if !is_bootstrap => {
                                match relay_event {
                                    RelayClientEvent::ReservationReqAccepted { relay_peer_id, .. } => {
                                        info!("✅ Relay reservation accepted from {}", relay_peer_id);
                                        let mut mgr = proxy_mgr.lock().await;
                                        let newly_ready = mgr.mark_relay_ready(relay_peer_id);
                                        drop(mgr);

                                        // Update AutoRelay metrics
                                        {
                                            let mut m = metrics.lock().await;
                                            m.active_relay_peer_id = Some(relay_peer_id.to_string());
                                            m.relay_reservation_status = Some("accepted".to_string());
                                            m.last_reservation_success = Some(SystemTime::now());
                                            m.reservation_renewals += 1;
                                        }

                                        if newly_ready {
                                            let _ = event_tx
                                                .send(DhtEvent::ProxyStatus {
                                                    id: relay_peer_id.to_string(),
                                                    address: String::new(),
                                                    status: "relay_ready".into(),
                                                    latency_ms: None,
                                                    error: None,
                                                })
                                                .await;
                                            let _ = event_tx
                                                .send(DhtEvent::Info(format!(
                                                    "Connected to relay: {}",
                                                    relay_peer_id
                                                )))
                                                .await;
                                        }
                                    }
                                    RelayClientEvent::OutboundCircuitEstablished { relay_peer_id, .. } => {
                                        info!("🔗 Outbound relay circuit established via {}", relay_peer_id);
                                        proxy_mgr.lock().await.set_online(relay_peer_id);
                                        let _ = event_tx
                                            .send(DhtEvent::ProxyStatus {
                                                id: relay_peer_id.to_string(),
                                                address: String::new(),
                                                status: "relay_circuit".into(),
                                                latency_ms: None,
                                                error: None,
                                            })
                                            .await;
                                    }
                                    RelayClientEvent::InboundCircuitEstablished { src_peer_id, .. } => {
                                        info!("📥 Inbound relay circuit established from {}", src_peer_id);
                                        let _ = event_tx
                                            .send(DhtEvent::ProxyStatus {
                                                id: src_peer_id.to_string(),
                                                address: String::new(),
                                                status: "relay_inbound".into(),
                                                latency_ms: None,
                                                error: None,
                                            })
                                            .await;
                                    }
                                }
                            }
                            SwarmEvent::Behaviour(DhtBehaviourEvent::RelayServer(relay_server_event)) if !is_bootstrap => {
                                use relay::Event as RelayEvent;
                                match relay_server_event {
                                    RelayEvent::ReservationReqAccepted { src_peer_id, .. } => {
                                        info!("🔁 Relay server: Accepted reservation from {}", src_peer_id);
                                        let _ = event_tx
                                            .send(DhtEvent::Info(format!(
                                                "Acting as relay for peer {}",
                                                src_peer_id
                                            )))
                                            .await;

                                        // Emit reputation event
                                        let _ = event_tx
                                            .send(DhtEvent::ReputationEvent {
                                                peer_id: src_peer_id.to_string(),
                                                event_type: "RelayReservationAccepted".to_string(),
                                                impact: 5.0,
                                                data: serde_json::json!({
                                                    "timestamp": SystemTime::now()
                                                        .duration_since(UNIX_EPOCH)
                                                        .unwrap_or_default()
                                                        .as_secs(),
                                                }),
                                            })
                                            .await;
                                    }
                                    RelayEvent::ReservationReqDenied { src_peer_id, .. } => {
                                        debug!("🔁 Relay server: Denied reservation from {}", src_peer_id);

                                        // Emit reputation event
                                        let _ = event_tx
                                            .send(DhtEvent::ReputationEvent {
                                                peer_id: src_peer_id.to_string(),
                                                event_type: "RelayRefused".to_string(),
                                                impact: -2.0,
                                                data: serde_json::json!({
                                                    "reason": "reservation_denied",
                                                    "timestamp": SystemTime::now()
                                                        .duration_since(UNIX_EPOCH)
                                                        .unwrap_or_default()
                                                        .as_secs(),
                                                }),
                                            })
                                            .await;
                                    }
                                    RelayEvent::ReservationTimedOut { src_peer_id } => {
                                        debug!("🔁 Relay server: Reservation timed out for {}", src_peer_id);

                                        // Emit reputation event
                                        let _ = event_tx
                                            .send(DhtEvent::ReputationEvent {
                                                peer_id: src_peer_id.to_string(),
                                                event_type: "RelayTimeout".to_string(),
                                                impact: -10.0,
                                                data: serde_json::json!({
                                                    "reason": "reservation_timeout",
                                                    "timestamp": SystemTime::now()
                                                        .duration_since(UNIX_EPOCH)
                                                        .unwrap_or_default()
                                                        .as_secs(),
                                                }),
                                            })
                                            .await;
                                    }
                                    RelayEvent::CircuitReqDenied { src_peer_id, dst_peer_id, .. } => {
                                        debug!("🔁 Relay server: Denied circuit from {} to {}", src_peer_id, dst_peer_id);

                                        // Emit reputation event
                                        let _ = event_tx
                                            .send(DhtEvent::ReputationEvent {
                                                peer_id: src_peer_id.to_string(),
                                                event_type: "RelayRefused".to_string(),
                                                impact: -2.0,
                                                data: serde_json::json!({
                                                    "reason": "circuit_denied",
                                                    "dst_peer_id": dst_peer_id.to_string(),
                                                    "timestamp": SystemTime::now()
                                                        .duration_since(UNIX_EPOCH)
                                                        .unwrap_or_default()
                                                        .as_secs(),
                                                }),
                                            })
                                            .await;
                                    }
                                    RelayEvent::CircuitReqAccepted { src_peer_id, dst_peer_id, .. } => {
                                        info!("🔁 Relay server: Established circuit from {} to {}", src_peer_id, dst_peer_id);
                                        let _ = event_tx
                                            .send(DhtEvent::Info(format!(
                                                "Relaying traffic from {} to {}",
                                                src_peer_id, dst_peer_id
                                            )))
                                            .await;

                                        // Emit reputation event
                                        let _ = event_tx
                                            .send(DhtEvent::ReputationEvent {
                                                peer_id: src_peer_id.to_string(),
                                                event_type: "RelayCircuitEstablished".to_string(),
                                                impact: 10.0,
                                                data: serde_json::json!({
                                                    "dst_peer_id": dst_peer_id.to_string(),
                                                    "timestamp": SystemTime::now()
                                                        .duration_since(UNIX_EPOCH)
                                                        .unwrap_or_default()
                                                        .as_secs(),
                                                }),
                                            })
                                            .await;
                                    }
                                    RelayEvent::CircuitClosed { src_peer_id, dst_peer_id, .. } => {
                                        debug!("🔁 Relay server: Circuit closed between {} and {}", src_peer_id, dst_peer_id);

                                        // Emit reputation event
                                        let _ = event_tx
                                            .send(DhtEvent::ReputationEvent {
                                                peer_id: src_peer_id.to_string(),
                                                event_type: "RelayCircuitSuccessful".to_string(),
                                                impact: 15.0,
                                                data: serde_json::json!({
                                                    "dst_peer_id": dst_peer_id.to_string(),
                                                    "timestamp": SystemTime::now()
                                                        .duration_since(UNIX_EPOCH)
                                                        .unwrap_or_default()
                                                        .as_secs(),
                                                }),
                                            })
                                            .await;
                                    }
                                    // Handle deprecated relay events (libp2p handles logging internally)
                                    _ => {}
                                }
                            }
                            SwarmEvent::Behaviour(DhtBehaviourEvent::Bitswap(bitswap)) if !is_bootstrap => match bitswap {
                                beetswap::Event::GetQueryResponse { query_id, data } => {
                                    info!("📥 Received Bitswap block (query_id: {:?}, size: {} bytes)", query_id, data.len());

                                    // Check if this is a root block query first
                                    if let Some(metadata) = root_query_mapping.lock().await.remove(&query_id) {
                                        info!("✅ This is a ROOT BLOCK for file: {}", metadata.merkle_root);

                                        // This is the root block containing CIDs - parse and request all data blocks
                                        match serde_json::from_slice::<Vec<String>>(&data) {
                                            Ok(cid_strings) => {
                                                // Convert CID strings to Cid objects
                                                let mut cids = Vec::new();
                                                for cid_str in cid_strings {
                                                    match cid_str.parse::<Cid>() {
                                                        Ok(cid) => cids.push(cid),
                                                        Err(e) => {
                                                            error!("Failed to parse CID from string '{}': {}", cid_str, e);
                                                            continue;
                                                        }
                                                    }
                                                }

                                                if cids.is_empty() {
                                                    error!("No valid CIDs found in root block for file {}", metadata.merkle_root);
                                                    continue;
                                                }

                                                // Create queries map for this file's data blocks
                                                let mut file_queries = HashMap::new();
                                                let peer_id = match PeerId::from_str(&metadata.seeders[0]) {
                                                    Ok(id) => id.clone(),
                                                    Err(e) => {let _ = event_tx.send(DhtEvent::Error(e.to_string())).await; continue; }
                                                };

                                                for (i, cid) in cids.iter().enumerate() {
                                                    // Request the root block which contains the CIDs
                                                    let block_query_id = swarm.behaviour_mut().bitswap.get_from(&cid, peer_id);
                                                    file_queries.insert(block_query_id, i as u32);
                                                }

                                                // Calculate chunk size based on file size and number of chunks
                                                let total_chunks = cids.len() as u64;
                                                // assume 256kb
                                                let chunk_size = 256 * 1024;

                                                // Pre-calculate chunk offsets
                                                let chunk_offsets: Vec<u64> = (0..total_chunks)
                                                    .map(|i| i * chunk_size)
                                                    .collect();

                                                info!("Chunk offsets: {:?}", chunk_offsets);

                                                info!("About to create ActiveDownload for file: {}", metadata.merkle_root);
                                                let download_path = match metadata.download_path.as_ref() {
                                                    Some(path_str) => PathBuf::from_str(path_str),
                                                    None => {
                                                        error!("Download path not defined for file: {}", metadata.merkle_root);
                                                        return;
                                                    }
                                                };
                                                let download_path = match download_path {
                                                    Ok(path) => get_available_download_path(path).await,
                                                    Err(e) => {
                                                        error!("Invalid download path for file {}: {}", metadata.merkle_root, e);
                                                        return;
                                                    }
                                                };

                                                // Clone file_queries since it will be moved to ActiveDownload::new()
                                                let file_queries_clone = file_queries.clone();

                                            // Create active download with memory-mapped file
                                            match ActiveDownload::new(
                                                metadata.clone(),
                                                file_queries_clone,
                                                &download_path,
                                                metadata.file_size,
                                                chunk_offsets,
                                            ) {
                                        Ok(active_download) => {
                                            let active_download = Arc::new(tokio::sync::Mutex::new(active_download));

                                            info!("Successfully created ActiveDownload");

                                            active_downloads.lock().await.insert(
                                                metadata.merkle_root.clone(),
                                                Arc::clone(&active_download),
                                            );

                                                info!(
                                                    "🎬 Started tracking download for file {} with {} chunks (chunk_size: {} bytes)",
                                                    metadata.merkle_root, cids.len(), chunk_size
                                                );

                                                // Log the query mappings for debugging (clone again since it was moved)
                                                for (qid, idx) in &file_queries {
                                                    debug!("Query {:?} -> chunk {}", qid, idx);
                                                }
                                        }
                                        Err(e) => {
                                            error!(
                                                "FAILED to create memory-mapped file for {}: {}",
                                                metadata.merkle_root, e
                                            );
                                        }
                                    }

                                            }
                                            Err(e) => {
                                                error!("Failed to parse root block as CIDs array for file {}: {}",
                                                    metadata.merkle_root, e);
                                            }
                                        }
                                    } else {
                                        // This is a data block query - find the corresponding file and handle it

                                        let mut completed_downloads = Vec::new();

                                        // Check all active downloads for this query_id
                                        {
                                            let mut active_downloads_guard = active_downloads.lock().await;

                                            let mut found = false;
                                        for (file_hash, active_download_lock) in active_downloads_guard.iter_mut() {
                                            let mut active_download = active_download_lock.lock().await;
                                            if let Some(chunk_index) = active_download.queries.remove(&query_id) {
                                                info!("📦 Processing successful chunk {} for file {}", chunk_index, file_hash);
                                                found = true;

                                                    // This query belongs to this file - write the chunk to disk
                                                    let offset = active_download.chunk_offsets
                                                        .get(chunk_index as usize)
                                                        .copied()
                                                        .unwrap_or_else(|| {
                                                            error!("No offset found for chunk_index: {}", chunk_index);
                                                            0
                                                        });


                                                    if let Err(e) = active_download.write_chunk(chunk_index, &data, offset) {
                                                        error!("Failed to write chunk {} to disk for file {}: {}",
                                                            chunk_index, file_hash, e);
                                                        break;
                                                    }

                                                    info!("Successfully wrote chunk {}/{} for file {}",
                                                        chunk_index + 1,
                                                        active_download.total_chunks,
                                                        file_hash);

                                                    info!("📤 Emitting BitswapChunkDownloaded event: file_hash={}, chunk={}/{}", 
                                                        file_hash, chunk_index, active_download.total_chunks);
                                                    
                                                    let _ = event_tx.send(DhtEvent::BitswapChunkDownloaded {
                                                        file_hash: file_hash.clone(),
                                                        chunk_index,
                                                        total_chunks: active_download.total_chunks,
                                                        chunk_size: data.len(),
                                                    }).await;

                                                    // --- Reputation System Integration ---
                                                    // Reward the peer who sent this chunk.
                                                    // The `peer` ID is part of the GetQueryResponse event.
                                                    // The `peer` field was removed. We get the seeder from the metadata.
                                                    let seeder = match active_download.metadata.seeders.first() {
                                                        Some(s) => s.clone(),
                                                        None => continue, // Should not happen if we got a response
                                                    };

                                                    let _ = event_tx.send(DhtEvent::ReputationEvent {
                                                        peer_id: seeder.to_string(),
                                                        event_type: "TorrentChunkSeeded".to_string(),
                                                        impact: 2.0, // Use the default impact from EventType
                                                        data: serde_json::json!({
                                                            "file_hash": file_hash,
                                                            "chunk_index": chunk_index,
                                                            "chunk_size": data.len(),
                                                            "timestamp": unix_timestamp(),
                                                        }),
                                                    }).await;
                                                    debug!(
                                                        "Rewarded peer {} for seeding chunk {} of file {}",
                                                        seeder,
                                                        chunk_index,
                                                        file_hash
                                                    );

                                                   // Check if download is complete after receiving this chunk
        let queries_remaining = active_download.queries.len();
        let received_count = active_download.received_chunks.lock().unwrap().len();
        let total_expected = active_download.total_chunks as usize;

        info!("File {} progress: {}/{} chunks received, {} queries remaining",
              file_hash, received_count, total_expected, queries_remaining);

        if active_download.is_complete() {
            info!("🎉 Download complete for file {}! Finalizing...", file_hash);
            // Flush and finalize the file
            match active_download.finalize() {
                Ok(_) => {
                    info!("Successfully finalized file {}", file_hash);
                }
                Err(e) => {
                    error!("Failed to finalize file {}: {}", file_hash, e);
                    break;
                }
            }

            // Create completed metadata with the correct absolute path
            let mut completed_metadata = active_download.metadata.clone();
            completed_metadata.download_path = Some(
                active_download.final_file_path
                    .to_string_lossy()
                    .to_string()
            );
            completed_downloads.push(completed_metadata);
        }
                                                    break;
                                                }
                                            }

                                            if !found {
                                                warn!("Received chunk for unknown query_id: {:?}", query_id);
                                            }
                                        }

                                        // Send completion events for finished downloads
                                     // Send completion events for finished downloads
                                        for metadata in completed_downloads {
                                            info!("Emitting DownloadedFile event for: {}", metadata.merkle_root);

                                            if let Err(e) = event_tx.send(DhtEvent::DownloadedFile(metadata.clone())).await {
                                                error!("Failed to send DownloadedFile event: {}", e);
                                            }

                                            // Just remove from active downloads - file is already finalized
                                            info!("Removing from active_downloads...");
                                            active_downloads.lock().await.remove(&metadata.merkle_root);
                                        }
                                    }
                                }
                                beetswap::Event::GetQueryError {
                                    query_id,
                                    error,
                                } => {
                                    // Handle Bitswap query error
                                    error!("❌ Bitswap query {:?} failed: {:?}", query_id, error);

                                    // Check if any active downloads contain this failed query
                                    {
                                        let mut active_downloads_guard = active_downloads.lock().await;
                                        let mut completed_downloads = Vec::new();

                                        for (file_hash, active_download_lock) in active_downloads_guard.iter_mut() {
                                            let mut active_download = active_download_lock.lock().await;
                                            if active_download.queries.remove(&query_id).is_some() {
                                                warn!("❌ Query {:?} failed for file {}, but continuing with remaining chunks", query_id, file_hash);

                                                // Check if download is still complete with remaining chunks
                                                if active_download.is_complete() {
                                                    info!("File {} completed despite failed chunk", file_hash);
                                                    // Flush and finalize the file
                                                    match active_download.finalize() {
                                                        Ok(_) => {
                                                            info!("Successfully finalized file {}", file_hash);
                                                        }
                                                        Err(e) => {
                                                            error!("Failed to finalize file {}: {}", file_hash, e);
                                                            continue;
                                                        }
                                                    }

                                                    // Create completed metadata with the correct absolute path
                                                    let mut completed_metadata = active_download.metadata.clone();
                                                    completed_metadata.download_path = Some(
                                                        active_download.final_file_path
                                                            .to_string_lossy()
                                                            .to_string()
                                                    );
                                                    completed_downloads.push(completed_metadata);
                                                }
                                            }
                                        }

                                        // Remove completed downloads from active downloads
                                        for metadata in &completed_downloads {
                                            active_downloads_guard.remove(&metadata.merkle_root);
                                        }

                                        // Send completion events for finished downloads
                                        for metadata in completed_downloads {
                                            info!("Emitting DownloadedFile event for: {} (after chunk failure)", metadata.merkle_root);
                                            if let Err(e) = event_tx.send(DhtEvent::DownloadedFile(metadata)).await {
                                                error!("Failed to send DownloadedFile event: {}", e);
                                            }
                                        }
                                    }

                                    let _ = event_tx.send(DhtEvent::BitswapError {
                                        query_id: format!("{:?}", query_id),
                                        error: format!("{:?}", error),
                                    }).await;
                                }
                            }
                            SwarmEvent::Behaviour(DhtBehaviourEvent::Ping(ev)) => {
                                match ev {
                                    libp2p::ping::Event { peer, result: Ok(rtt), .. } => {
                                        let is_connected = connected_peers.lock().await.contains(&peer);
                                        let rtt_ms = rtt.as_millis() as u64;
                                        debug!("Ping from peer {}: {} ms (connected: {})", peer, rtt_ms, is_connected);

                                        // Update peer selection metrics with latency
                                        {
                                            let mut selection = peer_selection.lock().await;
                                            selection.update_peer_latency(&peer.to_string(), rtt_ms);
                                        }

                                        let show = proxy_mgr.lock().await.is_proxy(&peer);

                                        if show {
                                            let _ = event_tx
                                                .send(DhtEvent::PeerRtt {
                                                    peer: peer.to_string(),
                                                    rtt_ms,
                                                })
                                                .await;

                                                ping_failures.remove(&peer);
                                        } else {
                                            // Ignore
                                        }
                                    }
                                    libp2p::ping::Event { peer, result: Err(libp2p::ping::Failure::Timeout), .. } => {
                                        let _ = event_tx
                                            .send(DhtEvent::Error(format!("Ping timeout {}", peer)))
                                            .await;
                                        let count = ping_failures.entry(peer).or_insert(0);
                                        *count += 1;
                                        if *count >= 3 {
                                            swarm.behaviour_mut().kademlia.remove_peer(&peer);
                                            ping_failures.remove(&peer);
                                            let _ = event_tx.send(DhtEvent::Error(format!(
                                                "Peer {} removed after 3 failed pings", peer
                                            ))).await;
                                        }
                                    }
                                    libp2p::ping::Event { peer, result: Err(e), .. } => {
                                        warn!("ping error with {}: {}", peer, e);
                                        let count = ping_failures.entry(peer).or_insert(0);
                                        *count += 1;
                                        if *count >= 3 {
                                            swarm.behaviour_mut().kademlia.remove_peer(&peer);
                                            ping_failures.remove(&peer);
                                            let _ = event_tx.send(DhtEvent::Error(format!(
                                                "Peer {} removed after 3 failed pings", peer
                                            ))).await;
                                        }
                                    }
                                }
                            }
                            SwarmEvent::Behaviour(DhtBehaviourEvent::AutonatClient(ev)) if !is_bootstrap => {
                                handle_autonat_client_event(&mut swarm, ev, &metrics, &event_tx).await;
                            }
                            SwarmEvent::Behaviour(DhtBehaviourEvent::AutonatServer(ev)) if !is_bootstrap => {
                                debug!(?ev, "AutoNAT server event");
                            }
                            SwarmEvent::Behaviour(DhtBehaviourEvent::Dcutr(ev)) if !is_bootstrap => {
                                handle_dcutr_event(ev, &metrics, &event_tx).await;
                            }
                            SwarmEvent::Behaviour(DhtBehaviourEvent::Upnp(upnp_event)) => {
                                handle_upnp_event(upnp_event, &mut swarm, &event_tx).await;
                            }
                            SwarmEvent::ExternalAddrConfirmed { address, .. } if !is_bootstrap => {
                                handle_external_addr_confirmed(&mut swarm, &address, &metrics, &event_tx, &proxy_mgr, &pending_provider_registrations)
                                    .await;
                            }
                            SwarmEvent::ExternalAddrExpired { address, .. } if !is_bootstrap => {
                                handle_external_addr_expired(&address, &metrics, &event_tx, &proxy_mgr)
                                    .await;
                            }
                            SwarmEvent::ConnectionEstablished { peer_id, endpoint, num_established, .. } => {
                                let remote_addr = endpoint.get_remote_address().clone();
                                let is_relay = remote_addr.iter().any(|p| matches!(p, Protocol::P2pCircuit));

                                // Initialize peer metrics for smart selection
                                {
                                    let mut selection = peer_selection.lock().await;
                                    let peer_metrics = PeerMetrics::new(
                                        peer_id.to_string(),
                                        remote_addr.to_string(),
                                    );
                                    selection.update_peer_metrics(peer_metrics);
                                }

                                // Add peer to Kademlia routing table
                                swarm
                                    .behaviour_mut()
                                    .kademlia
                                    .add_address(&peer_id, remote_addr.clone());

                                let peers_count = {
                                    let mut peers = connected_peers.lock().await;
                                    peers.insert(peer_id);
                                    peers.len()
                                };
                                if let Ok(mut m) = metrics.try_lock() {
                                    m.last_success = Some(SystemTime::now());
                                }

                                // Log connection type for diagnostics
                                if is_relay {
                                    info!("✅ Connected to {} via relay (connection #{})", peer_id, num_established);
                                    debug!("   Relay address: {}", remote_addr);
                                } else {
                                    info!("✅ Connected to {} via direct connection (connection #{})", peer_id, num_established);
                                }
                                info!("   Total connected peers: {}", peers_count);

                                let _ = event_tx
                                    .send(DhtEvent::PeerConnected {
                                        peer_id: peer_id.to_string(),
                                        address: Some(remote_addr.to_string()),
                                    })
                                    .await;
                            }
                            SwarmEvent::ConnectionClosed { peer_id, cause, .. } => {
                                warn!("❌ DISCONNECTED from peer: {}", peer_id);
                                warn!("   Cause: {:?}", cause);
                                swarm.behaviour_mut().kademlia.remove_peer(&peer_id);

                                let peers_count = {
                                    let mut peers = connected_peers.lock().await;
                                    peers.remove(&peer_id);
                                    peers.len()
                                };
                                if !is_bootstrap{
                                // Remove proxy state
                                proxy_mgr.lock().await.remove_all(&peer_id);

                                // Immediately remove disconnected peer from seeder heartbeat cache
                                let pid_str = peer_id.to_string();
                                let mut updated_records: Vec<(String, Vec<u8>)> = Vec::new();
                                {
                                    let mut cache = seeder_heartbeats_cache.lock().await;
                                    let now = unix_timestamp();
                                    let mut to_remove_keys: Vec<String> = Vec::new();
                                    for (file_hash, entry) in cache.iter_mut() {
                                        let before = entry.heartbeats.len();
                                        // remove any heartbeats for this peer
                                        entry.heartbeats.retain(|hb| hb.peer_id != pid_str);

                                        // prune expired while we're here
                                        entry.heartbeats = prune_heartbeats(entry.heartbeats.clone(), now);

                                        if entry.heartbeats.len() != before {
                                            // update metadata fields
                                            let seeder_strings = heartbeats_to_peer_list(&entry.heartbeats);
                                            entry.metadata["seeders"] = serde_json::Value::Array(
                                                seeder_strings
                                                    .iter()
                                                    .cloned()
                                                    .map(serde_json::Value::String)
                                                    .collect(),
                                            );
                                            entry.metadata["seederHeartbeats"] =
                                                serde_json::to_value(&entry.heartbeats)
                                                    .unwrap_or_else(|_| serde_json::Value::Array(vec![]));

                                            // If no seeders left we can drop the cache entry (and optionally stop providing)
                                            if entry.heartbeats.is_empty() {
                                                to_remove_keys.push(file_hash.clone());
                                            } else if let Ok(bytes) = serde_json::to_vec(&entry.metadata) {
                                                updated_records.push((file_hash.clone(), bytes));
                                            }
                                        }
                                    }
                                    for k in to_remove_keys {
                                        cache.remove(&k);
                                    }
                                } // release cache lock

                                // Push updated records to Kademlia for each updated file
                                for (file_hash, bytes) in updated_records {
                                    let key = kad::RecordKey::new(&file_hash.as_bytes());
                                    let record = Record {
                                        key: key.clone(),
                                        value: bytes.clone(),
                                        publisher: Some(peer_id.clone()),
                                        expires: None,
                                    };
                                    if let Err(e) =
                                        swarm.behaviour_mut().kademlia.put_record(record, kad::Quorum::One)
                                    {
                                        warn!("Failed to refresh DHT record after disconnect for {}: {}", file_hash, e);
                                    } else {
                                        debug!("Refreshed DHT record for {} after peer {} disconnected", file_hash, peer_id);
                                    }

                                    // notify UI with updated metadata so frontend refreshes immediately
                                    if let Ok(json_val) = serde_json::from_slice::<serde_json::Value>(&bytes) {
                                        if let (Some(merkle_root), Some(file_name), Some(file_size), Some(created_at)) = (
                                            json_val.get("merkleRoot").and_then(|v| v.as_str()),
                                            json_val.get("fileName").and_then(|v| v.as_str()),
                                            json_val.get("fileSize").and_then(|v| v.as_u64()),
                                            json_val.get("createdAt").and_then(|v| v.as_u64()),
                                        ) {
                                            let seeders = json_val
                                                .get("seeders")
                                                .and_then(|v| v.as_array())
                                                .map(|arr| arr.iter().filter_map(|x| x.as_str().map(|s| s.to_string())).collect())
                                                .unwrap_or_default();

                                            let metadata = FileMetadata {
                                                merkle_root: merkle_root.to_string(),
                                                file_name: file_name.to_string(),
                                                file_size,
                                                file_data: Vec::new(),
                                                seeders,
                                                created_at,
                                                mime_type: json_val.get("mimeType").and_then(|v| v.as_str()).map(|s| s.to_string()),
                                                is_encrypted: json_val.get("isEncrypted").and_then(|v| v.as_bool()).unwrap_or(false),
                                                encryption_method: json_val.get("encryptionMethod").and_then(|v| v.as_str()).map(|s| s.to_string()),
                                                key_fingerprint: json_val.get("keyFingerprint").and_then(|v| v.as_str()).map(|s| s.to_string()),

                                                parent_hash: json_val.get("parentHash").and_then(|v| v.as_str()).map(|s| s.to_string()),
                                                cids: json_val.get("cids").and_then(|v| serde_json::from_value::<Option<Vec<Cid>>>(v.clone()).ok()).unwrap_or(None),
                                                encrypted_key_bundle: json_val.get("encryptedKeyBundle").and_then(|v| serde_json::from_value::<Option<crate::encryption::EncryptedAesKeyBundle>>(v.clone()).ok()).unwrap_or(None),
                                                info_hash: json_val.get("infoHash").and_then(|v| v.as_str()).map(|s| s.to_string()),
                                                trackers: json_val.get("trackers").and_then(|v| serde_json::from_value::<Option<Vec<String>>>(v.clone()).ok()).unwrap_or(None),
                                                is_root: json_val.get("is_root").and_then(|v| v.as_bool()).unwrap_or(true),
                                                price: json_val.get("price").and_then(|v| v.as_f64()).unwrap_or(0.0),
                                                uploader_address: json_val.get("uploader_address").and_then(|v| v.as_str()).map(|s| s.to_string()),
                                                http_sources: json_val.get("httpSources").and_then(|v| {serde_json::from_value::<Option<Vec<HttpSourceInfo>>>(v.clone()).unwrap_or(None)}),
                                                ed2k_sources: json_val.get("ed2kSources").and_then(|v| {serde_json::from_value::<Option<Vec<Ed2kSourceInfo>>>(v.clone()).unwrap_or(None)}),
                                                ftp_sources: json_val.get("ftpSources").and_then(|v| {serde_json::from_value::<Option<Vec<FtpSourceInfo>>>(v.clone()).unwrap_or(None)}),
                                                ..Default::default()
                                            };
                                            // Don't send FileDiscovered events for general discoveries to avoid interfering with searches
                                            // let _ = event_tx.send(DhtEvent::FileDiscovered(metadata)).await;
                                        }
                                    }
                                }
                                let _ = event_tx
                                    .send(DhtEvent::PeerDisconnected {
                                        peer_id: peer_id.to_string(),
                                    })
                                    .await;
                            }
                                info!("   Remaining connected peers: {}", peers_count);
                        }
                            SwarmEvent::NewListenAddr { address, .. } if !is_bootstrap => {
                                // Always record in metrics for monitoring/debugging

                                  if let Some(Protocol::Ip4(v4)) = address.iter().find(|p| matches!(p, Protocol::Ip4(_))) {
                                    // Reject loopback addresses - they're not reachable from remote peers
                                    if !v4.is_loopback() && !v4.is_private(){
                                        if let Ok(mut m) = metrics.try_lock() {
                                            m.record_listen_addr(&address);
                                        }

                                        // Only advertise if it doesn't already contain p2p-circuit
                                        // This prevents advertising nested relay circuits
                                        let circuit_count = address.iter().filter(|p| matches!(p, Protocol::P2pCircuit)).count();
                                        if circuit_count <= 1 {
                                            swarm.add_external_address(address.clone());
                                            info!("✅ Advertising reachable address: {}", address);
                                        } else {
                                            debug!("Skipping nested relay circuit address: {}", address);
                                        }
                                    }
                                    // Allow public addresses, reject private
                                }
                            }
                            SwarmEvent::OutgoingConnectionError { peer_id, error, .. } => {
                                if let Ok(mut m) = metrics.try_lock() {
                                    m.last_error = Some(error.to_string());
                                    m.last_error_at = Some(SystemTime::now());
                                    m.bootstrap_failures = m.bootstrap_failures.saturating_add(1);
                                }
                                if let Some(pid) = peer_id {
                                    let is_bootstrap = bootstrap_peer_ids.contains(&pid);
                                    let error_str = error.to_string();
                                    
                                    // Check if this is a NAT/connection refused error that could benefit from relay
                                    let should_try_relay = !is_bootstrap && 
                                        (error_str.contains("Connection refused") || 
                                         error_str.contains("Timeout") ||
                                         error_str.contains("unreachable"));
                                    
                                    // Try relay connection as fallback for NAT traversal
                                    if should_try_relay {
                                        let relay_peers_guard = relay_capable_peers.lock().await;
                                        if !relay_peers_guard.is_empty() {
                                            // Get the first available relay
                                            if let Some((relay_peer_id, addrs)) = relay_peers_guard.iter().next() {
                                                if let Some(relay_addr) = addrs.first() {
                                                    let relay_id = *relay_peer_id;
                                                    let relay_address = relay_addr.clone();
                                                    drop(relay_peers_guard);
                                                    
                                                    info!("📡 Direct connection to {} failed, attempting relay via {}", pid, relay_id);
                                                    
                                                    // Build circuit relay address
                                                    let mut circuit_addr = relay_address;
                                                    if !circuit_addr.iter().any(|p| matches!(p, Protocol::P2p(_))) {
                                                        circuit_addr.push(Protocol::P2p(relay_id));
                                                    }
                                                    circuit_addr.push(Protocol::P2pCircuit);
                                                    circuit_addr.push(Protocol::P2p(pid));
                                                    
                                                    match swarm.dial(circuit_addr.clone()) {
                                                        Ok(_) => {
                                                            info!("✅ Relay connection initiated to {} via {}", pid, relay_id);
                                                            let _ = event_tx.send(DhtEvent::Info(format!(
                                                                "Trying relay connection to {} via {}", pid, relay_id
                                                            ))).await;
                                                        }
                                                        Err(e) => {
                                                            warn!("❌ Relay connection also failed: {}", e);
                                                        }
                                                    }
                                                } else {
                                                    drop(relay_peers_guard);
                                                }
                                            } else {
                                                drop(relay_peers_guard);
                                            }
                                        } else {
                                            drop(relay_peers_guard);
                                            info!("⚠️ No relay peers available for NAT traversal to {}", pid);
                                        }
                                    }
                                    
                                    swarm.behaviour_mut().kademlia.remove_peer(&pid);
                                    // Only log error for addresses that should be reachable
                                        // Rate limit connection errors to once every 30 seconds
                                        let now = SystemTime::now()
                                            .duration_since(UNIX_EPOCH)
                                            .unwrap_or_default()
                                            .as_millis() as u64;
                                        let last_log = LAST_CONNECTION_ERROR_LOG.load(Ordering::Relaxed);
                                        if now.saturating_sub(last_log) >= 30_000 { // 30 seconds
                                            LAST_CONNECTION_ERROR_LOG.store(now, Ordering::Relaxed);
                                            error!("❌ Outgoing connection error to {}: {}", pid, error);
                                        }

                                        if error_str.contains("rsa") {
                                            error!("   ℹ Hint: This node uses RSA keys. Enable 'rsa' feature if needed.");
                                        } else if error_str.contains("Timeout") {
                                            if is_bootstrap {
                                                warn!("   ℹ Hint: Bootstrap nodes may be unreachable or overloaded.");
                                            } else {
                                                warn!("   ℹ Hint: Peer may be unreachable (timeout).");
                                            }
                                        } else if error_str.contains("Connection refused") {
                                            if is_bootstrap {
                                                warn!("   ℹ Hint: Bootstrap nodes are not accepting connections.");
                                            } else {
                                                warn!("   ℹ Hint: Peer is not accepting connections.");
                                            }
                                        } else if error_str.contains("Transport") {
                                            warn!("   ℹ Hint: Transport protocol negotiation failed.");
                                        }
                                } else {
                                    // Rate limit connection errors to once every 30 seconds
                                    let now = SystemTime::now()
                                        .duration_since(UNIX_EPOCH)
                                        .unwrap_or_default()
                                        .as_millis() as u64;
                                    let last_log = LAST_CONNECTION_ERROR_LOG.load(Ordering::Relaxed);
                                    if now.saturating_sub(last_log) >= 30_000 { // 30 seconds
                                        LAST_CONNECTION_ERROR_LOG.store(now, Ordering::Relaxed);
                                        error!("❌ Outgoing connection error to unknown peer: {}", error);
                                    }
                                }
                                let _ = event_tx.send(DhtEvent::Error(format!("Connection failed: {}", error))).await;
                            }
                            SwarmEvent::Behaviour(DhtBehaviourEvent::ProxyRr(ev)) if !is_bootstrap => {
                                use libp2p::request_response::{Event as RREvent, Message};
                                match ev {
                                    RREvent::Message { peer, message } => match message {
                                        // Echo server
                                        Message::Request { request, channel, .. } => {
                                            proxy_mgr.lock().await.set_capable(peer);
                                            proxy_mgr.lock().await.set_online(peer);
                                            let _ = event_tx.send(DhtEvent::ProxyStatus {
                                                id: peer.to_string(),
                                                address: String::new(),
                                                status: "online".into(),
                                                latency_ms: None,
                                                error: None,
                                            }).await;
                                            let EchoRequest(data) = request;

                                            // Check if this is a payment notification
                                            if let Ok(json_str) = std::str::from_utf8(&data) {
                                                if let Ok(parsed) = serde_json::from_str::<serde_json::Value>(json_str) {
                                                    if parsed.get("type").and_then(|v| v.as_str()) == Some("payment_notification") {
                                                        // This is a payment notification, emit special event
                                                        if let Some(payload) = parsed.get("payload") {
                                                            info!("💰 Received payment notification from peer {}: {:?}", peer, payload);
                                                            let _ = event_tx.send(DhtEvent::PaymentNotificationReceived {
                                                                from_peer: peer.to_string(),
                                                                payload: payload.clone(),
                                                            }).await;
                                                        }
                                                    }
                                                }
                                            }

                                            // 2) Showing received data to UI (for non-payment messages)
                                            let preview = std::str::from_utf8(&data).ok().map(|s| s.to_string());
                                            let _ = event_tx.send(DhtEvent::EchoReceived {
                                                from: peer.to_string(),
                                                utf8: preview,
                                                bytes: data.len(),
                                            }).await;

                                            // 3) Echo response
                                            swarm.behaviour_mut().proxy_rr
                                                .send_response(channel, EchoResponse(data))
                                                .unwrap_or_else(|e| error!("send_response failed: {e:?}"));
                                        }
                                        // Client response
                                        Message::Response { request_id, response } => {
                                            proxy_mgr.lock().await.set_capable(peer);
                                            proxy_mgr.lock().await.set_online(peer);
                                            let _ = event_tx.send(DhtEvent::ProxyStatus {
                                                id: peer.to_string(),
                                                address: String::new(),
                                                status: "online".into(),
                                                latency_ms: None,
                                                error: None,
                                            }).await;

                                            if let Some(PendingEcho { tx, .. }) = pending_echo.lock().await.remove(&request_id) {
                                                let EchoResponse(data) = response;
                                                let _ = tx.send(Ok(data));
                                            }
                                        }
                                    },

                                    RREvent::OutboundFailure { request_id, error, .. } => {
                                        if let Some(PendingEcho { peer, tx }) = pending_echo.lock().await.remove(&request_id) {
                                            let _ = tx.send(Err(format!("outbound failure: {error:?}")));

                                            {
                                                let mut pm = proxy_mgr.lock().await;
                                                pm.set_offline(&peer);
                                            }
                                            let _ = event_tx.send(DhtEvent::ProxyStatus {
                                                id: peer.to_string(),
                                                address: String::new(),
                                                status: "offline".into(),
                                                latency_ms: None,
                                                error: Some(error.to_string()),
                                            }).await;
                                        } else {
                                            warn!("OutboundFailure for unknown request_id {:?}: {:?}", request_id, error);
                                        }
                                    }

                                    RREvent::InboundFailure { peer, error, .. } => {
                                        {
                                            let mut pm = proxy_mgr.lock().await;
                                            pm.set_offline(&peer);
                                        }
                                        let _ = event_tx.send(DhtEvent::ProxyStatus {
                                            id: peer.to_string(),
                                            address: String::new(),
                                            status: "offline".into(),
                                            latency_ms: None,
                                            error: Some(error.to_string()),
                                        }).await;
                                    }

                                    RREvent::ResponseSent { .. } => {}
                                }
                            }
                            SwarmEvent::Behaviour(DhtBehaviourEvent::WebrtcSignalingRr(ev)) if !is_bootstrap => {
                                use libp2p::request_response::{Event as RREvent, Message};
                                match ev {
                                    RREvent::Message { peer, message } => match message {
                                        // WebRTC offer request
                                        Message::Request { request, channel, .. } => {
                                            let WebRTCOfferRequest { offer_sdp, file_hash, requester_peer_id: _requester_peer_id } = request;
                                            info!("Received WebRTC offer from {} for file {}", peer, file_hash);

                                            // Get WebRTC service to handle the offer
                                            if let Some(webrtc_service) = get_webrtc_service().await {
                                                // Create WebRTC answer using the WebRTC service
                                                match webrtc_service.establish_connection_with_offer(peer.to_string(), offer_sdp).await {
                                                    Ok(answer_sdp) => {
                                                        info!("Created WebRTC answer for peer {}", peer);
                                                        swarm.behaviour_mut().webrtc_signaling_rr
                                                            .send_response(channel, WebRTCAnswerResponse { answer_sdp })
                                                            .unwrap_or_else(|e| error!("send_response failed: {e:?}"));
                                                    }
                                                    Err(e) => {
                                                        error!("Failed to create WebRTC answer for peer {}: {}", peer, e);
                                                        let error_answer = "error:failed-to-create-answer".to_string();
                                                        swarm.behaviour_mut().webrtc_signaling_rr
                                                            .send_response(channel, WebRTCAnswerResponse { answer_sdp: error_answer })
                                                            .unwrap_or_else(|e| error!("send_response failed: {e:?}"));
                                                    }
                                                }
                                            } else {
                                                error!("WebRTC service not available for handling offer from peer {}", peer);
                                                let error_answer = "error:webrtc-service-unavailable".to_string();
                                                swarm.behaviour_mut().webrtc_signaling_rr
                                                    .send_response(channel, WebRTCAnswerResponse { answer_sdp: error_answer })
                                                    .unwrap_or_else(|e| error!("send_response failed: {e:?}"));
                                            }
                                        }
                                        // WebRTC answer response
                                        Message::Response { request_id, response } => {
                                            let WebRTCAnswerResponse { ref answer_sdp } = response;
                                            info!("Received WebRTC answer: {}", answer_sdp);

                                            if let Some(tx) = pending_webrtc_offers.lock().await.remove(&request_id) {
                                                let _ = tx.send(Ok(response));
                                            }
                                        }
                                    },
                                    RREvent::OutboundFailure { request_id, error, .. } => {
                                        warn!("WebRTC signaling outbound failure: {error:?}");
                                        if let Some(tx) = pending_webrtc_offers.lock().await.remove(&request_id) {
                                            let _ = tx.send(Err(format!("outbound failure: {error:?}")));
                                        }
                                    }
                                    RREvent::InboundFailure { error, .. } => {
                                        warn!("WebRTC signaling inbound failure: {error:?}");
                                    }
                                    RREvent::ResponseSent { .. } => {}
                                }
                            }
                            SwarmEvent::IncomingConnectionError { error, .. } if !is_bootstrap => {

                                    if let Ok(mut m) = metrics.try_lock() {
                                        m.last_error = Some(error.to_string());
                                        m.last_error_at = Some(SystemTime::now());
                                        m.bootstrap_failures = m.bootstrap_failures.saturating_add(1);
                                    }
                          }
                            SwarmEvent::Behaviour(DhtBehaviourEvent::KeyRequest(ev)) => {
                                use libp2p::request_response::{Event as RREvent, Message};
                                match ev {
                                    // Incoming key request (we're the seeder)
                                    RREvent::Message { peer, message } => match message {
                                        Message::Request { request, channel, .. } => {
                                            let KeyRequest { merkle_root, recipient_public_key } = request;
                                            info!("Received key request from peer {} for file {}", peer, merkle_root);

                                            // Look up file metadata in cache
                                            let file_metadata_cache_guard = file_metadata_cache.lock().await;
                                            let result = if let Some(metadata) = file_metadata_cache_guard.get(&merkle_root) {
                                                // Check if file has encrypted key bundle
                                                if let Some(key_bundle) = &metadata.encrypted_key_bundle {
                                                    info!("Found encrypted key bundle for file {} (merkle_root: {})", metadata.file_name, merkle_root);
                                                    Ok(KeyResponse {
                                                        encrypted_bundle: Some(key_bundle.clone()),
                                                        error: None,
                                                    })
                                                } else {
                                                    warn!("File {} found but no encrypted key bundle available", merkle_root);
                                                    Ok(KeyResponse {
                                                        encrypted_bundle: None,
                                                        error: Some("File found but no encrypted key bundle available".to_string()),
                                                    })
                                                }
                                            } else {
                                                warn!("File not found in cache for merkle_root: {}", merkle_root);
                                                Ok(KeyResponse {
                                                    encrypted_bundle: None,
                                                    error: Some(format!("File not found: {}", merkle_root)),
                                                })
                                            };

                                            drop(file_metadata_cache_guard);

                                            // Send response
                                            match result {
                                                Ok(response) => {
                                                    swarm.behaviour_mut().key_request
                                                        .send_response(channel, response)
                                                        .unwrap_or_else(|e| error!("Failed to send key response: {e:?}"));
                                                }
                                                Err(e) => {
                                                    error!("Error processing key request: {}", e);
                                                    let error_response = KeyResponse {
                                                        encrypted_bundle: None,
                                                        error: Some(e),
                                                    };
                                                    swarm.behaviour_mut().key_request
                                                        .send_response(channel, error_response)
                                                        .unwrap_or_else(|e| error!("Failed to send error response: {e:?}"));
                                                }
                                            }
                                        }
                                        // Key response (we're the requester)
                                        Message::Response { request_id, response } => {
                                            let KeyResponse { encrypted_bundle, error } = response;

                                            if let Some(tx) = pending_key_requests.lock().await.remove(&request_id) {
                                                match (encrypted_bundle, error) {
                                                    (Some(bundle), None) => {
                                                        info!("Received encrypted key bundle for request {:?}", request_id);
                                                        let _ = tx.send(Ok(bundle));
                                                    }
                                                    (None, Some(err)) => {
                                                        warn!("Key request failed: {}", err);
                                                        let _ = tx.send(Err(err));
                                                    }
                                                    (None, None) => {
                                                        warn!("Key request returned empty response");
                                                        let _ = tx.send(Err("Empty response from seeder".to_string()));
                                                    }
                                                    (Some(_), Some(err)) => {
                                                        warn!("Key request returned both bundle and error, using error: {}", err);
                                                        let _ = tx.send(Err(err));
                                                    }
                                                }
                                            } else {
                                                warn!("Received key response for unknown request_id {:?}", request_id);
                                            }
                                        }
                                    },
                                    RREvent::OutboundFailure { request_id, error, .. } => {
                                        warn!("Key request outbound failure: {error:?}");
                                        if let Some(tx) = pending_key_requests.lock().await.remove(&request_id) {
                                            let _ = tx.send(Err(format!("Outbound failure: {error:?}")));
                                        }
                                    }
                                    RREvent::InboundFailure { error, .. } => {
                                        warn!("Key request inbound failure: {error:?}");
                                    }
                                    RREvent::ResponseSent { .. } => {}
                                }
                            }
                            SwarmEvent::ListenerClosed { reason, .. } if !is_bootstrap => {
                                if !is_bootstrap{
                                if reason.is_ok() {
                                    trace!("ListenerClosed Ok; ignoring");
                                } else {
                                    let s = format!("{:?}", reason);
                                    if let Some(pid) = last_tried_relay.take() {
                                        match classify_err_str(&s) {
                                            RelayErrClass::Permanent => {
                                                relay_blacklist.insert(pid);
                                                warn!("🧱 {} marked permanent (unsupported/denied)", pid);
                                            }
                                            RelayErrClass::Transient => {
                                                relay_cooldown.insert(pid, Instant::now() + Duration::from_secs(600));
                                                warn!("⏳ {} cooldown 10m (transient failure): {}", pid, s);
                                            }
                                        }
                                    }
                                }}
                            }
                            _ => {}
                        }
                    } else {
                        info!("DHT swarm stream ended; shutting down node task");
                        break 'outer;
                    }
                }
    }

    connected_peers.lock().await.clear();
    info!("DHT node task exiting");
    if let Some(ack) = shutdown_ack {
        let _ = ack.send(());
    }
}

// Helper function to convert Multiaddr to SocketAddr
fn addr_to_socket_addr(addr: &libp2p::Multiaddr) -> Option<SocketAddr> {
    use libp2p::multiaddr::Protocol;

    let mut iter = addr.iter();
    match (iter.next(), iter.next()) {
        (Some(Protocol::Ip4(ip)), Some(Protocol::Tcp(port))) => {
            Some(SocketAddr::new(ip.into(), port))
        }
        (Some(Protocol::Ip6(ip)), Some(Protocol::Tcp(port))) => {
            Some(SocketAddr::new(ip.into(), port))
        }
        _ => None,
    }
}

pub fn build_relay_listen_addr(base: &Multiaddr) -> Option<Multiaddr> {
    let mut out = base.clone();
    let has_p2p = out.iter().any(|p| matches!(p, Protocol::P2p(_)));
    if !has_p2p {
        return None;
    }
    out.push(Protocol::P2pCircuit);
    Some(out)
}

fn is_relay_candidate(peer_id: &PeerId, relay_candidates: &HashSet<String>) -> bool {
    if relay_candidates.is_empty() {
        return false;
    }

    let peer_str = peer_id.to_string();
    relay_candidates.iter().any(|candidate| {
        // Check if the candidate multiaddr contains this peer ID
        candidate.contains(&peer_str)
    })
}

fn peer_id_from_multiaddr_str(s: &str) -> Option<PeerId> {
    if let Ok(ma) = s.parse::<Multiaddr>() {
        let mut last_p2p: Option<PeerId> = None;
        for p in ma.iter() {
            if let Protocol::P2p(mh) = p {
                if let Ok(pid) = PeerId::from_multihash(mh.into()) {
                    last_p2p = Some(pid);
                }
            }
        }
        return last_p2p;
    }

    if let Ok(pid) = s.parse::<PeerId>() {
        return Some(pid);
    }
    None
}

fn should_try_relay(
    pid: &PeerId,
    relay_candidates: &HashSet<String>,
    blacklist: &HashSet<PeerId>,
    cooldown: &HashMap<PeerId, Instant>,
) -> bool {
    // 1) Check if the peer ID is in the preferred/bootstrap candidates
    if relay_candidates.is_empty() {
        return false;
    }
    let peer_str = pid.to_string();
    let in_candidates = relay_candidates.iter().any(|cand| cand.contains(&peer_str));
    if !in_candidates {
        return false;
    }
    // 2) Check permanent blacklist
    if blacklist.contains(pid) {
        tracing::debug!("skip blacklisted relay candidate {}", pid);
        return false;
    }
    // 3) Check cooldown
    if let Some(until) = cooldown.get(pid) {
        if Instant::now() < *until {
            tracing::debug!("skip cooldown relay candidate {} until {:?}", pid, until);
            return false;
        }
    }
    true
}

/// candidates(HashSet<String>) → (PeerId, Multiaddr)
fn filter_relay_candidates(
    relay_candidates: &HashSet<String>,
    blacklist: &HashSet<PeerId>,
    cooldown: &HashMap<PeerId, Instant>,
) -> Vec<(PeerId, Multiaddr)> {
    let now = Instant::now();
    let mut out = Vec::new();
    for cand in relay_candidates {
        if let Ok(ma) = cand.parse::<Multiaddr>() {
            // Skip unreachable addresses (localhost/private IPs)
            if !ma_plausibly_reachable(&ma) {
                tracing::debug!("Skipping unreachable relay candidate: {}", ma);
                continue;
            }

            // PeerId extraction
            let mut pid_opt: Option<PeerId> = None;
            for p in ma.iter() {
                if let Protocol::P2p(mh) = p {
                    if let Ok(pid) = PeerId::from_multihash(mh.into()) {
                        pid_opt = Some(pid);
                    }
                }
            }
            if let Some(pid) = pid_opt {
                if !blacklist.contains(&pid) {
                    if let Some(until) = cooldown.get(&pid) {
                        if Instant::now() < *until {
                            tracing::debug!(
                                "skip cooldown relay candidate {} until {:?}",
                                pid,
                                until
                            );
                            continue;
                        }
                    }
                    out.push((pid, ma.clone()));
                } else {
                    tracing::debug!("skip blacklisted relay candidate {}", pid);
                }
            }
        }
    }
    out
}

fn extract_relay_peer(address: &Multiaddr) -> Option<PeerId> {
    use libp2p::multiaddr::Protocol;

    let mut last_p2p: Option<PeerId> = None;
    for protocol in address.iter() {
        match protocol {
            Protocol::P2p(peer_id) => {
                last_p2p = Some(peer_id.clone());
            }
            Protocol::P2pCircuit => {
                return last_p2p.clone();
            }
            _ => {}
        }
    }
    None
}

fn unix_timestamp() -> u64 {
    SystemTime::now()
        .duration_since(UNIX_EPOCH)
        .unwrap_or_else(|_| Duration::from_secs(0))
        .as_secs()
}

fn merge_heartbeats(
    mut a: Vec<SeederHeartbeat>,
    mut b: Vec<SeederHeartbeat>,
) -> Vec<SeederHeartbeat> {
    let mut merged = Vec::new();
    let mut seen_peers = std::collections::HashSet::new();
    let now = unix_timestamp();

    // Create sets to track which peers appear in both vectors
    let a_peers: HashSet<String> = a.iter().map(|hb| hb.peer_id.clone()).collect();
    let b_peers: HashSet<String> = b.iter().map(|hb| hb.peer_id.clone()).collect();
    let common_peers: HashSet<_> = a_peers.intersection(&b_peers).cloned().collect();

    // Filter and collect entries in one pass instead of using retain
    let filtered_a: Vec<_> = a
        .into_iter()
        .filter(|hb| {
            common_peers.contains(&hb.peer_id) || hb.expires_at > now.saturating_sub(30)
            // 30s grace period
        })
        .collect();

    let filtered_b: Vec<_> = b
        .into_iter()
        .filter(|hb| {
            common_peers.contains(&hb.peer_id) || hb.expires_at > now.saturating_sub(30)
            // 30s grace period
        })
        .collect();

    // Now work with the filtered vectors
    a = filtered_a;
    b = filtered_b;

    // Sort both vectors by peer_id for deterministic merging
    a.sort_by(|x, y| x.peer_id.cmp(&y.peer_id));
    b.sort_by(|x, y| x.peer_id.cmp(&y.peer_id));

    let mut a_iter = a.into_iter();
    let mut b_iter = b.into_iter();

    let mut next_a = a_iter.next();
    let mut next_b = b_iter.next();

    while let (Some(a_entry), Some(b_entry)) = (&next_a, &next_b) {
        match a_entry.peer_id.cmp(&b_entry.peer_id) {
            std::cmp::Ordering::Equal => {
                // For equal peer IDs, create a merged entry that:
                // 1. Takes the most recent heartbeat timestamp
                // 2. Uses the latest expiry time
                // 3. Extends the expiry if it's an active seeder (recent heartbeat)
                let latest_heartbeat =
                    std::cmp::max(a_entry.last_heartbeat, b_entry.last_heartbeat);
                let latest_expiry = std::cmp::max(a_entry.expires_at, b_entry.expires_at);

                // If this is an active seeder (recent heartbeat), extend its expiry
                let new_expiry =
                    if now.saturating_sub(latest_heartbeat) < FILE_HEARTBEAT_INTERVAL.as_secs() {
                        now.saturating_add(FILE_HEARTBEAT_TTL.as_secs())
                    } else {
                        latest_expiry
                    };

                let entry = SeederHeartbeat {
                    peer_id: a_entry.peer_id.clone(),
                    expires_at: new_expiry,
                    last_heartbeat: latest_heartbeat,
                };

                if !seen_peers.contains(&entry.peer_id) {
                    seen_peers.insert(entry.peer_id.clone());
                    merged.push(entry);
                }

                next_a = a_iter.next();
                next_b = b_iter.next();
            }
            std::cmp::Ordering::Less => {
                if !seen_peers.contains(&a_entry.peer_id) {
                    seen_peers.insert(a_entry.peer_id.clone());
                    merged.push(a_entry.clone());
                }
                next_a = a_iter.next();
            }
            std::cmp::Ordering::Greater => {
                if !seen_peers.contains(&b_entry.peer_id) {
                    seen_peers.insert(b_entry.peer_id.clone());
                    merged.push(b_entry.clone());
                }
                next_b = b_iter.next();
            }
        }
    }

    // Add remaining entries from a
    while let Some(entry) = next_a {
        if !seen_peers.contains(&entry.peer_id) {
            seen_peers.insert(entry.peer_id.clone());
            merged.push(entry);
        }
        next_a = a_iter.next();
    }

    // Add remaining entries from b
    while let Some(entry) = next_b {
        if !seen_peers.contains(&entry.peer_id) {
            seen_peers.insert(entry.peer_id.clone());
            merged.push(entry);
        }
        next_b = b_iter.next();
    }

    merged
}

fn prune_heartbeats(mut entries: Vec<SeederHeartbeat>, now: u64) -> Vec<SeederHeartbeat> {
    // Add a more generous grace period to prevent premature pruning
    // Use 30 seconds which is between the heartbeat interval (15s) and TTL (90s)
    let prune_threshold = now.saturating_sub(30); // 30 second grace period
    entries.retain(|hb| hb.expires_at > prune_threshold);
    entries.sort_by(|a, b| a.peer_id.cmp(&b.peer_id));
    entries
}

fn upsert_heartbeat(entries: &mut Vec<SeederHeartbeat>, peer_id: &str, now: u64) {
    let expires_at = now.saturating_add(FILE_HEARTBEAT_TTL.as_secs());

    // First remove any expired entries
    entries.retain(|hb| hb.expires_at > now);

    // Then update or add the new heartbeat
    if let Some(entry) = entries.iter_mut().find(|hb| hb.peer_id == peer_id) {
        entry.expires_at = expires_at;
        entry.last_heartbeat = now;
    } else {
        entries.push(SeederHeartbeat {
            peer_id: peer_id.to_string(),
            expires_at,
            last_heartbeat: now,
        });
    }

    // Sort by peer_id for consistent ordering
    entries.sort_by(|a, b| a.peer_id.cmp(&b.peer_id));
}

fn heartbeats_to_peer_list(entries: &[SeederHeartbeat]) -> Vec<String> {
    entries.iter().map(|hb| hb.peer_id.clone()).collect()
}

fn extract_bootstrap_peer_ids(bootstrap_nodes: &[String]) -> HashSet<PeerId> {
    use libp2p::multiaddr::Protocol;
    use libp2p::{Multiaddr, PeerId};

    bootstrap_nodes
        .iter()
        .filter_map(|s| s.parse::<Multiaddr>().ok())
        .filter_map(|ma| {
            ma.iter().find_map(|p| {
                if let Protocol::P2p(mh) = p {
                    PeerId::from_multihash(mh.into()).ok()
                } else {
                    None
                }
            })
        })
        .collect()
}

async fn handle_kademlia_event(
    event: KademliaEvent,
    swarm: &mut Swarm<DhtBehaviour>,
    local_peer_id: &PeerId,
    connected_peers: &Arc<Mutex<HashSet<PeerId>>>,
    event_tx: &mpsc::Sender<DhtEvent>,
    pending_searches: &Arc<Mutex<HashMap<String, Vec<PendingSearch>>>>,
    pending_provider_queries: &Arc<Mutex<HashMap<String, PendingProviderQuery>>>,
    get_providers_queries: &Arc<Mutex<HashMap<kad::QueryId, (String, std::time::Instant)>>>,
    seeder_heartbeats_cache: &Arc<Mutex<HashMap<String, FileHeartbeatCacheEntry>>>,
    pending_heartbeat_updates: &Arc<Mutex<HashSet<String>>>,
    pending_infohash_searches: &Arc<Mutex<HashMap<kad::QueryId, PendingInfohashSearch>>>,
    file_metadata_cache: &Arc<Mutex<HashMap<String, FileMetadata>>>,
    pending_dht_queries: &Arc<
        Mutex<HashMap<kad::QueryId, oneshot::Sender<Result<Option<Vec<u8>>, String>>>>,
    >,
    pending_search_queries: &Arc<Mutex<HashMap<kad::QueryId, PendingSearchQuery>>>,
) {
    match event {
        KademliaEvent::RoutingUpdated { peer, .. } => {
            debug!("Routing table updated with peer: {}", peer);
        }
        KademliaEvent::UnroutablePeer { peer } => {
            warn!("Peer {} is unroutable", peer);
        }
        KademliaEvent::RoutablePeer { peer, address, .. } => {
            debug!("Peer {} became routable", peer);
        }
        KademliaEvent::OutboundQueryProgressed { id, result, .. } => {
            match result {
                QueryResult::GetRecord(Ok(ok)) => match ok {
                    GetRecordOk::FoundRecord(peer_record) => {
                        // Check if this is a response to a generic DHT value query (e.g., reputation verdicts)
                        if let Some(sender) = pending_dht_queries.lock().await.remove(&id) {
                            info!(
                                "✅ DHT get successful: found {} bytes",
                                peer_record.record.value.len()
                            );
                            let _ = sender.send(Ok(Some(peer_record.record.value.clone())));
                            return; // Don't process further as this was a raw DHT query
                        }

                        // Check if this is a response to a file search query
                        if let Some(pending_search) = pending_search_queries.lock().await.remove(&id) {
                            info!("📥 Received search result for query ID: {:?}, searching for: {}", id, pending_search.file_hash);
                            // This is a search result - parse it and send it back
                            if let Ok(metadata_json) =
                                serde_json::from_slice::<serde_json::Value>(&peer_record.record.value)
                            {
                                // Construct FileMetadata from the JSON
                                if let (
                                    Some(file_hash),
                                    Some(file_name),
                                    Some(file_size),
                                    Some(created_at),
                                ) = (
                                    // Use merkleRoot as the primary identifier (camelCase as per serde rename)
                                    metadata_json.get("merkleRoot").and_then(|v| v.as_str()),
                                    metadata_json.get("fileName").and_then(|v| v.as_str()),
                                    metadata_json.get("fileSize").and_then(|v| v.as_u64()),
                                    metadata_json.get("createdAt").and_then(|v| v.as_u64()),
                                ) {
                                    // Verify this is the file we were searching for
                                    if file_hash == pending_search.file_hash {
                                        let mut metadata = construct_file_metadata_from_json_simple(
                                            &metadata_json,
                                            file_hash,
                                            file_name,
                                            file_size,
                                            created_at,
                                        );

                                        // Merge providers with existing seeders from metadata
                                        if let Some(providers) = &pending_search.found_providers {
                                            // Add providers that aren't already in seeders
                                            for provider in providers {
                                                if !metadata.seeders.contains(provider) {
                                                    metadata.seeders.push(provider.clone());
                                                }
                                            }
                                            info!("✅ Found searched file: {} ({}) with {} seeders (merged from metadata + providers)", file_name, file_hash, metadata.seeders.len());
                                        } else {
                                            info!("✅ Found searched file: {} ({}) with {} seeders from metadata", file_name, file_hash, metadata.seeders.len());
                                        }

                                        // Merge with local cache to preserve multi-protocol metadata
                                        // This ensures that if we uploaded via both WebRTC and Bitswap locally,
                                        // the search result will include CIDs from local cache even if DHT
                                        // record only has one protocol's data
                                        {
                                            let cache = file_metadata_cache.lock().await;
                                            if let Some(cached) = cache.get(&metadata.merkle_root) {
                                                info!("🔍 Merging search result with local cache for {}", metadata.merkle_root);
                                                metadata = merge_file_metadata(cached.clone(), metadata);
                                            }
                                        }

                                        // Send event to frontend for search results
                                        let _ = event_tx.send(DhtEvent::FileDiscovered(metadata.clone())).await;
                                        let _ = pending_search.sender.send(Ok(Some(metadata)));
                                        return; // Successfully handled the search result
                                    } else {
                                        warn!("❌ Found wrong file: got {} but searching for {}", file_hash, pending_search.file_hash);
                                        // This is not the file we were looking for, put the search back
                                        let _ = pending_search_queries.lock().await.insert(id, pending_search);
                                    }
                                } else {
                                    debug!("Received incomplete metadata record during search");
                                    // Put the search back since we couldn't parse the record
                                    let _ = pending_search_queries.lock().await.insert(id, pending_search);
                                }
                            } else {
                                debug!("Received non-JSON record during search for {}", pending_search.file_hash);
                                // Put the search back
                                let _ = pending_search_queries.lock().await.insert(id, pending_search);
                            }
                            return; // Don't process this as a general discovery
                        }

                        // Try to parse DHT record as essential metadata JSON (for general discoveries)
                        if let Ok(metadata_json) =
                            serde_json::from_slice::<serde_json::Value>(&peer_record.record.value)
                        {
                            // Check if this is a response to an info_hash index lookup
                            if let Some(search) = pending_infohash_searches.lock().await.remove(&id)
                            {
                                if let Ok(merkle_root) =
                                    String::from_utf8(peer_record.record.value.clone())
                                {
                                    info!("Resolved info_hash to merkle_root: {}", merkle_root);
                                    // Now, initiate the second step: search for the actual file metadata
                                    let record_key = kad::RecordKey::new(&merkle_root.as_bytes());
                                    let final_query_id =
                                        swarm.behaviour_mut().kademlia.get_record(record_key);

                                    // We need to re-insert the sender to be notified when the *second* query finishes.
                                    // This is a simplification. A more robust solution would use a state machine
                                    // to track multi-step queries. For now, we'll just re-use the infohash search map.
                                    // This assumes no overlapping queries for the same initial info_hash.
                                    pending_infohash_searches
                                        .lock()
                                        .await
                                        .insert(final_query_id, search);

                                    info!("Initiating second-step search for merkle_root: {} (query: {:?})", merkle_root, final_query_id);
                                } else {
                                    warn!("Failed to decode info_hash index value as string.");
                                    let _ = search.sender.send(None);
                                }
                                return; // End processing for this event here.
                            }

                            // Construct FileMetadata from the JSON
                            if let (
                                Some(file_hash),
                                Some(file_name),
                                Some(file_size),
                                Some(created_at),
                            ) = (
                                // Use merkle_root as the primary identifier
                                metadata_json.get("merkleRoot").and_then(|v| v.as_str()),
                                metadata_json.get("fileName").and_then(|v| v.as_str()),
                                metadata_json.get("fileSize").and_then(|v| v.as_u64()),
                                metadata_json.get("createdAt").and_then(|v| v.as_u64()),
                            ) {
                                let peer_from_record =
                                    peer_record.peer.clone().map(|p| p.to_string());
                                let now = unix_timestamp();

                                let mut heartbeat_entries = metadata_json
                                    .get("seederHeartbeats")
                                    .and_then(|v| {
                                        serde_json::from_value::<Vec<SeederHeartbeat>>(v.clone())
                                            .ok()
                                    })
                                    .unwrap_or_default();

                                let fallback_seeders: Vec<String> = metadata_json
                                    .get("seeders")
                                    .and_then(|v| v.as_array())
                                    .map(|arr| {
                                        arr.iter()
                                            .filter_map(|v| v.as_str().map(|s| s.to_string()))
                                            .collect()
                                    })
                                    .unwrap_or_default();

                                if heartbeat_entries.is_empty() && !fallback_seeders.is_empty() {
                                    heartbeat_entries = fallback_seeders
                                        .iter()
                                        .map(|peer| SeederHeartbeat {
                                            peer_id: peer.clone(),
                                            expires_at: now
                                                .saturating_add(FILE_HEARTBEAT_TTL.as_secs()),
                                            last_heartbeat: now,
                                        })
                                        .collect();
                                }

                                if heartbeat_entries.is_empty() {
                                    if let Some(peer_id_str) = peer_from_record.clone() {
                                        heartbeat_entries.push(SeederHeartbeat {
                                            peer_id: peer_id_str,
                                            expires_at: now
                                                .saturating_add(FILE_HEARTBEAT_TTL.as_secs()),
                                            last_heartbeat: now,
                                        });
                                    }
                                }

                                let mut pending_refresh = false;
                                {
                                    let mut pending = pending_heartbeat_updates.lock().await;
                                    if pending.remove(file_hash) {
                                        pending_refresh = true;
                                    }
                                }

                                if pending_refresh {
                                    upsert_heartbeat(
                                        &mut heartbeat_entries,
                                        &local_peer_id.to_string(),
                                        now,
                                    );
                                }

                                let active_heartbeats = prune_heartbeats(heartbeat_entries, now);
                                let active_seeders = heartbeats_to_peer_list(&active_heartbeats);

                                let existing_entry = {
                                    let cache = seeder_heartbeats_cache.lock().await;
                                    cache.get(file_hash).cloned()
                                };

                                let merged_heartbeats = if let Some(entry) = existing_entry {
                                    merge_heartbeats(entry.heartbeats, active_heartbeats.clone())
                                } else {
                                    active_heartbeats.clone()
                                };

                                let mut merged_seeders =
                                    heartbeats_to_peer_list(&merged_heartbeats);
                                if merged_seeders.is_empty() && !fallback_seeders.is_empty() {
                                    merged_seeders = fallback_seeders.clone();
                                }

                                let recorded_seeders_set: HashSet<String> =
                                    active_seeders.into_iter().collect();
                                let merged_seeders_set: HashSet<String> =
                                    merged_seeders.iter().cloned().collect();

                                let mut needs_publish = pending_refresh;
                                if merged_seeders_set != recorded_seeders_set {
                                    needs_publish = true;
                                }

                                let mut updated_metadata_json = metadata_json.clone();
                                updated_metadata_json["seeders"] = serde_json::Value::Array(
                                    merged_seeders
                                        .iter()
                                        .cloned()
                                        .map(serde_json::Value::String)
                                        .collect(),
                                );
                                updated_metadata_json["seederHeartbeats"] =
                                    serde_json::to_value(&merged_heartbeats)
                                        .unwrap_or_else(|_| serde_json::Value::Array(vec![]));

                                {
                                    let mut cache = seeder_heartbeats_cache.lock().await;
                                    cache.insert(
                                        file_hash.to_string(),
                                        FileHeartbeatCacheEntry {
                                            heartbeats: merged_heartbeats.clone(),
                                            metadata: updated_metadata_json.clone(),
                                        },
                                    );
                                }

                                let serialized_refresh = if needs_publish {
                                    match serde_json::to_vec(&updated_metadata_json) {
                                        Ok(bytes) => Some(bytes),
                                        Err(e) => {
                                            error!(
                                                "Failed to serialize refreshed heartbeat record for {}: {}",
                                                file_hash, e
                                            );
                                            None
                                        }
                                    }
                                } else {
                                    None
                                };

                                if let Some(bytes) = serialized_refresh {
                                    let key = kad::RecordKey::new(&file_hash.as_bytes());
                                    let record = Record {
                                        key,
                                        value: bytes,
                                        publisher: Some(local_peer_id.clone()),
                                        expires: None,
                                    };

                                    if let Err(e) = swarm
                                        .behaviour_mut()
                                        .kademlia
                                        .put_record(record, kad::Quorum::One)
                                    {
                                        error!(
                                            "Failed to publish refreshed heartbeat record for {}: {}",
                                            file_hash, e
                                        );
                                    }

                                    let provider_key = kad::RecordKey::new(&file_hash.as_bytes());
                                    if let Err(e) =
                                        swarm.behaviour_mut().kademlia.start_providing(provider_key)
                                    {
                                        debug!(
                                            "Failed to refresh provider record for {}: {}",
                                            file_hash, e
                                        );
                                    }
                                }

                                let metadata = FileMetadata {
                                    merkle_root: file_hash.to_string(),
                                    file_name: file_name.to_string(),
                                    file_size,
                                    file_data: Vec::new(), // Will be populated during download
                                    seeders: if merged_seeders.is_empty() {
                                        peer_from_record
                                            .clone()
                                            .into_iter()
                                            .collect::<Vec<String>>()
                                    } else {
                                        merged_seeders.clone()
                                    },
                                    created_at,
                                    mime_type: metadata_json
                                        .get("mimeType")
                                        .and_then(|v| v.as_str())
                                        .map(|s| s.to_string()),
                                    is_encrypted: metadata_json
                                        .get("isEncrypted")
                                        .and_then(|v| v.as_bool())
                                        .unwrap_or(false),
                                    encryption_method: metadata_json
                                        .get("encryptionMethod")
                                        .and_then(|v| v.as_str())
                                        .map(|s| s.to_string()),
                                    key_fingerprint: metadata_json
                                        .get("keyFingerprint")
                                        .and_then(|v| v.as_str())
                                        .map(|s| s.to_string()),
                                    parent_hash: metadata_json
                                        .get("parentHash")
                                        .and_then(|v| v.as_str())
                                        .map(|s| s.to_string()),
                                    cids: metadata_json.get("cids").and_then(|v| {
                                        serde_json::from_value::<Option<Vec<Cid>>>(v.clone())
                                            .unwrap_or(None)
                                    }),
                                    encrypted_key_bundle: metadata_json
                                        .get("encryptedKeyBundle")
                                        .and_then(|v| {
                                            // The field name is camelCase in the JSON
                                            serde_json::from_value::<
                                                Option<crate::encryption::EncryptedAesKeyBundle>,
                                            >(v.clone())
                                            .unwrap_or(None)
                                        }),
                                    info_hash: metadata_json
                                        .get("infoHash")
                                        .and_then(|v| v.as_str())
                                        .map(|s| s.to_string()),
                                    trackers: metadata_json.get("trackers").and_then(|v| {
                                        serde_json::from_value::<Option<Vec<String>>>(v.clone())
                                            .unwrap_or(None)
                                    }),
                                    is_root: metadata_json
                                        .get("is_root")
                                        .and_then(|v| v.as_bool())
                                        .unwrap_or(true),
                                    price: metadata_json
                                        .get("price")
                                        .and_then(|v| v.as_f64())
                                        .unwrap_or(0.0),
                                    http_sources: metadata_json.get("httpSources").and_then(|v| {
                                        serde_json::from_value::<Option<Vec<HttpSourceInfo>>>(
                                            v.clone(),
                                        )
                                        .unwrap_or(None)
                                    }),
                                    ed2k_sources: metadata_json.get("ed2kSources").and_then(|v| {
                                        serde_json::from_value::<Option<Vec<Ed2kSourceInfo>>>(
                                            v.clone(),
                                        )
                                        .unwrap_or(None)
                                    }),
                                    ftp_sources: metadata_json.get("ftpSources").and_then(|v| {
                                        serde_json::from_value::<Option<Vec<FtpSourceInfo>>>(
                                            v.clone(),
                                        )
                                        .unwrap_or(None)
                                    }),
                                    uploader_address: metadata_json
                                        .get("uploader_address")
                                        .and_then(|v| v.as_str())
                                        .map(|s| s.to_string()),
                                    ..Default::default()
                                };

                                let notify_metadata = metadata.clone();
                                let file_hash = notify_metadata.merkle_root.clone();

                                // Cache the discovered file so subsequent searches don't need DHT queries
                                // DHT data is authoritative - always update cache with latest network state
                                let mut cache = file_metadata_cache.lock().await;
                                if let Some(existing) = cache.get(&file_hash) {
                                    // Merge if both exist to preserve any local-only fields
                                    let merged =
                                        merge_file_metadata(existing.clone(), metadata.clone());
                                    cache.insert(file_hash.clone(), merged);
                                    info!(
                                        "Merged DHT discovery with existing cache for file {}",
                                        file_hash
                                    );
                                } else {
                                    // No existing cache entry, just store DHT data
                                    cache.insert(file_hash.clone(), metadata.clone());
                                    info!("Cached discovered file {} from DHT", file_hash);
                                }

                                info!(
                                    "File discovered: {} ({})",
                                    notify_metadata.file_name, file_hash
                                );
                                // Don't send FileDiscovered events for general discoveries to avoid interfering with searches
                                // The frontend will discover files through other means (like browsing)
                                // // Don't send FileDiscovered events for general discoveries to avoid interfering with searches
// let _ = event_tx.send(DhtEvent::FileDiscovered(metadata)).await;

                                // only for synchronous_search_metadata
                                notify_pending_searches(
                                    pending_searches,
                                    &file_hash,
                                    SearchResponse::Found(notify_metadata),
                                )
                                .await;
                            } else {
                                debug!("DHT record missing required fields");
                            }
                        } else {
                            debug!("Received non-JSON DHT record");
                        }
                    }
                    GetRecordOk::FinishedWithNoAdditionalRecord { .. } => {
                        // Check if this was an infohash search that found no record
                        if let Some(search) = pending_infohash_searches.lock().await.remove(&id) {
                            info!("Infohash lookup completed: no record found");
                            let _ = search.sender.send(None);
                            return; // End processing for this event here.
                        }

                        // No additional records; do nothing here for other queries
                    }
                },
                QueryResult::GetRecord(Err(err)) => {
                    warn!("GetRecord error: {:?}", err);

                    // Check if this was a failed DHT value query
                    if let Some(sender) = pending_dht_queries.lock().await.remove(&id) {
                        info!("❌ DHT get failed: {:?}", err);
                        let _ = sender.send(Ok(None)); // Return None on error rather than Err
                        return;
                    }

                    // If the error includes the key, emit FileNotFound
                    if let kad::GetRecordError::NotFound { key, .. } = err {
                        let file_hash = String::from_utf8_lossy(key.as_ref()).to_string();

                        // Also check if this was a failed info_hash lookup
                        if let Some(search) = pending_infohash_searches.lock().await.remove(&id) {
                            warn!("Infohash or subsequent merkle_root lookup failed for query {:?}: Not Found", id);
                            let _ = search.sender.send(None);
                        }

                        // Don't immediately emit FileNotFound - wait to see if providers query succeeds
                        // The providers query was already initiated in SearchFile command
                        info!("Metadata record not found for {}, checking if providers query will succeed", file_hash);

                        // Set a delayed FileNotFound emission only if providers also aren't found
                        // This is handled by a timeout mechanism in the frontend
                        tokio::spawn({
                            let event_tx = event_tx.clone();
                            let file_hash = file_hash.clone();
                            let pending_searches = pending_searches.clone();
                            let get_providers_queries = get_providers_queries.clone();
                            async move {
                                // Wait for provider queries to complete before declaring not found
                                // Kademlia queries can take up to 30s, so give providers 5s to respond
                                tokio::time::sleep(Duration::from_secs(5)).await;

                                // Check if a providers query is still pending for this file
                                let has_pending_providers = {
                                    let queries = get_providers_queries.lock().await;
                                    queries.values().any(|(hash, _)| hash == &file_hash)
                                };

                                if !has_pending_providers {
                                    // No providers query pending, emit FileNotFound
                                    info!(
                                        "No providers found for {}, emitting FileNotFound",
                                        file_hash
                                    );
                                    let _ = event_tx
                                        .send(DhtEvent::FileNotFound(file_hash.clone()))
                                        .await;
                                    notify_pending_searches(
                                        &pending_searches,
                                        &file_hash,
                                        SearchResponse::NotFound,
                                    )
                                    .await;
                                }
                            }
                        });
                    }
                }
                QueryResult::PutRecord(Ok(PutRecordOk { key })) => {
                    let key_str = String::from_utf8_lossy(key.as_ref());
                }
                QueryResult::PutRecord(Err(err)) => {
                    error!("❌ PutRecord failed: {:?}", err);
                    let _ = event_tx
                        .send(DhtEvent::Error(format!("PutRecord failed: {:?}", err)))
                        .await;
                }
                QueryResult::GetClosestPeers(Ok(ok)) => match ok {
                    kad::GetClosestPeersOk { key, peers } => {
                        let target_peer_id = match PeerId::from_bytes(&key) {
                            Ok(peer_id) => peer_id,
                            Err(e) => {
                                warn!("Failed to parse peer ID from GetClosestPeers key: {}", e);
                                return;
                            }
                        };

                        info!(
                            "Found {} closest peers for target peer {}",
                            peers.len(),
                            target_peer_id
                        );

                        // Attempt to connect to the discovered peers
                        let mut connection_attempts = 0;
                        for peer_info in &peers {
                            // Check if this peer is already connected
                            let is_connected = {
                                let connected = connected_peers.lock().await;
                                connected.contains(&peer_info.peer_id)
                            };

                            if is_connected {
                                info!("Peer {} is already connected", peer_info.peer_id);
                                continue;
                            }

                            // Try to connect using parallel address strategy for better success rate
                            let reachable_addrs: Vec<_> = peer_info
                                .addrs
                                .iter()
                                .filter(|addr| ma_plausibly_reachable(addr))
                                .collect();

                            if !reachable_addrs.is_empty() {
                                info!(
                                    "Attempting {} parallel connections to peer {}",
                                    reachable_addrs.len(),
                                    peer_info.peer_id
                                );

                                // Add all addresses to Kademlia routing table first
                                for addr in &reachable_addrs {
                                    swarm
                                        .behaviour_mut()
                                        .kademlia
                                        .add_address(&peer_info.peer_id, (*addr).clone());
                                }

                                // Dial all reachable addresses in parallel - libp2p will use fastest
                                let mut dial_success = false;
                                for addr in reachable_addrs {
                                    match swarm.dial(addr.clone()) {
                                        Ok(_) => {
                                            debug!(
                                                "Initiated connection to peer {} at {}",
                                                peer_info.peer_id, addr
                                            );
                                            connection_attempts += 1;
                                            dial_success = true;
                                        }
                                        Err(e) => {
                                            debug!(
                                                "Failed to dial peer {} at {}: {}",
                                                peer_info.peer_id, addr, e
                                            );
                                        }
                                    }
                                }

                                if dial_success {
                                    info!(
                                        "✅ Initiated {} connection attempts to peer {}",
                                        connection_attempts, peer_info.peer_id
                                    );
                                }
                            } else {
                                info!(
                                    "No reachable addresses found for peer {}",
                                    peer_info.peer_id
                                );
                            }
                        }

                        let _ = event_tx
                            .send(DhtEvent::Info(format!(
                            "Found {} peers close to target peer {}, attempted connections to {}",
                            peers.len(),
                            target_peer_id,
                            connection_attempts
                        )))
                            .await;
                    }
                },
                QueryResult::GetClosestPeers(Err(err)) => {
                    warn!("GetClosestPeers query failed: {:?}", err);
                    let _ = event_tx
                        .send(DhtEvent::Error(format!("Peer discovery failed: {:?}", err)))
                        .await;
                }
                QueryResult::GetProviders(Ok(ok)) => {
                    if let kad::GetProvidersOk::FoundProviders { key, providers } = ok {
                        let file_hash = String::from_utf8_lossy(key.as_ref()).to_string();

                        // Remove from pending queries tracking
                        get_providers_queries.lock().await.remove(&id);

                        info!(
                            "Found {} providers for file: {}",
                            providers.len(),
                            file_hash
                        );

                        // Convert providers to string format
                        let provider_strings: Vec<String> =
                            providers.iter().map(|p| p.to_string()).collect();

                        // Update pending search queries with found providers (for SearchFile queries)
                        // This is needed because SearchFile runs both GetRecord and GetProviders in parallel
                        {
                            let mut search_queries = pending_search_queries.lock().await;
                            // Find the pending search query by file_hash and update its found_providers
                            for (_query_id, pending_search) in search_queries.iter_mut() {
                                if pending_search.file_hash == file_hash {
                                    pending_search.found_providers = Some(provider_strings.clone());
                                    info!("✅ Updated pending search for {} with {} providers", file_hash, provider_strings.len());
                                    break;
                                }
                            }
                        }

                        // Provider results - check for direct queries first
                            // Check for direct provider queries (not from SearchFile)
                            let mut pending_queries = pending_provider_queries.lock().await;
                            if let Some(pending_query) = pending_queries.remove(&file_hash) {
                                let _ = pending_query.sender.send(Ok(provider_strings.clone()));
                            } else {
                                // This might be from background discovery or orphaned provider queries
                                // Check if we can construct minimal metadata from providers
                                if !provider_strings.is_empty() {
                                    info!(
                                        "Found providers for search query, checking cache for metadata"
                                    );

                                    // First check main file metadata cache (includes locally published files)
                                    let metadata_cache = file_metadata_cache.lock().await;
                                    if let Some(mut metadata) = metadata_cache.get(&file_hash).cloned() {
                                        drop(metadata_cache); // Release lock before await
                                        // Update seeders list with found providers
                                        metadata.seeders = provider_strings;

                                        notify_pending_searches(
                                            &pending_searches,
                                            &file_hash,
                                            SearchResponse::Found(metadata),
                                        )
                                        .await;
                                    } else {
                                        drop(metadata_cache); // Release lock
                                        // Check seeder heartbeat cache for metadata
                                        let cache = seeder_heartbeats_cache.lock().await;
                                    if let Some(entry) = cache.get(&file_hash) {
                                        // We have cached metadata, emit it with the found providers
                                        if let Ok(mut metadata_json) =
                                            serde_json::from_value::<serde_json::Value>(
                                                entry.metadata.clone(),
                                            )
                                        {
                                            // Update seeders list with found providers
                                            metadata_json["seeders"] =
                                                serde_json::json!(provider_strings);

                                            if let (
                                                Some(merkle_root),
                                                Some(file_name),
                                                Some(file_size),
                                                Some(created_at),
                                            ) = (
                                                metadata_json
                                                    .get("merkleRoot")
                                                    .and_then(|v| v.as_str()),
                                                metadata_json
                                                    .get("fileName")
                                                    .and_then(|v| v.as_str()),
                                                metadata_json
                                                    .get("fileSize")
                                                    .and_then(|v| v.as_u64()),
                                                metadata_json
                                                    .get("createdAt")
                                                    .and_then(|v| v.as_u64()),
                                            ) {
                                                let metadata = FileMetadata {
                                                    merkle_root: merkle_root.to_string(),
                                                    file_name: file_name.to_string(),
                                                    file_size,
                                                    file_data: Vec::new(),
                                                    seeders: provider_strings,
                                                    created_at,
                                                    mime_type: metadata_json.get("mimeType").and_then(|v| v.as_str()).map(|s| s.to_string()),
                                                    is_encrypted: metadata_json.get("isEncrypted").and_then(|v| v.as_bool()).unwrap_or(false),
                                                    encryption_method: metadata_json.get("encryptionMethod").and_then(|v| v.as_str()).map(|s| s.to_string()),
                                                    key_fingerprint: metadata_json.get("keyFingerprint").and_then(|v| v.as_str()).map(|s| s.to_string()),
                                                    parent_hash: metadata_json.get("parentHash").and_then(|v| v.as_str()).map(|s| s.to_string()),
                                                    cids: metadata_json.get("cids").and_then(|v| serde_json::from_value::<Option<Vec<Cid>>>(v.clone()).ok()).unwrap_or(None),
                                                    encrypted_key_bundle: metadata_json.get("encryptedKeyBundle").and_then(|v| serde_json::from_value::<Option<crate::encryption::EncryptedAesKeyBundle>>(v.clone()).ok()).unwrap_or(None),
                                                    info_hash: metadata_json.get("infoHash").and_then(|v| v.as_str()).map(|s| s.to_string()),
                                                    trackers: metadata_json.get("trackers").and_then(|v| serde_json::from_value::<Option<Vec<String>>>(v.clone()).ok()).unwrap_or(None),
                                                    is_root: metadata_json.get("is_root").and_then(|v| v.as_bool()).unwrap_or(true),
                                                    price: metadata_json.get("price").and_then(|v| v.as_f64()).unwrap_or(0.0),
                                                    uploader_address: metadata_json.get("uploader_address").and_then(|v| v.as_str()).map(|s| s.to_string()),
                                                    http_sources: metadata_json.get("httpSources").and_then(|v| {serde_json::from_value::<Option<Vec<HttpSourceInfo>>>(v.clone()).unwrap_or(None)}),
                                                    ed2k_sources: metadata_json.get("ed2kSources").and_then(|v| {serde_json::from_value::<Option<Vec<Ed2kSourceInfo>>>(v.clone()).unwrap_or(None)}),
                                                    ftp_sources: metadata_json.get("ftpSources").and_then(|v| {serde_json::from_value::<Option<Vec<FtpSourceInfo>>>(v.clone()).unwrap_or(None)}),
                                                    ..Default::default()
                                                };
                                            }
                                        }
                                    } else {
                                        info!("No cached metadata for providers, waiting for metadata record query");
                                    }
                                }
                                } else {
                                    // No providers found (empty list) and no pending query
                                    // This means both metadata and provider queries returned nothing
                                    info!(
                                        "Provider query returned 0 providers for {}, file not found",
                                        file_hash
                                    );

                                    // Notify pending searches that the file was not found
                                    notify_pending_searches(
                                        &pending_searches,
                                        &file_hash,
                                        SearchResponse::NotFound,
                                    )
                                    .await;

                                    // Emit FileNotFound event
                                    let _ = event_tx
                                        .send(DhtEvent::FileNotFound(file_hash.clone()))
                                        .await;
                                }
                        }
                    }
                }
                QueryResult::GetProviders(Err(err)) => {
                    warn!("GetProviders query failed: {:?}", err);

                    // Extract file hash from error for proper cleanup
                    let kad::GetProvidersError::Timeout { key, .. } = &err;
                    let file_hash = String::from_utf8_lossy(key.as_ref()).to_string();

                    // Remove from pending queries tracking
                    get_providers_queries.lock().await.remove(&id);

                    // Notify pending searches
                    info!(
                        "Provider query failed for {}, notifying as not found",
                        file_hash
                    );
                    notify_pending_searches(
                        &pending_searches,
                        &file_hash,
                        SearchResponse::NotFound,
                    )
                    .await;
                    let _ = event_tx.send(DhtEvent::FileNotFound(file_hash)).await;
                }
                // QueryResult::Bootstrap(Ok(BootstrapOk {
                //     peer,
                //     num_remaining,
                // })) => {
                //     println!(
                //         "✅ Bootstrap query succeeded. Peer: {peer}, remaining: {num_remaining}"
                //     );
                //     if num_remaining == 0 {
                //         println!("🎯 Bootstrap fully complete!");
                //     }
                // }
                // QueryResult::Bootstrap(Err(BootstrapError::Timeout { peer, .. })) => {
                //     eprintln!("⏰ Bootstrap timed out; contacted peers: {:?}", peer);
                // }
                // QueryResult::Bootstrap(Err(e)) => {
                //     eprintln!("❌ Bootstrap failed: {:?}", e);
                // }
                _ => {}
            }
        }
        _ => {}
    }
}
async fn handle_identify_event(
    event: IdentifyEvent,
    swarm: &mut Swarm<DhtBehaviour>,
    event_tx: &mpsc::Sender<DhtEvent>,
    metrics: Arc<Mutex<DhtMetrics>>,
    enable_autorelay: bool,
    relay_candidates: &HashSet<String>,
    proxy_mgr: &ProxyMgr,
    peer_selection: &Arc<Mutex<PeerSelectionService>>,
    relay_capable_peers: Arc<Mutex<HashMap<PeerId, Vec<Multiaddr>>>>,
    local_peer_id: &PeerId,
) {
    match event {
        IdentifyEvent::Received { peer_id, info, .. } => {
            info!("Identified peer {}: {:?}", peer_id, info.protocol_version);
            // Add identified peer to Kademlia routing table
            if info.protocol_version != EXPECTED_PROTOCOL_VERSION {
                warn!(
                    "Peer {} has a mismatched protocol version: '{}'. Expected: '{}'. Removing peer.",
                    peer_id,
                    info.protocol_version,
                    EXPECTED_PROTOCOL_VERSION
                );
                swarm.behaviour_mut().kademlia.remove_peer(&peer_id);
            } else {
                let mut added_reachable = false;
                for addr in info.listen_addrs.clone() {
                    // Filter out loopback and private addresses (like Docker 172.17.x.x IPs)
                    // Only add addresses that are plausibly reachable from the internet
                    // or are relay circuit addresses
                    if ma_plausibly_reachable(&addr) {
                        swarm.behaviour_mut().kademlia.add_address(&peer_id, addr);
                        added_reachable = true;
                    } else {
                        debug!("Skipping unreachable address from peer {}: {}", peer_id, addr);
                    }
                }

                // If nothing was added (no public/relay addrs), keep a single non-loopback
                // address as a fallback to avoid ending up with an empty address set.
                if !added_reachable {
                    if let Some(fallback) = info
                        .listen_addrs
                        .iter()
                        .find(|addr| ma_non_loopback_ipv4(addr))
                        .cloned()
                    {
                        debug!(
                            "Keeping fallback non-loopback address for peer {}: {}",
                            peer_id, fallback
                        );
                        swarm
                            .behaviour_mut()
                            .kademlia
                            .add_address(&peer_id, fallback);
                    }
                }
            }
            // Skip processing our own peer info to prevent self-connection attempts
            if &peer_id == local_peer_id {
                return;
            }

            let hop_proto = "/libp2p/circuit/relay/0.2.0/hop";
            let supports_relay = info
                .protocols
                .clone()
                .iter()
                .any(|p| p.as_ref() == hop_proto);

            if supports_relay {
                // Store this peer as relay-capable with its listen addresses
                let reachable_addrs: Vec<Multiaddr> = info
                    .listen_addrs
                    .iter()
                    .filter(|addr| ma_plausibly_reachable(addr))
                    .cloned()
                    .collect();

                // Store supported protocols in PeerMetrics
                {
                    let mut metrics = {
                        let selection = peer_selection.lock().await;
                        selection.get_peer_metrics(&peer_id.to_string()).cloned()
                    }
                    .unwrap_or_else(|| PeerMetrics::new(peer_id.to_string(), "".to_string()));

                    metrics.protocols = info.protocols.iter().map(|p| p.to_string()).collect();
                    peer_selection.lock().await.update_peer_metrics(metrics);
                }

                // randomly pick a relay address to avoid stressing a single relay
                let mut indices: Vec<usize> = (0..reachable_addrs.len()).collect();
                indices.shuffle(&mut rand::thread_rng());

                let mut success = false;

                for i in indices {
                    let addr = &reachable_addrs[i];

                    // Only process base addresses (no circuit relay protocols)
                    // This prevents nested relay circuits
                    if addr.iter().any(|p| matches!(p, Protocol::P2pCircuit)) {
                        debug!(
                            "Skipping relay address that already contains p2p-circuit: {}",
                            addr
                        );
                        continue;
                    }

                    let relay_addr = addr
                        .clone()
                        .with(Protocol::P2p(peer_id))
                        .with(Protocol::P2pCircuit);

                    match swarm.listen_on(relay_addr.clone()) {
                        Ok(_) => {
                            info!("Success: Listening on relay address {}: {}", i + 1, addr);

                            // Don't manually advertise here - NewListenAddr event will handle it
                            // This prevents creating nested relay circuits
                            // libp2p will emit NewListenAddr with the complete circuit address

                            success = true;
                            break; // Exit the loop immediately on success
                        }
                        Err(e) => {
                            // Log the failure but continue to the next iteration
                            info!("Failed relay address {} ({}): {}", i + 1, addr, e);
                        }
                    }
                }

                if !success {
                    info!(
                        "Could not listen on any addresses for relay peer {}",
                        peer_id
                    );
                }
            }

            // let listen_addrs = info.listen_addrs.clone();

            // // identify::Event::Received { peer_id, info, .. } => { ... }
            // // Only log and process reachable addresses (filters out localhost/private IPs)
            // for addr in info.listen_addrs.iter() {
            //     // if ma_plausibly_reachable(addr) {
            //     info!("  📍 Peer {} listen addr: {}", peer_id, addr);
            //     swarm
            //         .behaviour_mut()
            //         .kademlia
            //         .add_address(&peer_id, addr.clone());
            //     // } else {
            //     //     debug!(
            //     //         "⏭️ Ignoring unreachable listen addr from {}: {}",
            //     //         peer_id, addr
            //     //     );
            //     // }

            //     // Relay Setting: from candidate's "public base", create /p2p-circuit
            //     if enable_autorelay && is_relay_candidate(&peer_id, relay_candidates) {
            //         if let Some(base_str) = relay_candidates
            //             .iter()
            //             .find(|s| s.contains(&peer_id.to_string()))
            //         {
            //             if let Ok(base) = base_str.parse::<Multiaddr>() {
            //                 // Skip unreachable relay addresses (localhost/private IPs)
            //                 if !ma_plausibly_reachable(&base) {
            //                     debug!("⏭️  Skipping unreachable relay base address: {}", base);
            //                 } else if let Some(relay_addr) = build_relay_listen_addr(&base) {
            //                     info!(
            //                         "📡 Attempting to listen via relay {} at {}",
            //                         peer_id, relay_addr
            //                     );
            //                     if let Err(e) = swarm.listen_on(relay_addr.clone()) {
            //                         warn!(
            //                             "Failed to listen on relay address {}: {}",
            //                             relay_addr, e
            //                         );
            //                     } else {
            //                         info!("📡 Attempting to listen via relay peer {}", peer_id);
            //                     }
            //                 } else {
            //                     debug!("⚠️ Could not derive relay listen addr from base: {}", base);
            //                 }
            //             } else {
            //                 debug!("⚠️ Invalid relay base multiaddr: {}", base_str);
            //             }
            //         } else {
            //             debug!("⚠️ No relay base in preferred_relays for {}", peer_id);
            //         }
            //     }
            // }
        }
        IdentifyEvent::Pushed { peer_id, info, .. } => {}
        IdentifyEvent::Sent { peer_id, .. } => {
            debug!("Sent identify info to {}", peer_id);
        }
        IdentifyEvent::Error { peer_id, error, .. } => {
            warn!("Identify protocol error with {}: {}", peer_id, error);
            let _ = event_tx
                .send(DhtEvent::Error(format!(
                    "Identify error with {}: {}",
                    peer_id, error
                )))
                .await;
        }
    }
}

async fn handle_mdns_event(
    event: MdnsEvent,
    swarm: &mut Swarm<DhtBehaviour>,
    event_tx: &mpsc::Sender<DhtEvent>,
    local_peer_id: &PeerId,
) {
    match event {
        MdnsEvent::Discovered(list) => {
            let mut discovered: HashMap<PeerId, Vec<String>> = HashMap::new();
            for (peer_id, multiaddr) in list {
                info!("mDNS discovered peer {} at {}", peer_id, multiaddr);
                // Skip self-discoveries to prevent self-connection attempts
                if peer_id == *local_peer_id {
                    continue;
                }
                match swarm.dial(multiaddr.clone()) {
                    Ok(_) => {
                        swarm
                            .behaviour_mut()
                            .kademlia
                            .add_address(&peer_id, multiaddr.clone());
                        discovered
                            .entry(peer_id)
                            .or_insert_with(Vec::new)
                            .push(multiaddr.to_string());
                    }
                    Err(e) => warn!("✗ Failed to dial bootstrap {}: {}", multiaddr, e),
                }
            }
            for (peer_id, addresses) in discovered {
                let _ = event_tx
                    .send(DhtEvent::PeerDiscovered {
                        peer_id: peer_id.to_string(),
                        addresses,
                    })
                    .await;
            }
        }
        MdnsEvent::Expired(list) => {
            for (peer_id, multiaddr) in list {
                info!("mDNS expired peer {} at {}", peer_id, multiaddr);
                swarm
                    .behaviour_mut()
                    .kademlia
                    .remove_address(&peer_id, &multiaddr);
            }
        }
    }
}

async fn handle_ping_event(event: PingEvent) {
    match event {
        ping::Event { result, .. } => {
            debug!("Ping result: {:?}", result);
        }
    }
}

async fn handle_autonat_client_event(
    swarm: &mut Swarm<DhtBehaviour>,
    event: v2::client::Event,
    metrics: &Arc<Mutex<DhtMetrics>>,
    event_tx: &mpsc::Sender<DhtEvent>,
) {
    let v2::client::Event {
        tested_addr,
        server,
        bytes_sent,
        result,
    } = event;

    let mut metrics_guard = metrics.lock().await;
    if !metrics_guard.autonat_enabled {
        return;
    }
    swarm.add_external_address(tested_addr.clone());
    info!(
        "Added {} to external address from autonat observed address.",
        tested_addr
    );

    let addr_str = tested_addr.to_string();
    let server_str = server.to_string();
    let (state, summary) = match result {
        Ok(()) => {
            metrics_guard.record_observed_addr(&tested_addr);
            info!(
                server = %server_str,
                address = %addr_str,
                bytes = bytes_sent,
                "AutoNAT probe succeeded"
            );
            (
                NatReachabilityState::Public,
                Some(format!(
                    "Confirmed reachability via {addr_str} (server {server_str})"
                )),
            )
        }
        Err(err) => {
            let err_msg = err.to_string();
            warn!(
                server = %server_str,
                address = %addr_str,
                error = %err_msg,
                bytes = bytes_sent,
                "AutoNAT probe failed"
            );
            (
                NatReachabilityState::Private,
                Some(format!(
                    "Probe via {addr_str} (server {server_str}) failed: {err_msg}"
                )),
            )
        }
    };

    metrics_guard.update_reachability(state, summary.clone());
    let nat_state = metrics_guard.reachability_state;
    let confidence = metrics_guard.reachability_confidence;
    let last_error = metrics_guard.last_reachability_error.clone();
    drop(metrics_guard);

    let _ = event_tx
        .send(DhtEvent::NatStatus {
            state: nat_state,
            confidence,
            last_error,
            summary,
        })
        .await;
}

async fn handle_dcutr_event(
    event: dcutr::Event,
    metrics: &Arc<Mutex<DhtMetrics>>,
    event_tx: &mpsc::Sender<DhtEvent>,
) {
    let mut metrics_guard = metrics.lock().await;
    // if !metrics_guard.dcutr_enabled {
    //     return;
    // }

    let dcutr::Event {
        remote_peer_id,
        result,
    } = event;

    metrics_guard.dcutr_hole_punch_attempts += 1;

    match result {
        Ok(_connection_id) => {
            metrics_guard.dcutr_hole_punch_successes += 1;
            metrics_guard.last_dcutr_success = Some(SystemTime::now());
            let success_rate = if metrics_guard.dcutr_hole_punch_attempts > 0 {
                metrics_guard.dcutr_hole_punch_successes as f64
                    / metrics_guard.dcutr_hole_punch_attempts as f64 * 100.0
            } else {
                0.0
            };
            info!(
                peer = %remote_peer_id,
                successes = metrics_guard.dcutr_hole_punch_successes,
                attempts = metrics_guard.dcutr_hole_punch_attempts,
                success_rate = format!("{:.1}%", success_rate),
                "🎯 DCUtR: hole-punch succeeded, upgraded to direct connection"
            );
            drop(metrics_guard);
            let _ = event_tx
                .send(DhtEvent::Info(format!(
                    "✓ Direct connection established with {} via hole-punching",
                    remote_peer_id
                )))
                .await;
        }
        Err(error) => {
            metrics_guard.dcutr_hole_punch_failures += 1;
            metrics_guard.last_dcutr_failure = Some(SystemTime::now());
            let success_rate = if metrics_guard.dcutr_hole_punch_attempts > 0 {
                metrics_guard.dcutr_hole_punch_successes as f64
                    / metrics_guard.dcutr_hole_punch_attempts as f64 * 100.0
            } else {
                0.0
            };
            let attempts = metrics_guard.dcutr_hole_punch_attempts;
            let failures = metrics_guard.dcutr_hole_punch_failures;

            // Only log as warning if this is a repeated failure
            if failures % 3 == 0 {
                warn!(
                    peer = %remote_peer_id,
                    error = %error,
                    failures = failures,
                    success_rate = format!("{:.1}%", success_rate),
                    "DCUtR: hole-punch failed (will continue using relay)"
                );
            } else {
                debug!(
                    peer = %remote_peer_id,
                    error = %error,
                    "DCUtR: hole-punch attempt failed, using relay fallback"
                );
            }
            drop(metrics_guard);
            // Don't send UI warning for every failure - relay still works
            if success_rate < 20.0 && attempts > 10 {
                let _ = event_tx
                    .send(DhtEvent::Info(format!(
                        "Using relay connections (direct upgrade rate: {:.0}%)",
                        success_rate
                    )))
                    .await;
            }
        }
    }
}

async fn handle_upnp_event(
    event: upnp::Event,
    swarm: &mut Swarm<DhtBehaviour>,
    event_tx: &mpsc::Sender<DhtEvent>,
) {
    match event {
        upnp::Event::NewExternalAddr(addr) => {
            info!("🌐 UPnP: Successfully mapped external address: {}", addr);

            // Add the external address to the swarm
            swarm.add_external_address(addr.clone());

            // Notify the UI
            let _ = event_tx
                .send(DhtEvent::Info(format!(
                    "✓ UPnP port mapping successful: {}",
                    addr
                )))
                .await;
        }
        upnp::Event::ExpiredExternalAddr(addr) => {
            warn!("⏰ UPnP: External address expired: {}", addr);

            let _ = event_tx
                .send(DhtEvent::Warning(format!(
                    "UPnP port mapping expired: {}",
                    addr
                )))
                .await;
        }
        upnp::Event::GatewayNotFound => {
            warn!("⚠️  UPnP: No UPnP gateway found on network");
            warn!("    - Make sure your router supports UPnP/IGD");
            warn!("    - Check if UPnP is enabled in router settings");
            warn!("    - Falling back to relay connections");

            let _ = event_tx
                .send(DhtEvent::Info(
                    "UPnP not available - using relay for NAT traversal".to_string(),
                ))
                .await;
        }
        upnp::Event::NonRoutableGateway => {
            warn!("⚠️  UPnP: Gateway is not routable");
            warn!("    - Your router may be behind another NAT (carrier-grade NAT)");
            warn!("    - Direct connections may not be possible");

            let _ = event_tx
                .send(DhtEvent::Warning(
                    "UPnP gateway not routable - behind CGNAT?".to_string(),
                ))
                .await;
        }
    }
}

async fn flush_pending_providers(
    swarm: &mut Swarm<DhtBehaviour>,
    pending: &Arc<Mutex<HashSet<String>>>,
    event_tx: &mpsc::Sender<DhtEvent>,
) {
    if !swarm_has_dialable_addr(swarm) {
        return;
    }
    let hashes: Vec<String> = {
        let mut guard = pending.lock().await;
        guard.drain().collect()
    };
    for file_hash in hashes {
        let provider_key = kad::RecordKey::new(&file_hash.as_bytes());
        match swarm.behaviour_mut().kademlia.start_providing(provider_key) {
            Ok(_) => {
                info!("📢 Re-announced provider record for {}", file_hash);
            }
            Err(e) => {
                warn!(
                    "Failed to re-announce provider record for {}: {}",
                    file_hash, e
                );
                let _ = event_tx
                    .send(DhtEvent::Warning(format!(
                        "Failed to re-announce provider for {}: {}",
                        file_hash, e
                    )))
                    .await;
            }
        }
    }
}

async fn handle_external_addr_confirmed(
    swarm: &mut Swarm<DhtBehaviour>,
    addr: &Multiaddr,
    metrics: &Arc<Mutex<DhtMetrics>>,
    event_tx: &mpsc::Sender<DhtEvent>,
    proxy_mgr: &ProxyMgr,
    pending_provider_registrations: &Arc<Mutex<HashSet<String>>>,
) {
    let mut metrics_guard = metrics.lock().await;
    let nat_enabled = metrics_guard.autonat_enabled;
    metrics_guard.record_observed_addr(addr);
    if metrics_guard.reachability_state == NatReachabilityState::Public {
        drop(metrics_guard);
        return;
    }
    let summary = Some(format!("External address confirmed: {}", addr));
    metrics_guard.update_reachability(NatReachabilityState::Public, summary.clone());
    let state = metrics_guard.reachability_state;
    let confidence = metrics_guard.reachability_confidence;
    let last_error = metrics_guard.last_reachability_error.clone();
    drop(metrics_guard);

    // Upgrade Kademlia to Server mode now that we're publicly reachable
    // This allows other nodes to fetch DHT records from us
    swarm.behaviour_mut().kademlia.set_mode(Some(Mode::Server));
    info!(
        "🔄 Upgraded Kademlia to Server mode - node is publicly reachable at {}",
        addr
    );

    if nat_enabled {
        let _ = event_tx
            .send(DhtEvent::NatStatus {
                state,
                confidence,
                last_error,
                summary: summary.clone(),
            })
            .await;
    }

    if let Some(relay_peer_id) = extract_relay_peer(addr) {
        // Update relay metrics to reflect an active (listening) relay external address
        if let Ok(mut m) = metrics.try_lock() {
            m.active_relay_peer_id = Some(relay_peer_id.to_string());
            m.relay_reservation_status = Some("active".to_string());
        }
        let mut mgr = proxy_mgr.lock().await;
        let newly_ready = mgr.mark_relay_ready(relay_peer_id.clone());
        drop(mgr);
        let status = if newly_ready {
            "relay_ready"
        } else {
            "relay_address"
        };
        let _ = event_tx
            .send(DhtEvent::ProxyStatus {
                id: relay_peer_id.to_string(),
                address: addr.to_string(),
                status: status.into(),
                latency_ms: None,
                error: None,
            })
            .await;
    }

    // Now that we have a confirmed reachable address, re-announce any pending providers.
    flush_pending_providers(swarm, pending_provider_registrations, event_tx).await;
}

async fn handle_external_addr_expired(
    addr: &Multiaddr,
    metrics: &Arc<Mutex<DhtMetrics>>,
    event_tx: &mpsc::Sender<DhtEvent>,
    proxy_mgr: &ProxyMgr,
) {
    let summary_text = format!("External address expired: {}", addr);
    let mut metrics_guard = metrics.lock().await;
    let nat_enabled = metrics_guard.autonat_enabled;
    metrics_guard.remove_observed_addr(addr);

    if metrics_guard.observed_addrs.is_empty()
        && metrics_guard.reachability_state != NatReachabilityState::Unknown
    {
        let summary = Some(summary_text);
        metrics_guard.update_reachability(NatReachabilityState::Unknown, summary.clone());
        let state = metrics_guard.reachability_state;
        let confidence = metrics_guard.reachability_confidence;
        let last_error = metrics_guard.last_reachability_error.clone();
        drop(metrics_guard);

        if nat_enabled {
            let _ = event_tx
                .send(DhtEvent::NatStatus {
                    state,
                    confidence,
                    last_error,
                    summary: summary.clone(),
                })
                .await;
        }
    }

    if let Some(relay_peer_id) = extract_relay_peer(addr) {
        // Mark relay as expired in metrics
        if let Ok(mut m) = metrics.try_lock() {
            m.relay_reservation_status = Some("expired".to_string());
            m.active_relay_peer_id = None;
            m.reservation_evictions = m.reservation_evictions.saturating_add(1);
        }
        let mut mgr = proxy_mgr.lock().await;
        mgr.relay_ready.remove(&relay_peer_id);
        mgr.relay_pending.remove(&relay_peer_id);
        drop(mgr);
        let _ = event_tx
            .send(DhtEvent::ProxyStatus {
                id: relay_peer_id.to_string(),
                address: addr.to_string(),
                status: "relay_expired".into(),
                latency_ms: None,
                error: None,
            })
            .await;
    }
}

impl Socks5Transport {
    pub fn new(proxy: SocketAddr) -> Self {
        Self { proxy }
    }
}

/// Build a libp2p transport, optionally tunneling through a SOCKS5 proxy.
/// - Output type is unified to (PeerId, StreamMuxerBox).
/// - Dial preference: Relay first, then Direct TCP (or SOCKS5 TCP if proxy is set).
pub fn build_transport_with_relay(
    keypair: &identity::Keypair,
    relay_transport: relay::client::Transport,
    proxy_address: Option<String>,
) -> Result<Boxed<(PeerId, StreamMuxerBox)>, Box<dyn Error>> {
    use libp2p::{
        core::{muxing::StreamMuxerBox, transport::Boxed, upgrade::Version},
        noise, tcp, yamux, Transport as _,
    };
    use std::{io, net::SocketAddr, time::Duration};

    // === Upgrade stack for direct TCP/SOCKS5 paths ===
    let noise_cfg = noise::Config::new(keypair)?;
    let yamux_cfg = yamux::Config::default();

    // TCP/SOCKS5 → (PeerId, StreamMuxerBox)
    let into_muxed = |t: Boxed<Box<dyn AsyncIo>>| {
        t.upgrade(Version::V1Lazy)
            .authenticate(noise_cfg.clone())
            .multiplex(yamux_cfg.clone())
            .timeout(Duration::from_secs(20))
            .map(|(peer, muxer), _| (peer, StreamMuxerBox::new(muxer)))
            .boxed()
    };

    // --- Direct TCP path ---
    let tcp_base: Boxed<Box<dyn AsyncIo>> =
        tcp::tokio::Transport::new(tcp::Config::default().nodelay(true))
            .map(|s, _| -> Box<dyn AsyncIo> { Box::new(s.0.compat()) })
            .boxed();

    // --- SOCKS5 path (optional) ---
    let direct_tcp_muxed: Boxed<(PeerId, StreamMuxerBox)> = match proxy_address {
        Some(proxy) => {
            info!(
                "SOCKS5 enabled. Routing all P2P TCP dialing traffic via {}",
                proxy
            );
            let proxy_addr: SocketAddr = proxy.parse().map_err(|e| {
                io::Error::new(
                    io::ErrorKind::InvalidInput,
                    format!("Invalid proxy address: {}", e),
                )
            })?;
            let socks5: Boxed<Box<dyn AsyncIo>> = Socks5Transport::new(proxy_addr).boxed();
            into_muxed(socks5)
        }
        None => into_muxed(tcp_base),
    };

    // --- Relay path: Connection → (PeerId, StreamMuxerBox)
    // Apply the same upgrade stack to the relay transport
    let relay_muxed: Boxed<(PeerId, StreamMuxerBox)> = relay_transport
        .upgrade(Version::V1Lazy)
        .authenticate(noise_cfg.clone())
        .multiplex(yamux_cfg.clone())
        .timeout(Duration::from_secs(20))
        .map(|(peer, muxer), _| (peer, StreamMuxerBox::new(muxer)))
        .boxed();

    // --- Combine: Relay first, then Direct ---
    let layered: Boxed<(PeerId, StreamMuxerBox)> =
        libp2p::core::transport::OrTransport::new(relay_muxed, direct_tcp_muxed)
            .map(|either, _| match either {
                futures::future::Either::Left(v) => v,
                futures::future::Either::Right(v) => v,
            })
            .boxed();

    Ok(layered)
}

impl DhtService {
    pub async fn send_webrtc_offer(
        &self,
        peer: String,
        offer_request: WebRTCOfferRequest,
    ) -> Result<oneshot::Receiver<Result<WebRTCAnswerResponse, String>>, String> {
        let peer_id: PeerId = peer.parse().map_err(|e| format!("invalid peer id: {e}"))?;
        let (tx, rx) = oneshot::channel();

        self.cmd_tx
            .send(DhtCommand::SendWebRTCOffer {
                peer: peer_id,
                offer_request,
                sender: tx,
            })
            .await
            .map_err(|e| format!("send webrtc offer cmd: {e}"))?;

        Ok(rx)
    }
}

// Public API for the DHT
pub struct DhtService {
    cmd_tx: mpsc::Sender<DhtCommand>,
    event_rx: Arc<Mutex<mpsc::Receiver<DhtEvent>>>,
    peer_id: String,
    connected_peers: Arc<Mutex<HashSet<PeerId>>>,
    connected_addrs: HashMap<PeerId, Vec<Multiaddr>>,
    metrics: Arc<Mutex<DhtMetrics>>,
    pending_echo: Arc<Mutex<HashMap<rr::OutboundRequestId, PendingEcho>>>,
    pending_searches: Arc<Mutex<HashMap<String, Vec<PendingSearch>>>>,
    search_counter: Arc<AtomicU64>,
    proxy_mgr: ProxyMgr,
    peer_selection: Arc<Mutex<PeerSelectionService>>,
    file_metadata_cache: Arc<Mutex<HashMap<String, FileMetadata>>>,
    received_chunks: Arc<Mutex<HashMap<String, HashMap<u32, FileChunk>>>>,
    file_transfer_service: Option<Arc<FileTransferService>>,
    // chunk_manager: Option<Arc<ChunkManager>>, // Not needed here
    pending_webrtc_offers: Arc<
        Mutex<
            HashMap<rr::OutboundRequestId, oneshot::Sender<Result<WebRTCAnswerResponse, String>>>,
        >,
    >,
    pending_key_requests: Arc<
        Mutex<
            HashMap<rr::OutboundRequestId, oneshot::Sender<Result<EncryptedAesKeyBundle, String>>>,
        >,
    >,
    pending_provider_queries: Arc<Mutex<HashMap<String, PendingProviderQuery>>>,
    root_query_mapping: Arc<Mutex<HashMap<beetswap::QueryId, FileMetadata>>>,
    active_downloads: Arc<Mutex<HashMap<String, Arc<Mutex<ActiveDownload>>>>>,
    get_providers_queries: Arc<Mutex<HashMap<kad::QueryId, (String, std::time::Instant)>>>,
    chunk_size: usize,
    file_heartbeat_state: Arc<Mutex<HashMap<String, FileHeartbeatState>>>,
    seeder_heartbeats_cache: Arc<Mutex<HashMap<String, FileHeartbeatCacheEntry>>>,
    pending_heartbeat_updates: Arc<Mutex<HashSet<String>>>,
}
use memmap2::MmapMut;
use std::fs::OpenOptions;

#[derive(Debug)]
struct ActiveDownload {
    metadata: FileMetadata,
    queries: HashMap<beetswap::QueryId, u32>,
    temp_file_path: PathBuf,  // Path with .tmp suffix
    final_file_path: PathBuf, // Final path without .tmp
    mmap: Arc<std::sync::Mutex<MmapMut>>,
    received_chunks: Arc<std::sync::Mutex<HashSet<u32>>>,
    total_chunks: u32,
    chunk_offsets: Vec<u64>,
}

impl ActiveDownload {
    fn new(
        metadata: FileMetadata,
        queries: HashMap<beetswap::QueryId, u32>,
        download_path: &PathBuf, // Already the full file path from get_available_download_path
        total_size: u64,
        chunk_offsets: Vec<u64>,
    ) -> std::io::Result<Self> {
        let total_chunks = queries.len() as u32;

        // download_path is already the complete file path
        let final_file_path = download_path.clone();

        // Create temp file by replacing extension with .tmp
        let mut temp_file_path = download_path.clone();
        temp_file_path.set_extension("tmp");

        info!("Creating temp file at: {:?}", temp_file_path);
        info!("Will rename to: {:?} when complete", final_file_path);

        let file = OpenOptions::new()
            .read(true)
            .write(true)
            .create(true)
            .open(&temp_file_path)?;

        file.set_len(total_size)?;

        let mmap = unsafe { MmapMut::map_mut(&file)? };

        Ok(Self {
            metadata,
            queries,
            temp_file_path,
            final_file_path,
            mmap: Arc::new(std::sync::Mutex::new(mmap)),
            received_chunks: Arc::new(std::sync::Mutex::new(HashSet::new())),
            total_chunks,
            chunk_offsets,
        })
    }

    fn write_chunk(&self, chunk_index: u32, data: &[u8], offset: u64) -> std::io::Result<()> {
        let mut mmap = self.mmap.lock().map_err(|e| {
            std::io::Error::new(
                std::io::ErrorKind::Other,
                format!("Mutex lock failed: {}", e),
            )
        })?;
        let start = offset as usize;
        let end = start + data.len();

        if end > mmap.len() {
            return Err(std::io::Error::new(
                std::io::ErrorKind::InvalidInput,
                format!("Chunk {} would exceed file bounds", chunk_index),
            ));
        }

        mmap[start..end].copy_from_slice(data);
        self.received_chunks
            .lock()
            .map_err(|e| {
                std::io::Error::new(
                    std::io::ErrorKind::Other,
                    format!("Mutex lock failed: {}", e),
                )
            })?
            .insert(chunk_index);

        Ok(())
    }

    fn is_complete(&self) -> bool {
        let queries_empty = self.queries.is_empty();
        let received_count = self.received_chunks.lock().unwrap().len();
        let has_all_chunks = received_count == self.total_chunks as usize;
        let complete = queries_empty && has_all_chunks;

        if complete {
            info!("🎉 Download completion check: queries_empty={}, received_chunks={}/{}, COMPLETE!", queries_empty, received_count, self.total_chunks);
        } else {
            debug!("Download progress check: queries_empty={}, received_chunks={}/{}", queries_empty, received_count, self.total_chunks);
        }

        complete
    }

    fn flush(&self) -> std::io::Result<()> {
        self.mmap
            .lock()
            .map_err(|e| {
                std::io::Error::new(
                    std::io::ErrorKind::Other,
                    format!("Mutex lock failed: {}", e),
                )
            })?
            .flush()
    }

    fn read_complete_file(&self) -> std::io::Result<Vec<u8>> {
        let mmap = self.mmap.lock().map_err(|e| {
            std::io::Error::new(
                std::io::ErrorKind::Other,
                format!("Mutex lock failed: {}", e),
            )
        })?;
        Ok(mmap.to_vec())
    }

    /// Finalize the download by renaming .tmp file to final filename
    fn finalize(&self) -> std::io::Result<()> {
        // First, flush to ensure all data is written
        self.flush()?;

        // Drop the mmap to release the file handle
        if let Ok(mmap_guard) = self.mmap.lock() {
            drop(mmap_guard);
        }

        info!(
            "Renaming {:?} to {:?}",
            self.temp_file_path, self.final_file_path
        );

        // Rename the temp file to the final file
        std::fs::rename(&self.temp_file_path, &self.final_file_path)?;

        info!("Successfully finalized file: {:?}", self.final_file_path);
        Ok(())
    }

    /// Clean up temp file (only call if download fails/is cancelled)
    fn cleanup(&self) {
        if self.temp_file_path.exists() {
            if let Err(e) = std::fs::remove_file(&self.temp_file_path) {
                error!(
                    "Failed to cleanup temp file {:?}: {}",
                    self.temp_file_path, e
                );
            } else {
                info!("Cleaned up temp file: {:?}", self.temp_file_path);
            }
        }
    }

    fn progress(&self) -> f32 {
        let received = self
            .received_chunks
            .lock()
            .map(|chunks| chunks.len())
            .unwrap_or(0) as f32;
        received / self.total_chunks as f32
    }

    fn chunks_received(&self) -> usize {
        self.received_chunks
            .lock()
            .map(|chunks| chunks.len())
            .unwrap_or(0)
    }
}

impl Clone for ActiveDownload {
    fn clone(&self) -> Self {
        Self {
            metadata: self.metadata.clone(),
            queries: self.queries.clone(),
            temp_file_path: self.temp_file_path.clone(),
            final_file_path: self.final_file_path.clone(),
            mmap: Arc::clone(&self.mmap),
            received_chunks: Arc::clone(&self.received_chunks),
            total_chunks: self.total_chunks,
            chunk_offsets: self.chunk_offsets.clone(),
        }
    }
}

impl Drop for ActiveDownload {
    fn drop(&mut self) {
        // Only cleanup temp file if this is the last reference and file wasn't finalized
        if Arc::strong_count(&self.mmap) == 1 {
            self.cleanup();
        }
    }
}
#[derive(Debug)]
struct FileHeartbeatState {
    /// Handle to the periodic heartbeat task so we can cancel it when seeding stops.
    task: JoinHandle<()>,
}

impl DhtService {
    pub async fn new(
        port: u16,
        bootstrap_nodes: Vec<String>,
        secret: Option<String>,
        is_bootstrap: bool,
        enable_autonat: bool,
        autonat_probe_interval: Option<Duration>,
        autonat_servers: Vec<String>,
        proxy_address: Option<String>,
        file_transfer_service: Option<Arc<FileTransferService>>,
        chunk_manager: Option<Arc<ChunkManager>>,
        chunk_size_kb: Option<usize>, // Chunk size in KB (default 256)
        cache_size_mb: Option<usize>, // Cache size in MB (default 1024)
        enable_autorelay: bool,
        preferred_relays: Vec<String>,
        enable_relay_server: bool,
        enable_upnp: bool,
        blockstore_db_path: Option<&Path>,
        last_autorelay_enabled_at: Option<SystemTime>,
        last_autorelay_disabled_at: Option<SystemTime>,
    ) -> Result<Self, Box<dyn Error>> {
        // Respect user-configured AutoRelay preference (allow env to force-disable)
        let mut final_enable_autorelay = enable_autorelay;
        info!("AutoRelay requested: {}", enable_autorelay);
        if std::env::var("CHIRAL_DISABLE_AUTORELAY").ok().as_deref() == Some("1") {
            final_enable_autorelay = false;
            info!("AutoRelay disabled via env CHIRAL_DISABLE_AUTORELAY=1");
        }
        info!("AutoRelay enabled (final): {}", final_enable_autorelay);
        // Convert chunk size from KB to bytes
        let chunk_size = chunk_size_kb.unwrap_or(256) * 1024; // Default 256 KB
        let cache_size = cache_size_mb.unwrap_or(1024); // Default 1024 MB
        let blockstore = if let Some(path) = blockstore_db_path {
            if let Some(path_str) = path.to_str() {
                info!("Attempting to use blockstore from disk: {}", path_str);
            }

            match RedbBlockstore::open(path).await {
                Ok(store) => {
                    info!("Successfully opened blockstore from disk");
                    Arc::new(store)
                }
                Err(e) => {
                    warn!("Failed to open blockstore from disk ({}), falling back to in-memory storage", e);
                    Arc::new(RedbBlockstore::in_memory()?)
                }
            }
        } else {
            info!("Using in-memory blockstore");
            Arc::new(RedbBlockstore::in_memory()?)
        };
        // Generate a new keypair for this node
        // If a secret is provided, derive a stable 32-byte seed via SHA-256(secret)
        // Otherwise, generate a fresh random key.
        let local_key = match secret {
            Some(secret_str) => {
                let mut hasher = Sha256::new();
                hasher.update(secret_str.as_bytes());
                let digest = hasher.finalize();
                let mut seed = [0u8; 32];
                seed.copy_from_slice(&digest[..32]);
                identity::Keypair::ed25519_from_bytes(seed)?
            }
            None => identity::Keypair::generate_ed25519(),
        };
        let local_peer_id = PeerId::from(local_key.public());
        let peer_id_str = local_peer_id.to_string();

        // Create a Kademlia behaviour with tuned configuration
        let store = MemoryStore::new(local_peer_id);
        let mut kad_cfg = KademliaConfig::new(StreamProtocol::new("/chiral/kad/1.0.0"));
        let bootstrap_interval = Duration::from_secs(1);
        if is_bootstrap {
            // These settings result in node to not provide files, only acts as a router
            kad_cfg.set_record_ttl(Some(Duration::from_secs(0)));
            kad_cfg.set_provider_record_ttl(Some(Duration::from_secs(0)));

            // ensures bootstrap node only keeps active peers in its routing table
            kad_cfg.set_periodic_bootstrap_interval(None);
        } else {
            // Only enable periodic bootstrap if we have bootstrap nodes
            // This prevents "No known peers" warnings when running standalone
            if !bootstrap_nodes.is_empty() {
                kad_cfg.set_periodic_bootstrap_interval(Some(bootstrap_interval));
            } else {
                kad_cfg.set_periodic_bootstrap_interval(None);
                info!("Periodic bootstrap disabled - no bootstrap nodes configured");
            }
        }

        // Align with docs: shorter queries, higher replication
        kad_cfg.set_query_timeout(Duration::from_secs(30));

        // Replication factor of 3 (as per spec table)
        if let Some(nz) = std::num::NonZeroUsize::new(3) {
            kad_cfg.set_replication_factor(nz);
        }

        // CRITICAL: Set provider publication interval
        // Without this, provider records are only published ONCE and never refreshed
        // This means after ~1 hour, providers expire and files become undiscoverable
        // Publish every 30 minutes (records expire after 1 hour by default)
        if !is_bootstrap {
            kad_cfg.set_provider_publication_interval(Some(Duration::from_secs(30 * 60)));
            info!("Provider publication interval set to 30 minutes");
        }

        let mut kademlia = Kademlia::with_config(local_peer_id, store, kad_cfg);

        // Start in Client mode - will switch to Server after AutoNAT confirms public reachability
        // This prevents NAT'd nodes from advertising unreachable addresses in the DHT
        // which would cause other peers to fail when trying to fetch records from them
        kademlia.set_mode(Some(Mode::Server));
        info!("Starting Kademlia in Server mode");

        // Create identify behaviour with proactive push updates
        let identify_config =
            identify::Config::new(EXPECTED_PROTOCOL_VERSION.to_string(), local_key.public())
                .with_agent_version(format!("chiral-network/{}", env!("CARGO_PKG_VERSION")))
                .with_push_listen_addr_updates(true);
        let identify = identify::Behaviour::new(identify_config);

        // mDNS for local peer discovery
        let disable_mdns_env = std::env::var("CHIRAL_DISABLE_MDNS").ok().as_deref() == Some("1");
        let mdns_opt = if disable_mdns_env {
            tracing::info!("mDNS disabled via env CHIRAL_DISABLE_MDNS=1");
            None
        } else {
            Some(Mdns::new(Default::default(), local_peer_id)?)
        };

        // Request-Response behaviours
        let rr_cfg = rr::Config::default();
        let proxy_protocols =
            std::iter::once(("/chiral/proxy/1.0.0".to_string(), rr::ProtocolSupport::Full));
        let proxy_rr = rr::Behaviour::new(proxy_protocols, rr_cfg.clone());

        let webrtc_protocols = std::iter::once((
            "/chiral/webrtc-signaling/1.0.0".to_string(),
            rr::ProtocolSupport::Full,
        ));
        let webrtc_signaling_rr = rr::Behaviour::new(webrtc_protocols, rr_cfg.clone());

        let key_request_protocols =
            std::iter::once((KeyRequestProtocol, rr::ProtocolSupport::Full));
        let key_request = rr::Behaviour::new(key_request_protocols, rr_cfg);

        let probe_interval = autonat_probe_interval.unwrap_or(Duration::from_secs(1));
        let autonat_client_behaviour = if enable_autonat {
            info!(
                "AutoNAT enabled (probe interval: {}s)",
                probe_interval.as_secs()
            );
            Some(v2::client::Behaviour::new(
                OsRng,
                v2::client::Config::default().with_probe_interval(probe_interval),
            ))
        } else {
            None
        };
        let autonat_server_behaviour = if is_bootstrap && enable_autonat {
            Some(v2::server::Behaviour::new(OsRng))
        } else {
            None
        };

        let bitswap = beetswap::Behaviour::new(blockstore);
        let (relay_transport, relay_client_behaviour) = relay::client::new(local_peer_id);
        let autonat_client_toggle = toggle::Toggle::from(autonat_client_behaviour);
        let autonat_server_toggle = toggle::Toggle::from(autonat_server_behaviour);
        let mdns_toggle = toggle::Toggle::from(mdns_opt);

        // DCUtR with optimized configuration for better hole-punching success
        // Key improvements:
        // - Always enabled for maximum connectivity
        // - Works in conjunction with relay for coordination
        // - Attempts direct connection upgrade after relay establishment
        info!("🔓 DCUtR enabled with enhanced hole-punching strategy");
        let dcutr_toggle = toggle::Toggle::from(Some(dcutr::Behaviour::new(local_peer_id)));

        // Relay server configuration
        let relay_server_behaviour = if enable_relay_server {
            info!("🔁 Relay server enabled - this node can relay traffic for others");
            Some(relay::Behaviour::new(
                local_peer_id,
                relay::Config::default(),
            ))
        } else {
            None
        };
        let relay_server_toggle = toggle::Toggle::from(relay_server_behaviour);

        // UPnP configuration for automatic port mapping
        let upnp_behaviour = if enable_upnp {
            info!("🌐 UPnP enabled - attempting automatic port mapping");
            Some(upnp::tokio::Behaviour::default())
        } else {
            info!("UPnP disabled");
            None
        };
        let upnp_toggle = toggle::Toggle::from(upnp_behaviour);
        let bootstrap_set: HashSet<String> = bootstrap_nodes.iter().cloned().collect();
        let mut autonat_targets: HashSet<String> = if enable_autonat && !autonat_servers.is_empty()
        {
            autonat_servers.into_iter().collect()
        } else {
            HashSet::new()
        };
        if enable_autonat {
            autonat_targets.extend(bootstrap_set.iter().cloned());
        }

        // Configure AutoRelay relay candidate discovery (use finalized flag)
        // Filter out unreachable addresses (localhost/private IPs) from relay candidates
        let relay_candidates: HashSet<String> = if final_enable_autorelay {
            let raw_candidates = if !preferred_relays.is_empty() {
                info!(
                    "🔗 AutoRelay enabled with {} preferred relays",
                    preferred_relays.len()
                );
                preferred_relays.into_iter().collect::<Vec<_>>()
            } else {
                info!(
                    "🔗 AutoRelay enabled, using {} bootstrap nodes as relay candidates",
                    bootstrap_set.len()
                );
                bootstrap_set.iter().cloned().collect::<Vec<_>>()
            };

            // Filter out unreachable addresses from relay candidates
            let filtered: HashSet<String> = raw_candidates
                .into_iter()
                .filter(|addr_str| {
                    if let Ok(addr) = addr_str.parse::<Multiaddr>() {
                        if ma_plausibly_reachable(&addr) {
                            true
                        } else {
                            warn!("⏭️  Excluding unreachable relay candidate: {}", addr_str);
                            false
                        }
                    } else {
                        warn!("⚠️ Invalid relay candidate address: {}", addr_str);
                        false
                    }
                })
                .collect();

            if filtered.is_empty() {
                warn!("⚠️ No reachable relay candidates available after filtering");
            } else {
                info!("✅ Using {} reachable relay candidates", filtered.len());
                for (i, relay) in filtered.iter().enumerate().take(5) {
                    info!("   Relay {}: {}", i + 1, relay);
                }
            }

            filtered
        } else {
            HashSet::new()
        };

        // Create the swarm
        let mut swarm = SwarmBuilder::with_existing_identity(local_key)
            .with_tokio()
            .with_tcp(
                tcp::Config::default().nodelay(true),
                noise::Config::new,
                yamux::Config::default,
            )?
            // .with_quic() seems to destablize peer connect/download, disabled for now until solution
            .with_relay_client(noise::Config::new, yamux::Config::default)?
            .with_behaviour(move |_, relay_client_behaviour: relay::client::Behaviour| {
                // Configure ping with more aggressive keep-alive to prevent connection drops
                let ping_config = ping::Config::new()
                    .with_interval(Duration::from_secs(15)) // Ping every 15 seconds (default is 15s)
                    .with_timeout(Duration::from_secs(20)); // Timeout after 20 seconds (default is 20s)
                
                DhtBehaviour {
                    kademlia,
                    identify,
                    mdns: mdns_toggle,
                    bitswap,
                    ping: Ping::new(ping_config),
                    proxy_rr,
                    webrtc_signaling_rr,
                    key_request,
                    autonat_client: autonat_client_toggle,
                    autonat_server: autonat_server_toggle,
                    relay_client: relay_client_behaviour,
                    relay_server: relay_server_toggle,
                    dcutr: dcutr_toggle,
                    upnp: upnp_toggle,
                }
            })?
            .with_swarm_config(
                |c| c.with_idle_connection_timeout(Duration::from_secs(300)), // 5 minutes
            )
            .build();

        // Always listen on the specified port
        let tcp_addr: Multiaddr = format!("/ip4/0.0.0.0/tcp/{}", port).parse()?;
        swarm.listen_on(tcp_addr)?;

        // QUIC also bound to the same port (udp), seems to destablize peer connect/download, disabled for now until solution
        // let quic_addr: Multiaddr = format!("/ip4/0.0.0.0/udp/{}/quic-v1", port).parse()?;
        // swarm.listen_on(quic_addr)?;
        // Clean up any unreachable addresses from Kademlia's routing table at startup
        // This removes stale localhost/private addresses that may have been persisted
        {
            let kademlia = swarm.behaviour_mut().kademlia.kbuckets();
            let mut addrs_to_remove: Vec<(PeerId, Multiaddr)> = Vec::new();

            for bucket in kademlia {
                for entry in bucket.iter() {
                    let peer_id = entry.node.key.preimage();
                    for addr in entry.node.value.iter() {
                        if !ma_plausibly_reachable(addr) {
                            addrs_to_remove.push((*peer_id, addr.clone()));
                        }
                    }
                }
            }

            for (peer_id, addr) in addrs_to_remove {
                swarm
                    .behaviour_mut()
                    .kademlia
                    .remove_address(&peer_id, &addr);
                debug!(
                    "🧹 Cleaned up unreachable address at startup: {} -> {}",
                    peer_id, addr
                );
            }
        }

        // ---- advertise external addresses so relay reservations include routable addrs
        let mut ext_addrs: Vec<Multiaddr> = Vec::new();

        // 1) If CHIRAL_PUBLIC_IP is set, use it as the advertised external address
        if let Ok(pub_ip) = std::env::var("CHIRAL_PUBLIC_IP") {
            if let Ok(ma) = format!("/ip4/{}/tcp/{}", pub_ip, port).parse() {
                ext_addrs.push(ma);
            } else {
                tracing::warn!("CHIRAL_PUBLIC_IP is set but invalid: {}", pub_ip);
            }
        }

        // Register external addresses with the swarm (pin with high score)
        for ma in ext_addrs {
            swarm.add_external_address(ma);
        }

        // Connect to bootstrap nodes
        // NOTE: Bootstrap nodes are explicitly configured, so we trust them
        // and don't filter based on reachability (important for relay servers and local testing)
        let mut successful_connections = 0;
        let total_bootstrap_nodes = bootstrap_nodes.len();
        for bootstrap_addr in &bootstrap_nodes {
            if let Ok(addr) = bootstrap_addr.parse::<Multiaddr>() {
                // WAN Mode: skip unroutable bootstrap addresses
                // LAN Mode: allow private/loopback addresses for local development and testing
                let wan_mode = enable_autonat || enable_autorelay;
                if wan_mode && !ma_plausibly_reachable(&addr) {
                    warn!(
                        "⏭️  [WAN Mode] Skipping unreachable bootstrap addr: {}",
                        addr
                    );
                    continue;
                }

                match swarm.dial(addr.clone()) {
                    Ok(_) => {
                        successful_connections += 1;
                        // Add bootstrap nodes to Kademlia routing table if it has a peer ID
                        if let Some(peer_id) = addr.iter().find_map(|p| {
                            if let libp2p::multiaddr::Protocol::P2p(peer) = p {
                                Some(peer)
                            } else {
                                None
                            }
                        }) {
                            swarm
                                .behaviour_mut()
                                .kademlia
                                .add_address(&peer_id, addr.clone());
                        }
                    }
                    Err(e) => warn!("✗ Failed to dial bootstrap {}: {}", bootstrap_addr, e),
                }
            } else {
                warn!("✗ Invalid bootstrap address format: {}", bootstrap_addr);
            }
        }

        if enable_autonat {
            for server_addr in &autonat_targets {
                if bootstrap_set.contains(server_addr) {
                    continue;
                }
                match server_addr.parse::<Multiaddr>() {
                    Ok(addr) => match swarm.dial(addr.clone()) {
                        Ok(_) => {
                            info!("Dialing AutoNAT server: {}", server_addr);
                        }
                        Err(e) => {
                            debug!("Failed to dial AutoNAT server {}: {}", server_addr, e);
                        }
                    },
                    Err(e) => warn!("Invalid AutoNAT server address {}: {}", server_addr, e),
                }
            }
        }

        // Trigger initial bootstrap only if we successfully connected to at least one bootstrap node
        // Kademlia bootstrap requires at least one peer in the routing table to work
        if !bootstrap_nodes.is_empty() {
            if successful_connections > 0 {
                let _ = swarm.behaviour_mut().kademlia.bootstrap();
                info!(
                    "✓ Starting Kademlia bootstrap with {} bootstrap connection(s)",
                    successful_connections
                );
            } else {
                warn!("⚠ No bootstrap connections succeeded - cannot bootstrap DHT");
                warn!("  Node will operate in standalone mode until peers connect");
                warn!("  Consider checking network connectivity and bootstrap node addresses");
            }
        } else {
            info!("No bootstrap nodes provided - starting in standalone mode");
        }

        let (cmd_tx, cmd_rx) = mpsc::channel(100);
        let (event_tx, event_rx) = mpsc::channel(100);
        let connected_peers = Arc::new(Mutex::new(HashSet::new()));
        let metrics = Arc::new(Mutex::new(DhtMetrics::default()));
        let pending_echo = Arc::new(Mutex::new(HashMap::new()));
        let pending_searches = Arc::new(Mutex::new(HashMap::new()));
        let search_counter = Arc::new(AtomicU64::new(1));
        let proxy_mgr: ProxyMgr = Arc::new(Mutex::new(ProxyManager::default()));
        let peer_selection = Arc::new(Mutex::new(PeerSelectionService::new()));
        let pending_webrtc_offers = Arc::new(Mutex::new(HashMap::new()));
        let pending_key_requests = Arc::new(Mutex::new(HashMap::new()));
        let pending_provider_queries: Arc<Mutex<HashMap<String, PendingProviderQuery>>> =
            Arc::new(Mutex::new(HashMap::new()));
        let root_query_mapping: Arc<Mutex<HashMap<beetswap::QueryId, FileMetadata>>> =
            Arc::new(Mutex::new(HashMap::new()));
        let active_downloads: Arc<Mutex<HashMap<String, Arc<Mutex<ActiveDownload>>>>> =
            Arc::new(Mutex::new(HashMap::new()));
        let get_providers_queries_local: Arc<
            Mutex<HashMap<kad::QueryId, (String, std::time::Instant)>>,
        > = Arc::new(Mutex::new(HashMap::new()));
        let seeder_heartbeats_cache: Arc<Mutex<HashMap<String, FileHeartbeatCacheEntry>>> =
            Arc::new(Mutex::new(HashMap::new()));
        let file_heartbeat_state: Arc<Mutex<HashMap<String, FileHeartbeatState>>> =
            Arc::new(Mutex::new(HashMap::new()));
        let pending_heartbeat_updates: Arc<Mutex<HashSet<String>>> =
            Arc::new(Mutex::new(HashSet::new()));
        let pending_infohash_searches: Arc<Mutex<HashMap<kad::QueryId, PendingInfohashSearch>>> =
            Arc::new(Mutex::new(HashMap::new()));
        let pending_dht_queries: Arc<
            Mutex<HashMap<kad::QueryId, oneshot::Sender<Result<Option<Vec<u8>>, String>>>>,
        > = Arc::new(Mutex::new(HashMap::new()));
        // Add this initialization around line 6100 after pending_dht_queries:
        let pending_search_queries: Arc<Mutex<HashMap<kad::QueryId, PendingSearchQuery>>> =
            Arc::new(Mutex::new(HashMap::new()));

        {
            let mut guard = metrics.lock().await;
            guard.autonat_enabled = enable_autonat;
            guard.autorelay_enabled = final_enable_autorelay;
            guard.last_autorelay_enabled_at = last_autorelay_enabled_at;
            guard.last_autorelay_disabled_at = last_autorelay_disabled_at;
            guard.dcutr_enabled = enable_autonat; // DCUtR enabled when AutoNAT is enabled
            let now = SystemTime::now();
            if final_enable_autorelay {
                // Always record a fresh enable time when AutoRelay is turned on
                guard.last_autorelay_enabled_at = Some(now);
            } else {
                guard.last_autorelay_disabled_at = Some(now);
            }
        }

        // Spawn the Dht node task
        let received_chunks_clone = Arc::new(Mutex::new(HashMap::new()));
        let bootstrap_peer_ids = extract_bootstrap_peer_ids(&bootstrap_nodes);
        let file_metadata_cache_local: Arc<Mutex<HashMap<String, FileMetadata>>> =
            Arc::new(Mutex::new(HashMap::new()));
        let pending_provider_registrations: Arc<Mutex<HashSet<String>>> =
            Arc::new(Mutex::new(HashSet::new()));

        tokio::spawn(run_dht_node(
            swarm,
            local_peer_id,
            cmd_rx,
            event_tx,
            connected_peers.clone(),
            metrics.clone(),
            pending_echo.clone(),
            pending_searches.clone(),
            proxy_mgr.clone(),
            pending_infohash_searches.clone(),
            peer_selection.clone(),
            received_chunks_clone.clone(),
            file_transfer_service.clone(),
            chunk_manager,
            pending_webrtc_offers.clone(),
            pending_provider_queries.clone(),
            root_query_mapping.clone(),
            active_downloads.clone(),
            get_providers_queries_local.clone(),
            seeder_heartbeats_cache.clone(),
            pending_heartbeat_updates.clone(),
            pending_provider_registrations.clone(),
            file_metadata_cache_local.clone(),
            pending_dht_queries.clone(),
            pending_key_requests.clone(),
            pending_search_queries.clone(), // Add this parameter to the tokio::spawn call around line 6145:
            is_bootstrap,
            final_enable_autorelay,
            relay_candidates,
            chunk_size,
            bootstrap_peer_ids,
        ));

        Ok(DhtService {
            cmd_tx,
            event_rx: Arc::new(Mutex::new(event_rx)),
            peer_id: peer_id_str,
            connected_peers,
            connected_addrs: HashMap::new(),
            metrics,
            pending_echo,
            pending_searches,
            search_counter,
            proxy_mgr,
            peer_selection,
            file_metadata_cache: file_metadata_cache_local,
            received_chunks: received_chunks_clone,
            file_transfer_service,
            // chunk_manager is not stored in DhtService, only passed to the task
            pending_webrtc_offers,
            pending_key_requests,
            pending_provider_queries,
            root_query_mapping,
            active_downloads,
            get_providers_queries: get_providers_queries_local,
            chunk_size,
            file_heartbeat_state,
            seeder_heartbeats_cache,
            pending_heartbeat_updates,
        })
    }

    pub fn chunk_size(&self) -> usize {
        // Note: This might need to be adjusted if chunk_manager is the source of truth
        self.chunk_size
    }

    pub async fn start_file_heartbeat(&self, file_hash: &str) -> Result<(), String> {
        let file_hash_owned = file_hash.to_string();

        {
            let mut state = self.file_heartbeat_state.lock().await;
            if let Some(existing) = state.get(&file_hash_owned) {
                if !existing.task.is_finished() {
                    debug!("Heartbeat already active for {}", file_hash_owned);
                    return Ok(());
                }
                state.remove(&file_hash_owned);
            }
        }

        let cmd_tx = self.cmd_tx.clone();
        let hash_for_task = file_hash_owned.clone();

        let handle = tokio::spawn(async move {
            debug!("Starting heartbeat loop for {}", hash_for_task);

            if let Err(e) = cmd_tx
                .send(DhtCommand::HeartbeatFile {
                    file_hash: hash_for_task.clone(),
                })
                .await
            {
                warn!("Initial heartbeat send failed for {}: {}", hash_for_task, e);
                return;
            }

            let mut interval = tokio::time::interval(FILE_HEARTBEAT_INTERVAL);
            loop {
                interval.tick().await;
                match cmd_tx
                    .send(DhtCommand::HeartbeatFile {
                        file_hash: hash_for_task.clone(),
                    })
                    .await
                {
                    Ok(_) => {
                        trace!("Heartbeat refreshed for {}", hash_for_task);
                    }
                    Err(e) => {
                        warn!(
                            "Stopping heartbeat loop for {} due to send failure: {}",
                            hash_for_task, e
                        );
                        break;
                    }
                }
            }

            debug!("Heartbeat loop exited for {}", hash_for_task);
        });

        let mut state = self.file_heartbeat_state.lock().await;
        state.insert(file_hash_owned, FileHeartbeatState { task: handle });
        Ok(())
    }

    async fn stop_file_heartbeat(&self, file_hash: &str) {
        let handle = {
            let mut state = self.file_heartbeat_state.lock().await;
            state.remove(file_hash).map(|entry| entry.task)
        };

        if let Some(handle) = handle {
            if !handle.is_finished() {
                handle.abort();
            }
        }

        self.seeder_heartbeats_cache.lock().await.remove(file_hash);
        self.pending_heartbeat_updates
            .lock()
            .await
            .remove(file_hash);
        debug!("Heartbeat tracking stopped for {}", file_hash);
    }

    pub async fn publish_file(
        &self,
        mut metadata: FileMetadata,
        ftp_sources: Option<Vec<FtpSourceInfo>>,
    ) -> Result<(), String> {
        // Add FTP sources to metadata before publishing
        if let Some(sources) = ftp_sources {
            metadata.ftp_sources = Some(sources.into_iter().map(|s| s.for_dht_storage()).collect());
        }

        // Merge with existing cached metadata to preserve multi-protocol fields
        // This ensures uploading via a second protocol doesn't lose data from the first
        {
            let mut cache = self.file_metadata_cache.lock().await;
            if let Some(existing) = cache.get(&metadata.merkle_root) {
                metadata = merge_file_metadata(existing.clone(), metadata);
            }
            cache.insert(metadata.merkle_root.clone(), metadata.clone());
        }

        let (response_tx, response_rx) = oneshot::channel();

        self.cmd_tx
            .send(DhtCommand::PublishFile {
                metadata,
                response_tx,
            })
            .await
            .map_err(|e| e.to_string())?;

        let cid_populated_metadata = response_rx.await.map_err(|e| e.to_string())?;
        self.start_file_heartbeat(&cid_populated_metadata.merkle_root)
            .await?;
        Ok(())
    }

    pub async fn stop_publishing_file(&self, file_hash: String) -> Result<(), String> {
        let file_hash_clone = file_hash.clone();

        self.cmd_tx
            .send(DhtCommand::StopPublish(file_hash))
            .await
            .map_err(|e| e.to_string())?;

        self.stop_file_heartbeat(&file_hash_clone).await;
        Ok(())
    }
    pub async fn cache_remote_file(&self, metadata: &FileMetadata) {
        self.file_metadata_cache
            .lock()
            .await
            .insert(metadata.merkle_root.clone(), metadata.clone());
    }
    /// List all known FileMetadata (from cache, i.e., locally published or discovered)
    pub async fn get_all_file_metadata(&self) -> Result<Vec<FileMetadata>, String> {
        let cache = self.file_metadata_cache.lock().await;
        Ok(cache.values().cloned().collect())
    }

    /// Prepare a new FileMetadata for upload
    pub async fn prepare_file_metadata(
        &self,
        file_hash: String,
        file_name: String,
        file_size: u64,
        file_data: Vec<u8>,
        created_at: u64,
        mime_type: Option<String>,
        encrypted_key_bundle: Option<crate::encryption::EncryptedAesKeyBundle>,
        is_encrypted: bool,
        encryption_method: Option<String>,
        key_fingerprint: Option<String>,
        price: f64,
        uploader_address: Option<String>,
    ) -> Result<FileMetadata, String> {
        Ok(FileMetadata {
            merkle_root: file_hash,
            file_name,
            file_size,
            file_data,
            seeders: vec![],
            created_at,
            mime_type,
            is_encrypted,
            encryption_method,
            key_fingerprint,
            encrypted_key_bundle: None,
            parent_hash: None,
            cids: None,
            is_root: true,
            download_path: None,
            price,
            uploader_address,
            ftp_sources: None,
            http_sources: None,
            info_hash: None,
            trackers: None,
            ed2k_sources: None,
        })
    }

    pub async fn download_file(
        &self,
        file_metadata: FileMetadata,
        download_path: String,
    ) -> Result<(), String> {
        info!("📥 DhtService::download_file called for: {} to: {}", file_metadata.file_name, download_path);
        info!("📥 file has {} seeders, cids present: {}", file_metadata.seeders.len(), file_metadata.cids.is_some());
        self.cmd_tx
            .send(DhtCommand::DownloadFile(file_metadata, download_path))
            .await
            .map_err(|e| e.to_string())
    }

    pub async fn publish_encrypted_file(
        &self,
        metadata: FileMetadata,
        blocks: Vec<(Cid, Vec<u8>)>,
    ) -> Result<(), String> {
        let file_hash = metadata.merkle_root.clone();
        // The root CID is the CID of the list of block CIDs.
        // This needs to be computed before calling the command.
        let block_cids: Vec<Cid> = blocks.iter().map(|(cid, _)| cid.clone()).collect();
        let root_block_data = serde_json::to_vec(&block_cids).map_err(|e| e.to_string())?;
        let root_cid = Cid::new_v1(RAW_CODEC, Code::Sha2_256.digest(&root_block_data));

        self.cmd_tx
            .send(DhtCommand::StoreBlocks {
                blocks,
                root_cid,
                metadata,
            })
            .await
            .map_err(|e| e.to_string())?;

        self.start_file_heartbeat(&file_hash).await?;
        Ok(())
    }

    pub async fn announce_torrent(&self, info_hash: String) -> Result<(), String> {
        self.cmd_tx
            .send(DhtCommand::AnnounceTorrent { info_hash })
            .await
            .map_err(|e| e.to_string())
    }

    // Fix the search_file method around line 6464:
    pub async fn search_file(&self, file_hash: String) -> Result<(), String> {
        // Create a dummy channel since this is fire-and-forget
        let (sender, _receiver) = oneshot::channel();
        
        self.cmd_tx
            .send(DhtCommand::SearchFile { file_hash, sender })
            .await
            .map_err(|e| e.to_string())
    }

    pub async fn get_file(&self, file_hash: String) -> Result<(), String> {
        self.search_file(file_hash).await
    }

    // Fix the search_metadata method around line 6474:
    pub async fn search_metadata(&self, file_hash: String, timeout_ms: u64) -> Result<(), String> {
        // Create a dummy channel since this is fire-and-forget
        let (sender, _receiver) = oneshot::channel();
        
        self.cmd_tx
            .send(DhtCommand::SearchFile { file_hash, sender })
            .await
            .map_err(|e| e.to_string())
    }
    pub async fn synchronous_search_metadata(
        &self,
        file_hash: String,
        timeout_ms: u64,
    ) -> Result<Option<FileMetadata>, String> {
        info!("Starting search for file: {} (timeout: {}ms)", file_hash, timeout_ms);

        // Always query DHT for authoritative results - never skip with cache
        info!("Querying DHT for file {}...", file_hash);

        if timeout_ms == 0 {
            let (sender, _receiver) = oneshot::channel();
            self.cmd_tx
                .send(DhtCommand::SearchFile { file_hash, sender })
                .await
                .map_err(|e| e.to_string())?;
            return Ok(None);
        }

        let timeout_duration = Duration::from_millis(timeout_ms);
        let (tx, rx) = oneshot::channel();

        // Send the validated search command
        if let Err(err) = self
            .cmd_tx
            .send(DhtCommand::SearchFile { file_hash: file_hash.clone(), sender: tx })
            .await
        {
            return Err(err.to_string());
        }

        // Wait for the validated result
        match tokio::time::timeout(timeout_duration, rx).await {
            Ok(Ok(Ok(Some(metadata)))) => {
                info!("✅ Search succeeded for file: {}", metadata.merkle_root);
                // Cache the result locally
                {
                    let mut cache = self.file_metadata_cache.lock().await;
                    cache.insert(metadata.merkle_root.clone(), metadata.clone());
                }
                Ok(Some(metadata))
            },
            Ok(Ok(Ok(None))) => {
                info!("❌ Search found no results for file: {}", file_hash);
                Ok(None)
            },
            Ok(Ok(Err(e))) => {
                error!("❌ Search error for file {}: {}", file_hash, e);
                Err(format!("Search error: {}", e))
            },
            Ok(Err(_)) => {
                error!("❌ Search channel closed for file: {}", file_hash);
                Err("Search channel closed".into())
            },
            Err(_) => {
                warn!("⏰ Search timed out for file: {} (after {}ms)", file_hash, timeout_ms);
                Ok(None) // Timeout - file not found
            },
        }
    }

    pub async fn connect_peer(&self, addr: String) -> Result<(), String> {
        self.cmd_tx
            .send(DhtCommand::ConnectPeer(addr))
            .await
            .map_err(|e| e.to_string())
    }

    pub async fn connect_to_peer_by_id(&self, peer_id: String) -> Result<(), String> {
        let peer_id: PeerId = peer_id
            .parse()
            .map_err(|e| format!("Invalid peer ID: {}", e))?;
        self.cmd_tx
            .send(DhtCommand::ConnectToPeerById(peer_id))
            .await
            .map_err(|e| e.to_string())
    }

    pub async fn disconnect_peer(&self, peer_id: PeerId) -> Result<(), String> {
        self.cmd_tx
            .send(DhtCommand::DisconnectPeer(peer_id))
            .await
            .map_err(|e| e.to_string())
    }

    pub async fn get_peer_id(&self) -> String {
        self.peer_id.clone()
    }

    /// Get multiaddresses for this node (including the peer ID)
    pub async fn get_multiaddresses(&self) -> Vec<String> {
        let metrics = self.metrics.lock().await;
        let peer_id = &self.peer_id;

        metrics
            .listen_addrs
            .iter()
            .filter(|addr| {
                // Filter out loopback addresses
                !addr.contains("127.0.0.1") && !addr.contains("::1")
            })
            .map(|addr| {
                // Add peer ID if not already present
                if addr.contains("/p2p/") {
                    addr.clone()
                } else {
                    format!("{}/p2p/{}", addr, peer_id)
                }
            })
            .collect()
    }

    pub async fn get_peer_count(&self) -> usize {
        let (tx, rx) = oneshot::channel();
        if self.cmd_tx.send(DhtCommand::GetPeerCount(tx)).await.is_ok() {
            rx.await.unwrap_or(0)
        } else {
            0
        }
    }

    pub async fn get_connected_peers(&self) -> Vec<String> {
        let connected_peers = self.connected_peers.lock().await;
        connected_peers
            .iter()
            .map(|peer_id| peer_id.to_string())
            .collect()
    }

    /// Trigger a re-bootstrap to discover new peers
    /// Returns the number of new peers discovered
    pub async fn re_bootstrap(&self) -> Result<usize, String> {
        let (tx, rx) = oneshot::channel();
        self.cmd_tx
            .send(DhtCommand::ReBootstrap { sender: tx })
            .await
            .map_err(|e| format!("Failed to send re-bootstrap command: {}", e))?;

        rx.await
            .map_err(|e| format!("Re-bootstrap response error: {}", e))?
    }

    /// Check DHT health and optionally trigger automatic recovery
    ///
    /// # Arguments
    /// * `min_peers` - Minimum number of peers required for healthy status
    /// * `auto_recover` - Whether to automatically trigger re-bootstrap if unhealthy
    ///
    /// # Returns
    /// Health status including peer count and recommendations
    pub async fn check_health(&self, min_peers: usize, auto_recover: bool) -> DhtHealthStatus {
        let (tx, rx) = oneshot::channel();
        if self
            .cmd_tx
            .send(DhtCommand::HealthCheck {
                min_peers,
                auto_recover,
                sender: tx,
            })
            .await
            .is_ok()
        {
            rx.await.unwrap_or_else(|_| DhtHealthStatus {
                healthy: false,
                peer_count: 0,
                min_required: min_peers,
                bootstrap_failures: 0,
                last_bootstrap_secs_ago: None,
                recommendation: Some("Health check failed to complete".to_string()),
                recovery_triggered: false,
            })
        } else {
            DhtHealthStatus {
                healthy: false,
                peer_count: 0,
                min_required: min_peers,
                bootstrap_failures: 0,
                last_bootstrap_secs_ago: None,
                recommendation: Some("Failed to send health check command".to_string()),
                recovery_triggered: false,
            }
        }
    }

    /// Check if the DHT is healthy (has minimum required peers)
    pub async fn is_healthy(&self, min_peers: usize) -> bool {
        let peer_count = self.connected_peers.lock().await.len();
        peer_count >= min_peers
    }

    /// Start a background health monitoring task
    ///
    /// This task periodically checks DHT health and triggers recovery if needed.
    /// Returns a handle to cancel the monitoring task.
    pub fn start_health_monitor(
        self: &Arc<Self>,
        check_interval_secs: u64,
        min_peers: usize,
    ) -> tokio::task::JoinHandle<()> {
        let dht_service = Arc::clone(self);

        tokio::spawn(async move {
            let mut interval =
                tokio::time::interval(std::time::Duration::from_secs(check_interval_secs));

            // Skip the first tick (which fires immediately)
            interval.tick().await;

            loop {
                interval.tick().await;

                let peer_count = dht_service.connected_peers.lock().await.len();

                if peer_count < min_peers {
                    warn!(
                        "DHT health check: peer count ({}) below minimum ({}), triggering recovery",
                        peer_count, min_peers
                    );

                    // Check full health and trigger auto-recovery
                    let status = dht_service.check_health(min_peers, true).await;

                    if status.recovery_triggered {
                        info!("DHT recovery triggered, waiting for bootstrap to complete...");
                    } else if !status.healthy {
                        warn!(
                            "DHT recovery was not triggered: {:?}",
                            status.recommendation
                        );
                    }
                } else {
                    debug!(
                        "DHT health check: {} peers connected (min: {})",
                        peer_count, min_peers
                    );
                }
            }
        })
    }

    pub async fn echo(&self, peer_id: String, payload: Vec<u8>) -> Result<Vec<u8>, String> {
        let target_peer_id: PeerId = peer_id
            .parse()
            .map_err(|e| format!("Invalid peer ID: {e}"))?;

        let (tx, rx) = oneshot::channel();
        self.cmd_tx
            .send(DhtCommand::Echo {
                peer: target_peer_id,
                payload,
                tx,
            })
            .await
            .map_err(|e| format!("Failed to send echo command: {e}"))?;

        rx.await
            .map_err(|e| format!("Echo response error: {}", e))?
    }

    pub async fn update_privacy_proxy_targets(&self, addresses: Vec<String>) -> Result<(), String> {
        self.cmd_tx
            .send(DhtCommand::SetPrivacyProxies { addresses })
            .await
            .map_err(|e| format!("Failed to update privacy proxies: {e}"))
    }

    /// Verifies that a peer actually provides working proxy services through protocol negotiation
    async fn verify_proxy_capabilities(&self, peer_id: &PeerId) -> Result<(), String> {
        // Use the existing echo protocol to verify proxy capabilities
        // Send a special "proxy_verify" message that the peer should echo back if it's a working proxy

        let verification_payload = b"proxy_verify";

        // Send echo request with verification payload through DHT service
        match self
            .echo(peer_id.to_string(), verification_payload.to_vec())
            .await
        {
            Ok(response) => {
                // Check if the response matches our verification payload
                if response == verification_payload {
                    info!(
                        "✅ Proxy capability verified for peer {} via echo test",
                        peer_id
                    );
                    Ok(())
                } else {
                    Err(format!(
                        "Proxy verification failed: unexpected response from peer {}",
                        peer_id
                    ))
                }
            }
            Err(e) => Err(format!(
                "Proxy verification failed: echo request failed for peer {}: {}",
                peer_id, e
            )),
        }
    }

    /// Discovers proxy services through DHT provider queries
    /// Uses DHT provider discovery to find peers advertising proxy services
    async fn discover_proxy_services_through_dht_providers(
        &self,
        proxy_mgr: &mut ProxyManager,
    ) -> usize {
        let mut discovered_and_verified = 0;

        info!("Starting DHT proxy service discovery using provider queries...");

        // Query DHT for peers that provide proxy services
        // Use a standard proxy service identifier that proxy nodes would register as providers for
        let proxy_service_cid = "proxy:service:available"; // This would be a well-known CID for proxy services

        match self
            .query_dht_proxy_providers(proxy_service_cid.to_string())
            .await
        {
            Ok(provider_peers) => {
                for peer_id in provider_peers {
                    if !proxy_mgr.capable.contains(&peer_id) {
                        info!("Discovered proxy provider via DHT: {}", peer_id);

                        // Add to capable list for verification
                        proxy_mgr.set_capable(peer_id.clone());

                        // Verify the discovered proxy
                        match self.verify_proxy_capabilities(&peer_id).await {
                            Ok(_) => {
                                proxy_mgr.add_trusted_proxy_node(peer_id.clone());
                                discovered_and_verified += 1;
                                info!(
                                    "✅ Verified and added DHT-discovered proxy provider: {}",
                                    peer_id
                                );
                            }
                            Err(e) => {
                                warn!(
                                    "❌ DHT proxy provider verification failed for {}: {}",
                                    peer_id, e
                                );
                                proxy_mgr.capable.remove(&peer_id);
                            }
                        }
                    }
                }
            }
            Err(e) => {
                warn!("DHT proxy provider discovery failed: {}", e);
            }
        }

        info!(
            "DHT proxy provider discovery completed: {} proxies verified and added",
            discovered_and_verified
        );
        discovered_and_verified
    }

    /// Query DHT for peers providing proxy services using provider records
    /// Returns a list of peer IDs that provide proxy services
    async fn query_dht_proxy_providers(
        &self,
        service_identifier: String,
    ) -> Result<Vec<PeerId>, String> {
        // Create a DHT record key for proxy services
        let key = kad::RecordKey::new(&service_identifier);

        // Query DHT for providers of this service
        // This finds peers that have registered as providers for proxy services
        let (tx, rx) = oneshot::channel();

        // Send command to query providers
        if let Err(e) = self
            .cmd_tx
            .send(DhtCommand::GetProviders {
                file_hash: service_identifier.clone(),
                sender: tx,
            })
            .await
        {
            return Err(format!("Failed to send GetProviders command: {}", e));
        }

        // Wait for response with timeout
        match tokio::time::timeout(Duration::from_secs(15), rx).await {
            Ok(Ok(Ok(provider_strings))) => {
                let total_count = provider_strings.len();

                // Convert string peer IDs to PeerId objects
                let mut peer_ids = Vec::new();
                for peer_string in provider_strings {
                    match peer_string.parse::<PeerId>() {
                        Ok(peer_id) => peer_ids.push(peer_id),
                        Err(e) => {
                            warn!("Failed to parse peer ID from provider string: {}", e);
                        }
                    }
                }

                info!(
                    "Found {} proxy service providers in DHT ({} valid peer IDs)",
                    total_count,
                    peer_ids.len()
                );
                Ok(peer_ids)
            }
            Ok(Ok(Err(e))) => Err(format!("GetProviders command failed: {}", e)),
            Ok(Err(_)) => Err("GetProviders channel closed unexpectedly".to_string()),
            Err(_) => Err("GetProviders query timed out".to_string()),
        }
    }

    pub async fn metrics_snapshot(&self) -> DhtMetricsSnapshot {
        let metrics = self.metrics.lock().await.clone();
        let peer_count = self.connected_peers.lock().await.len();
        DhtMetricsSnapshot::from(metrics, peer_count)
    }

    pub async fn autorelay_history(&self) -> (Option<SystemTime>, Option<SystemTime>) {
        let metrics = self.metrics.lock().await;
        (
            metrics.last_autorelay_enabled_at.clone(),
            metrics.last_autorelay_disabled_at.clone(),
        )
    }

    pub async fn store_block(&self, cid: Cid, data: Vec<u8>) -> Result<(), String> {
        self.cmd_tx
            .send(DhtCommand::StoreBlock { cid, data })
            .await
            .map_err(|e| e.to_string())
    }

    // Drain up to `max` pending events without blocking
    pub async fn drain_events(&self, max: usize) -> Vec<DhtEvent> {
        use tokio::sync::mpsc::error::TryRecvError;
        let mut rx = self.event_rx.lock().await;
        let mut events = Vec::new();
        while events.len() < max {
            match rx.try_recv() {
                Ok(ev) => events.push(ev),
                Err(TryRecvError::Empty) => break,
                Err(TryRecvError::Disconnected) => break,
            }
        }
        events
    }

    /// Get recommended peers for file download using smart selection
    pub async fn get_recommended_peers_for_download(
        &self,
        file_hash: &str,
        file_size: u64,
        require_encryption: bool,
    ) -> Vec<String> {
        // First get peers that have the file
        let available_peers = self.get_seeders_for_file(file_hash).await;

        if available_peers.is_empty() {
            return Vec::new();
        }

        // Use smart peer selection
        let mut peer_selection = self.peer_selection.lock().await;
        peer_selection.recommend_peers_for_file(&available_peers, file_size, require_encryption)
    }

    /// Record successful transfer for peer metrics
    pub async fn record_transfer_success(&self, peer_id: &str, bytes: u64, duration_ms: u64) {
        let mut peer_selection = self.peer_selection.lock().await;
        peer_selection.record_transfer_success(peer_id, bytes, duration_ms);
    }

    /// Record failed transfer for peer metrics
    pub async fn record_transfer_failure(&self, peer_id: &str, error: &str) {
        let mut peer_selection = self.peer_selection.lock().await;
        peer_selection.record_transfer_failure(peer_id, error);
    }

    /// Update peer encryption support
    pub async fn set_peer_encryption_support(&self, peer_id: &str, supported: bool) {
        let mut peer_selection = self.peer_selection.lock().await;
        peer_selection.set_peer_encryption_support(peer_id, supported);
    }

    /// Report malicious behavior from a peer
    pub async fn report_malicious_peer(&self, peer_id: &str, severity: &str) {
        let mut peer_selection = self.peer_selection.lock().await;
        peer_selection.report_malicious_peer(peer_id, severity);
    }

    /// Get all peer metrics for monitoring
    pub async fn get_peer_metrics(&self) -> Vec<PeerMetrics> {
        let peer_selection = self.peer_selection.lock().await;
        peer_selection.get_all_metrics()
    }

    /// Select best peers using a specific strategy
    pub async fn select_peers_with_strategy(
        &self,
        available_peers: &[String],
        count: usize,
        strategy: SelectionStrategy,
        require_encryption: bool,
    ) -> Vec<String> {
        let mut peer_selection = self.peer_selection.lock().await;
        peer_selection.select_peers(available_peers, count, strategy, require_encryption)
    }

    /// Clean up inactive peer metrics
    pub async fn cleanup_inactive_peers(&self, max_age_seconds: u64) {
        let mut peer_selection = self.peer_selection.lock().await;
        peer_selection.cleanup_inactive_peers(max_age_seconds);
    }

    /// Discover and verify available peers for a specific file
    pub async fn discover_peers_for_file(
        &self,
        metadata: &FileMetadata, // This now contains the merkle_root
    ) -> Result<Vec<String>, String> {
        info!(
            "Starting peer discovery for file: {} with {} seeders",
            metadata.merkle_root,
            metadata.seeders.len()
        );

        let mut available_peers = Vec::new();
        let mut pending_connections = Vec::new();

        // First pass: check which seeders are connected, queue connection attempts for others
        {
            let connected_peers = self.connected_peers.lock().await;

            for seeder_id in &metadata.seeders {
                if let Ok(peer_id) = seeder_id.parse::<libp2p::PeerId>() {
                    if connected_peers.contains(&peer_id) {
                        info!("Seeder {} is currently connected", seeder_id);
                        available_peers.push(seeder_id.clone());
                    } else {
                        info!("Seeder {} is not currently connected, will attempt connection", seeder_id);
                        pending_connections.push((seeder_id.clone(), peer_id));
                    }
                } else {
                    warn!("Invalid peer ID in seeders list: {}", seeder_id);
                }
            }
        }

        // If we already have connected peers, return them
        if !available_peers.is_empty() {
            info!(
                "Found {} already connected seeders",
                available_peers.len()
            );
            return Ok(available_peers);
        }

        // Initiate connection attempts for pending peers
        for (seeder_id, peer_id) in &pending_connections {
            if let Err(e) = self
                .cmd_tx
                .send(DhtCommand::ConnectToPeerById(*peer_id))
                .await
            {
                warn!(
                    "Failed to send ConnectToPeerById command for {}: {}",
                    seeder_id, e
                );
            } else {
                info!("Initiated connection attempt to seeder {}", seeder_id);
            }
        }

        // Wait for connections to establish with polling
        // Check every 500ms for up to 5 seconds total
        let max_wait_iterations = 10;
        for i in 0..max_wait_iterations {
            tokio::time::sleep(Duration::from_millis(500)).await;
            
            let connected_peers = self.connected_peers.lock().await;
            for (seeder_id, peer_id) in &pending_connections {
                if connected_peers.contains(peer_id) && !available_peers.contains(seeder_id) {
                    info!("Seeder {} connected after {} ms", seeder_id, (i + 1) * 500);
                    available_peers.push(seeder_id.clone());
                }
            }
            drop(connected_peers);
            
            // If all pending connections succeeded or we found at least one peer, we can stop
            if !available_peers.is_empty() {
                break;
            }
            
            if i == max_wait_iterations / 2 {
                info!("Still waiting for seeder connections... ({}/{})", i + 1, max_wait_iterations);
            }
        }

        if available_peers.is_empty() {
            info!("No seeders could be reached after connection attempts - file not available for download");
        }

        info!(
            "Peer discovery completed: found {} available peers",
            available_peers.len()
        );
        Ok(available_peers)
    }

    /// Get seeders for a specific file (searches DHT for providers)
    pub async fn get_seeders_for_file(&self, file_hash: &str) -> Vec<String> {
        // Fast path: consult local heartbeat cache and prune expired entries
        let now = unix_timestamp();
        if let Some(entry) = self.seeder_heartbeats_cache.lock().await.get_mut(file_hash) {
            entry.heartbeats = prune_heartbeats(entry.heartbeats.clone(), now);
            entry.metadata["seeders"] = serde_json::Value::Array(
                heartbeats_to_peer_list(&entry.heartbeats)
                    .iter()
                    .cloned()
                    .map(serde_json::Value::String)
                    .collect(),
            );
            entry.metadata["seederHeartbeats"] = serde_json::to_value(&entry.heartbeats)
                .unwrap_or_else(|_| serde_json::Value::Array(vec![]));

            let peers = heartbeats_to_peer_list(&entry.heartbeats);
            if !peers.is_empty() {
                // return the pruned local view immediately to keep UI responsive/fresh
                return peers;
            }
            // otherwise fall back to querying the DHT providers
        }

        // Send command to DHT task to query provider records for this file
        let (tx, rx) = oneshot::channel();

        if let Err(e) = self
            .cmd_tx
            .send(DhtCommand::GetProviders {
                file_hash: file_hash.to_string(),
                sender: tx,
            })
            .await
        {
            warn!("Failed to send GetProviders command: {}", e);
            return Vec::new();
        }

        // Wait for response with timeout - increased to 10s for better DHT propagation
        match tokio::time::timeout(Duration::from_secs(10), rx).await {
            Ok(Ok(Ok(providers))) => {
                info!(
                    "Found {} providers for file: {}",
                    providers.len(),
                    file_hash
                );
                info!("🔍 DEBUG DHT: Providers from DHT query = {:?}", providers);
                // Optionally filter unreachable providers here (try connect/ping) before returning.
                providers
            }
            Ok(Ok(Err(e))) => {
                warn!("GetProviders command failed for {}: {}", file_hash, e);
                warn!("🔍 DEBUG DHT: No providers found via DHT query - returning empty list");
                // Return empty list - don't fall back to random connected peers as they won't have the file
                Vec::new()
            }
            Ok(Err(e)) => {
                warn!("GetProviders receiver error for {}: {}", file_hash, e);
                warn!("🔍 DEBUG DHT: Channel error - returning empty list");
                // Return empty list - don't fall back to random connected peers
                Vec::new()
            }
            Err(_) => {
                warn!("GetProviders command timed out for file: {} (waited 10s)", file_hash);
                warn!("🔍 DEBUG DHT: Timeout waiting for providers - returning empty list");
                // Return empty list - the file truly has no providers available
                Vec::new()
            }
        }
    }

    /// Shutdown the Dht service
    pub async fn shutdown(&self) -> Result<(), String> {
        let (tx, rx) = oneshot::channel();
        self.cmd_tx
            .send(DhtCommand::Shutdown(tx))
            .await
            .map_err(|e| format!("Failed to send shutdown command: {}", e))?;
        rx.await
            .map_err(|e| format!("Failed to receive shutdown acknowledgment: {}", e))
    }

    /// Enable privacy routing through proxy nodes
    pub async fn enable_privacy_routing(&self, mode: PrivacyMode) -> Result<(), String> {
        let mut proxy_mgr = self.proxy_mgr.lock().await;

        // Enable privacy routing in the proxy manager
        proxy_mgr.enable_privacy_routing(mode);

        // Identify and mark trusted proxy nodes from connected peers
        // Query connected peers for proxy capabilities and establish trust relationships
        let connected_peers_list = {
            let connected = self.connected_peers.lock().await;
            connected.iter().cloned().collect::<Vec<_>>()
        };

        let mut trusted_proxy_count = 0;
        for peer_id in connected_peers_list {
            // Check if this peer is capable of proxy services
            if proxy_mgr.capable.contains(&peer_id) && proxy_mgr.online.contains(&peer_id) {
                // Verify proxy capabilities through protocol negotiation
                match self.verify_proxy_capabilities(&peer_id).await {
                    Ok(_) => {
                        proxy_mgr.add_trusted_proxy_node(peer_id.clone());
                        trusted_proxy_count += 1;
                        info!("✅ Added connected peer {} as trusted proxy node (capability verified)", peer_id);
                    }
                    Err(e) => {
                        warn!(
                            "❌ Proxy capability verification failed for peer {}: {}",
                            peer_id, e
                        );
                        // Remove from capable list if verification fails
                        proxy_mgr.capable.remove(&peer_id);
                    }
                }
            }
        }

        // Query DHT for peers advertising proxy services and add them to verification pipeline
        let dht_proxy_count = self
            .discover_proxy_services_through_dht_providers(&mut proxy_mgr)
            .await;

        let trusted_count = trusted_proxy_count + dht_proxy_count;
        info!(
            "Privacy routing enabled with {} trusted proxy nodes (mode: {:?})",
            trusted_count, mode
        );

        Ok(())
    }

    /// Disable privacy routing, revert to direct connections
    pub async fn disable_privacy_routing(&self) -> Result<(), String> {
        let mut proxy_mgr = self.proxy_mgr.lock().await;

        // Disable privacy routing in the proxy manager
        proxy_mgr.disable_privacy_routing();

        // Clear trusted proxy nodes
        proxy_mgr.trusted_proxy_nodes.clear();
        proxy_mgr.manual_trusted.clear();

        info!("Privacy routing disabled - reverting to direct connections");

        Ok(())
    }

    /// Generates a proof for a given file chunk and submits it to the blockchain.
    /// This function is called by the blockchain listener upon receiving a challenge.
    pub async fn generate_and_submit_proof(
        &self,
        file_root_hex: String,
        chunk_index: u64,
    ) -> Result<(), String> {
        info!(
            "Generating proof for file root {} and chunk index {}",
            file_root_hex, chunk_index
        );

        // 1. Locate the file manifest from the local cache.
        let manifest = self
            .get_manifest_from_cache(&file_root_hex)
            .await
            .ok_or_else(|| format!("File manifest not found for root: {}", file_root_hex))?;

        // 2. Locate the requested file chunk data.
        let chunk_data = self
            .get_chunk_data(&file_root_hex, chunk_index as usize)
            .await
            .map_err(|e| format!("Failed to locate chunk: {}", e))?;

        // 3. Generate Merkle proof for that chunk.
        let proof = self
            .get_merkle_proof(&manifest, chunk_index as usize)
            .await
            .map_err(|e| format!("Failed to generate Merkle proof: {}", e))?;

        // 4. Submit proof to the smart contract.
        self.submit_to_contract(&file_root_hex, proof, chunk_data, chunk_index)
            .await
            .map_err(|e| format!("Failed to submit proof to contract: {}", e))?;

        Ok(())
    }

    /// Retrieves a file's manifest from the local cache.
    async fn get_manifest_from_cache(&self, file_root_hex: &str) -> Option<FileMetadata> {
        let cache = self.file_metadata_cache.lock().await;
        cache.get(file_root_hex).cloned()
    }

    /// Retrieves the original, unencrypted chunk data from local storage.
    /// This assumes the `FileTransferService` provides access to the underlying storage.
    async fn get_chunk_data(
        &self,
        file_root_hex: &str,
        chunk_index: usize,
    ) -> Result<Vec<u8>, String> {
        if let Some(ft_service) = &self.file_transfer_service {
            let file_data = ft_service
                .get_file_data(file_root_hex)
                .await
                .ok_or_else(|| format!("File data not found for root {}", file_root_hex))?;

            let chunk_size = self.chunk_size();
            let start = chunk_index * chunk_size;
            let end = (start + chunk_size).min(file_data.len());

            if start >= file_data.len() {
                return Err(format!("Chunk index {} is out of bounds", chunk_index));
            }

            Ok(file_data[start..end].to_vec())
        } else {
            Err("FileTransferService is not available".to_string())
        }
    }

    /// Generates a Merkle proof for a specific chunk index.
    async fn get_merkle_proof(
        &self,
        manifest: &FileMetadata,
        chunk_index: usize,
    ) -> Result<Vec<[u8; 32]>, String> {
        // This requires re-calculating the original chunk hashes to build the tree.
        // A more optimized version would store the hashes in the manifest.
        if let Some(ft_service) = &self.file_transfer_service {
            let file_data = ft_service
                .get_file_data(&manifest.merkle_root)
                .await
                .ok_or_else(|| format!("File data not found for root {}", manifest.merkle_root))?;

            let chunk_size = self.chunk_size();
            let original_chunk_hashes: Vec<[u8; 32]> = file_data
                .chunks(chunk_size)
                .map(Sha256Hasher::hash)
                .collect();

            if chunk_index >= original_chunk_hashes.len() {
                return Err(format!(
                    "Chunk index {} out of bounds for proof generation",
                    chunk_index
                ));
            }

            let tree = MerkleTree::<Sha256Hasher>::from_leaves(&original_chunk_hashes);
            let proof = tree.proof(&[chunk_index]);
            Ok(proof.proof_hashes().to_vec())
        } else {
            Err("FileTransferService is not available".to_string())
        }
    }

    /// Placeholder for submitting the proof to the smart contract.
    async fn submit_to_contract(
        &self,
        file_root: &str,
        proof: Vec<[u8; 32]>,
        chunk_data: Vec<u8>,
        chunk_index: u64,
    ) -> Result<(), String> {
        info!(
            "Submitting proof for file root {} to smart contract...",
            file_root
        );

        // This is a simplified example. In a real app, you would get the provider,
        // contract address, and signer from the AppState or configuration.
        let provider = Provider::<Http>::try_from("http://127.0.0.1:8545")
            .map_err(|e| format!("Failed to create provider: {}", e))?;
        let client = Arc::new(provider);

        // This private key is for demonstration. In a real app, you would retrieve
        // this securely from the AppState's keystore/active_account_private_key.
        let wallet: LocalWallet =
            "0xac0974bec39a17e36ba4a6b4d238ff944bacb478cbed5efcae784d7bf4f2ff80"
                .parse()
                .map_err(|e| format!("Failed to parse private key: {}", e))?;
        let signer = SignerMiddleware::new(client.clone(), wallet.with_chain_id(*CHAIN_ID));

        // The contract address needs to be known. This would come from AppState.
        let contract_address: Address = "0x5FbDB2315678afecb367f032d93F642f64180aa3"
            .parse()
            .map_err(|e| format!("Failed to parse contract address: {}", e))?;

        // Define the contract ABI for the `verifyProof` function.
        // In a larger project, you would use `abigen!` to generate this from the contract JSON.
        abigen!(
            ProofOfStorage,
            r#"[
                function verifyProof(bytes32 fileRoot, bytes32[] calldata proof, bytes calldata chunkData, uint256 chunkIndex) external view returns (bool)
            ]"#,
        );

        let contract = ProofOfStorage::new(contract_address, Arc::new(signer));

        // Prepare arguments for the contract call
        let root_bytes: [u8; 32] = hex::decode(file_root)
            .map_err(|e| format!("Invalid file root hex: {}", e))?
            .try_into()
            .map_err(|_| "File root is not 32 bytes".to_string())?;

        // Call the contract's `verifyProof` method.
        // Note: `verifyProof` is a `view` function, so we use `.call()` which doesn't create a transaction.
        // If it were a state-changing function, we would use `.send()`.
        let is_valid = contract
            .verify_proof(root_bytes, proof, chunk_data.into(), chunk_index.into())
            .call()
            .await
            .map_err(|e| format!("Contract call failed: {}", e))?;

        info!("Proof verification result from contract: {}", is_valid);
        if !is_valid {
            return Err("Proof was rejected by the smart contract.".to_string());
        }

        Ok(())
    }
}

/// A synchronous helper to perform the two-step info_hash lookup.
/// This is not ideal for the main event loop but can be useful for commands.
async fn synchronous_search_by_infohash(
    swarm: &mut Swarm<DhtBehaviour>,
    info_hash: &str,
) -> Result<Option<FileMetadata>, String> {
    // Step 1: Get the merkle_root from the info_hash index.
    let index_key = format!("info_hash:{}", info_hash);
    let record_key = kad::RecordKey::new(&index_key.as_bytes());
    swarm.behaviour_mut().kademlia.get_record(record_key);

    // This part is tricky without a proper request/response setup for internal swarm queries.
    // We'll simulate waiting for the event. In a real scenario, you'd use a channel.
    // For now, this function is more of a structural guide.
    // A proper implementation would require refactoring the event loop to handle multi-stage queries.
    warn!("synchronous_search_by_infohash is a placeholder due to event loop complexity.");
    Err("Synchronous info_hash search not fully implemented.".to_string())
}

impl DhtService {
    pub async fn search_by_infohash(
        &self,
        info_hash: String,
    ) -> Result<Option<FileMetadata>, String> {
        let (sender, receiver) = oneshot::channel();
        self.cmd_tx
            .send(DhtCommand::SearchByInfohash { info_hash, sender })
            .await
            .map_err(|e| e.to_string())?;
        receiver.await.map_err(|e| e.to_string())
    }

    /// Store a value in the DHT with the given key
    pub async fn put_dht_value(&self, key: String, value: Vec<u8>) -> Result<(), String> {
        let (sender, receiver) = oneshot::channel();
        self.cmd_tx
            .send(DhtCommand::PutDhtValue { key, value, sender })
            .await
            .map_err(|e| e.to_string())?;
        receiver.await.map_err(|e| e.to_string())?
    }

    /// Retrieve a value from the DHT by key
    pub async fn get_dht_value(&self, key: String) -> Result<Option<Vec<u8>>, String> {
        let (sender, receiver) = oneshot::channel();
        self.cmd_tx
            .send(DhtCommand::GetDhtValue { key, sender })
            .await
            .map_err(|e| e.to_string())?;
        receiver.await.map_err(|e| e.to_string())?
    }
}

impl DhtService {
    /// Finds Chiral peers in the DHT that are seeding a torrent with the given info_hash.
    pub async fn search_peers_by_infohash(&self, info_hash: String) -> Result<Vec<String>, String> {
        let (sender, receiver) = oneshot::channel();
        self.cmd_tx
            .send(DhtCommand::SearchPeersByInfohash { info_hash, sender })
            .await
            .map_err(|e| e.to_string())?;

        // Wait for the DHT query to complete
        receiver.await.map_err(|e| e.to_string())?
    }
}

/// Process received Bitswap chunk data and assemble complete files
async fn process_bitswap_chunk(
    query_id: &beetswap::QueryId,
    data: &[u8],
    event_tx: &mpsc::Sender<DhtEvent>,
    received_chunks: &Arc<Mutex<HashMap<String, HashMap<u32, FileChunk>>>>,
    file_transfer_service: &Arc<FileTransferService>,
) {
    // Try to parse the data as a FileChunk
    match serde_json::from_slice::<FileChunk>(data) {
        Ok(chunk) => {
            info!(
                "Received chunk {}/{} for file {} ({} bytes)",
                chunk.chunk_index + 1,
                chunk.total_chunks,
                chunk.file_hash,
                chunk.data.len()
            );

            // Store the chunk
            {
                let mut chunks_map = received_chunks.lock().await;
                let file_chunks = chunks_map
                    .entry(chunk.file_hash.clone())
                    .or_insert_with(HashMap::new);
                file_chunks.insert(chunk.chunk_index, chunk.clone());
            }

            // Check if we have all chunks for this file
            let has_all_chunks = {
                let chunks_map = received_chunks.lock().await;
                if let Some(file_chunks) = chunks_map.get(&chunk.file_hash) {
                    file_chunks.len() == chunk.total_chunks as usize
                } else {
                    false
                }
            };

            if has_all_chunks {
                // Assemble the file from all chunks
                assemble_file_from_chunks(
                    &chunk.file_hash,
                    received_chunks,
                    file_transfer_service,
                    event_tx,
                )
                .await;
            }

            let _ = event_tx
                .send(DhtEvent::BitswapDataReceived {
                    query_id: format!("{:?}", query_id),
                    data: data.to_vec(),
                })
                .await;
        }
        Err(e) => {
            warn!("Failed to parse Bitswap data as FileChunk: {}", e);
            // Emit raw data event for debugging
            let _ = event_tx
                .send(DhtEvent::BitswapDataReceived {
                    query_id: format!("{:?}", query_id),
                    data: data.to_vec(),
                })
                .await;
        }
    }
}

/// Assemble a complete file from received chunks
async fn assemble_file_from_chunks(
    file_hash: &str,
    received_chunks: &Arc<Mutex<HashMap<String, HashMap<u32, FileChunk>>>>,
    file_transfer_service: &Arc<FileTransferService>,
    event_tx: &mpsc::Sender<DhtEvent>,
) {
    // Get all chunks for this file
    let chunks = {
        let mut chunks_map = received_chunks.lock().await;
        chunks_map.remove(file_hash)
    };

    if let Some(mut file_chunks) = chunks {
        // Sort chunks by index
        let mut sorted_chunks: Vec<FileChunk> =
            file_chunks.drain().map(|(_, chunk)| chunk).collect();
        sorted_chunks.sort_by_key(|c| c.chunk_index);

        // Get the count before consuming the vector
        let chunk_count = sorted_chunks.len();

        // Concatenate chunk data
        let mut file_data = Vec::new();
        for chunk in sorted_chunks {
            file_data.extend_from_slice(&chunk.data);
        }

        // Store the assembled file
        let file_name = format!("downloaded_{}", file_hash);
        file_transfer_service
            .store_file_data(file_hash.to_string(), file_name, file_data)
            .await;

        info!(
            "Successfully assembled file {} from {} chunks",
            file_hash, chunk_count
        );

        let _ = event_tx
            .send(DhtEvent::FileDownloaded {
                file_hash: file_hash.to_string(),
            })
            .await;
    }
}

fn not_loopback(ip: &Multiaddr) -> bool {
    multiaddr_to_ip(ip)
        .map(|ip| !ip.is_loopback())
        .unwrap_or(false)
}

fn multiaddr_to_ip(addr: &Multiaddr) -> Option<IpAddr> {
    for comp in addr.iter() {
        match comp {
            Protocol::Ip4(ipv4) => return Some(IpAddr::V4(ipv4)),
            Protocol::Ip6(ipv6) => return Some(IpAddr::V6(ipv6)),
            _ => {}
        }
    }
    None
}

fn ipv4_in_same_subnet(target: Ipv4Addr, iface_ip: Ipv4Addr, iface_mask: Ipv4Addr) -> bool {
    let t = u32::from(target);
    let i = u32::from(iface_ip);
    let m = u32::from(iface_mask);
    (t & m) == (i & m)
}

/// If multiaddr can be plausibly reached from this machine
/// - Relay paths (p2p-circuit) are allowed
/// - IPv4 loopback (127.0.0.1) is REJECTED (not reachable from remote peers)
/// - For WAN intent, only public IPv4 addresses are allowed (not private ranges)
fn ma_plausibly_reachable(ma: &Multiaddr) -> bool {
    // Relay paths are allowed
    if ma.iter().any(|p| matches!(p, Protocol::P2pCircuit)) {
        return true;
    }
    // Only consider IPv4 (IPv6 can be added if needed)
    if let Some(Protocol::Ip4(v4)) = ma.iter().find(|p| matches!(p, Protocol::Ip4(_))) {
        // Reject loopback addresses - they're not reachable from remote peers
        if v4.is_loopback() {
            return false;
        }
        // Allow public addresses, reject private
        return !v4.is_private();
    }
    false
}

/// A softer check that accepts any non-loopback IPv4 address (used as a fallback
/// to avoid publishing with an empty address set). This will allow private LAN
/// addresses but still reject loopback.
fn ma_non_loopback_ipv4(ma: &Multiaddr) -> bool {
    if let Some(Protocol::Ip4(v4)) = ma.iter().find(|p| matches!(p, Protocol::Ip4(_))) {
        return !v4.is_loopback();
    }
    false
}

/// Returns true if the swarm currently has at least one dialable address
/// (either a public IP or a relay circuit).
fn swarm_has_dialable_addr(swarm: &Swarm<DhtBehaviour>) -> bool {
    // External addresses (with scores) are the authoritative list to advertise
    if swarm
        .external_addresses()
        .any(|ext| ma_plausibly_reachable(ext))
    {
        return true;
    }

    // As a fallback, look at current listeners (may include relay circuit addrs)
    swarm.listeners().any(|addr| ma_plausibly_reachable(addr))
}

/// Parsing multiaddr from error string is heuristic and may not be reliable
fn extract_multiaddr_from_error_str(s: &str) -> Option<Multiaddr> {
    // Example: "Failed to negotiate ... [(/ip4/172.17.0.3/tcp/4001/p2p/12D...: : Timeout ...)]"
    // Try to find the first occurrence of "/ip" and extract until a delimiter
    if let Some(start) = s.find("/ip") {
        // Extract until we hit ": " (colon followed by space) which indicates end of multiaddr
        let tail = &s[start..];
        let end = tail.find(": ").unwrap_or_else(|| tail.len());
        let cand = &tail[..end];
        return cand.parse::<Multiaddr>().ok();
    }
    None
}

/// Check if an IPv4 address is private or loopback
fn is_private_or_loopback_v4(ip: Ipv4Addr) -> bool {
    let o = ip.octets();
    o[0] == 10
        || (o[0] == 172 && (16..=31).contains(&o[1]))
        || (o[0] == 192 && o[1] == 168)
        || o[0] == 127
}

async fn record_identify_push_metrics(metrics: &Arc<Mutex<DhtMetrics>>, info: &identify::Info) {
    if let Ok(mut metrics_guard) = metrics.try_lock() {
        for addr in &info.listen_addrs {
            metrics_guard.record_listen_addr(addr);
        }
    }
}

pub struct StringBlock(pub String);
pub struct ByteBlock(pub Vec<u8>);

impl Block<64> for ByteBlock {
    fn cid(&self) -> Result<Cid, CidError> {
        let hash = Code::Sha2_256.digest(&self.0);
        Ok(Cid::new_v1(RAW_CODEC, hash))
    }

    fn data(&self) -> &[u8] {
        &self.0
    }
}

pub fn split_into_blocks(bytes: &[u8], chunk_size: usize) -> Vec<ByteBlock> {
    let mut blocks = Vec::new();
    let mut i = 0usize;
    while i < bytes.len() {
        let end = (i + chunk_size).min(bytes.len());
        let slice = &bytes[i..end];
        // Store raw bytes - no conversion needed
        blocks.push(ByteBlock(slice.to_vec()));
        i = end;
    }
    blocks
}

async fn get_available_download_path(path: PathBuf) -> PathBuf {
    // Helper function to get the temp file path
    let get_temp_path = |p: &PathBuf| -> PathBuf {
        p.with_extension(format!(
            "{}.tmp",
            p.extension().and_then(|s| s.to_str()).unwrap_or("")
        ))
    };

    // Check if both the final path and temp path are available
    let temp_path = get_temp_path(&path);
    let path_exists = fs::metadata(&path).await.is_ok();
    let temp_exists = fs::metadata(&temp_path).await.is_ok();

    if !path_exists && !temp_exists {
        return path;
    }

    let parent = match path.parent() {
        Some(p) => p,
        None => return path, // If no parent, return original path
    };

    let stem = path.file_stem().and_then(|s| s.to_str()).unwrap_or("file");
    let extension = path.extension().and_then(|s| s.to_str());

    let mut counter = 1;
    loop {
        let new_name = match extension {
            Some(ext) => format!("{} ({}).{}", stem, counter, ext),
            None => format!("{} ({})", stem, counter),
        };

        let new_path = parent.join(new_name);
        let new_temp_path = get_temp_path(&new_path);

        // Check if both the final path and temp path are available
        let new_path_exists = fs::metadata(&new_path).await.is_ok();
        let new_temp_exists = fs::metadata(&new_temp_path).await.is_ok();

        if !new_path_exists && !new_temp_exists {
            return new_path;
        }

        counter += 1;
    }
}

/// Represents the data parsed from a magnet URI.
#[derive(Debug, PartialEq, Eq)]
pub struct MagnetData {
    pub info_hash: String,
    pub display_name: Option<String>,
    pub trackers: Vec<String>,
}

/// Parses a magnet URI string into a `MagnetData` struct.
///
/// This function extracts the info hash (btih), display name (dn),
/// and tracker URLs (tr) from a standard magnet link.
///
/// # Examples
///
/// ```
/// let magnet_uri = "magnet:?xt=urn:btih:b263275b1e3138b29596356533f685c33103575c&dn=My+Awesome+File&tr=udp%3A%2F%2Ftracker.openbittorrent.com%3A80";
/// let magnet_data = parse_magnet_uri(magnet_uri).unwrap();
/// assert_eq!(magnet_data.info_hash, "b263275b1e3138b29596356533f685c33103575c");
/// assert_eq!(magnet_data.display_name, Some("My Awesome File".to_string()));
/// assert_eq!(magnet_data.trackers, vec!["udp://tracker.openbittorrent.com:80".to_string()]);
/// ```
pub fn parse_magnet_uri(uri: &str) -> Result<MagnetData, String> {
    if !uri.starts_with("magnet:?") {
        return Err("Invalid magnet URI: must start with 'magnet:?'".to_string());
    }

    let params_str = &uri[8..];
    let params: HashMap<String, Vec<String>> = url::form_urlencoded::parse(params_str.as_bytes())
        .into_owned()
        .fold(HashMap::new(), |mut acc, (key, val)| {
            acc.entry(key).or_default().push(val);
            acc
        });

    let info_hash = params
        .get("xt")
        .and_then(|xts| {
            xts.iter()
                .find_map(|xt| xt.strip_prefix("urn:btih:").map(|hash| hash.to_lowercase()))
        })
        .ok_or_else(|| "Magnet URI is missing 'xt' (info hash) parameter".to_string())?;

    let display_name = params.get("dn").and_then(|dns| dns.first().cloned());

    let trackers = params.get("tr").cloned().unwrap_or_default();

    Ok(MagnetData {
        info_hash,
        display_name,
        trackers,
    })
}

#[cfg(test)]
mod tests {
    use super::*;
    use sha1::{Digest as Sha1Digest, Sha1};

    #[test]
    fn test_parse_magnet_uri_full() {
        let magnet = "magnet:?xt=urn:btih:b263275b1e3138b29596356533f685c33103575c&dn=My+Awesome+File.txt&tr=udp%3A%2F%2Ftracker.openbittorrent.com%3A80&tr=udp%3A%2F%2Ftracker.leechers-paradise.org%3A6969";
        let result = parse_magnet_uri(magnet).unwrap();
        assert_eq!(
            result,
            MagnetData {
                info_hash: "b263275b1e3138b29596356533f685c33103575c".to_string(),
                display_name: Some("My Awesome File.txt".to_string()),
                trackers: vec![
                    "udp://tracker.openbittorrent.com:80".to_string(),
                    "udp://tracker.leechers-paradise.org:6969".to_string(),
                ],
            }
        );
    }

    #[test]
    fn test_parse_magnet_uri_minimal() {
        let magnet = "magnet:?xt=urn:btih:b263275b1e3138b29596356533f685c33103575c";
        let result = parse_magnet_uri(magnet).unwrap();
        assert_eq!(
            result,
            MagnetData {
                info_hash: "b263275b1e3138b29596356533f685c33103575c".to_string(),
                display_name: None,
                trackers: vec![],
            }
        );
    }

    #[test]
    fn test_parse_magnet_uri_case_insensitivity() {
        let magnet = "magnet:?XT=urn:btih:B263275B1E3138B29596356533F685C33103575C";
        let result = parse_magnet_uri(magnet).unwrap();
        assert_eq!(result.info_hash, "b263275b1e3138b29596356533f685c33103575c");
    }

    #[test]
    fn test_parse_magnet_uri_invalid() {
        assert!(parse_magnet_uri("http://example.com").is_err());
        assert!(parse_magnet_uri("magnet:?dn=MyFile").is_err());
    }

    #[test]
    fn test_torrent_piece_hash_verification() {
        // Simulate a torrent file with 3 pieces.
        // Piece size is 16 bytes for this test.
        let piece_size = 16;

        let piece1_data = b"This is piece 1."; // 16 bytes
        let piece2_data = b"This is piece 2!"; // 16 bytes
        let piece3_data = b"Short piece."; // 12 bytes

        // In a real torrent, these hashes would be in the .torrent file's `info.pieces` field.
        let mut hasher = Sha1::new();
        hasher.update(piece1_data);
        let expected_hash1 = hasher.finalize_reset();

        hasher.update(piece2_data);
        let expected_hash2 = hasher.finalize_reset();

        hasher.update(piece3_data);
        let expected_hash3 = hasher.finalize();

        // Simulate receiving the pieces (e.g., from peers).
        let received_piece1 = piece1_data.to_vec();
        let received_piece2 = piece2_data.to_vec();
        let received_piece3 = piece3_data.to_vec();

        // Verify each piece.
        let mut verifier = Sha1::new();
        verifier.update(&received_piece1);
        assert_eq!(verifier.finalize_reset(), expected_hash1);

        verifier.update(&received_piece2);
        assert_eq!(verifier.finalize_reset(), expected_hash2);

        verifier.update(&received_piece3);
        assert_eq!(verifier.finalize(), expected_hash3);
    }

    #[tokio::test(flavor = "multi_thread", worker_threads = 2)]
    async fn shutdown_command_stops_dht_service() {
        let service = match DhtService::new(
            0,
            Vec::new(),
            None,
            false,
            false,
            None,
            Vec::new(),
            None,
            None,
            None,
            Some(256),  // chunk_size_kb
            Some(1024), // cache_size_mb
            false,      // enable_autorelay
            Vec::new(), // preferred_relays
            false,      // enable_relay_server
            false,      // enable_upnp (disabled for testing)
            None,
            None,
            None,
        )
        .await
        {
            Ok(service) => service,
            Err(err) => {
                let message = err.to_string();
                let lowered = message.to_ascii_lowercase();
                if lowered.contains("permission denied") || lowered.contains("not permitted") {
                    // skipping shutdown_command_stops_dht_service (likely sandboxed)
                    return;
                }
                panic!("start service: {message}");
            }
        };

        service.shutdown().await.expect("shutdown");

        // Subsequent calls should gracefully no-op
        assert_eq!(service.get_peer_count().await, 0);

        let snapshot = service.metrics_snapshot().await;
        assert_eq!(snapshot.peer_count, 0);
        assert_eq!(snapshot.reachability, NatReachabilityState::Unknown);
    }

    #[test]
    fn metrics_snapshot_carries_listen_addrs() {
        let mut metrics = DhtMetrics::default();
        metrics.record_listen_addr(&"/ip4/127.0.0.1/tcp/4001".parse::<Multiaddr>().unwrap());
        metrics.record_listen_addr(&"/ip4/0.0.0.0/tcp/4001".parse::<Multiaddr>().unwrap());
        // Duplicate should be ignored
        metrics.record_listen_addr(&"/ip4/127.0.0.1/tcp/4001".parse::<Multiaddr>().unwrap());

        let snapshot = DhtMetricsSnapshot::from(metrics, 5);
        assert_eq!(snapshot.peer_count, 5);
        assert_eq!(snapshot.listen_addrs.len(), 2);
        assert!(snapshot
            .listen_addrs
            .contains(&"/ip4/127.0.0.1/tcp/4001".to_string()));
        assert!(snapshot
            .listen_addrs
            .contains(&"/ip4/0.0.0.0/tcp/4001".to_string()));
        assert!(snapshot.observed_addrs.is_empty());
        assert!(snapshot.reachability_history.is_empty());
    }

    #[tokio::test]
    async fn identify_push_records_listen_addrs() {
        let metrics = Arc::new(Mutex::new(DhtMetrics::default()));
        let listen_addr: Multiaddr = "/ip4/10.0.0.1/tcp/4001".parse().unwrap();
        let secondary_addr: Multiaddr = "/ip4/192.168.0.1/tcp/4001".parse().unwrap();
        let info = identify::Info {
            public_key: identity::Keypair::generate_ed25519().public(),
            protocol_version: EXPECTED_PROTOCOL_VERSION.to_string(),
            agent_version: "test-agent/1.0.0".to_string(),
            listen_addrs: vec![listen_addr.clone(), secondary_addr.clone()],
            protocols: vec![StreamProtocol::new("/chiral/test/1.0.0")],
            observed_addr: "/ip4/127.0.0.1/tcp/4001".parse().unwrap(),
        };

        record_identify_push_metrics(&metrics, &info).await;

        {
            let guard = metrics.lock().await;
            assert_eq!(guard.listen_addrs.len(), 2);
            assert!(guard.listen_addrs.contains(&listen_addr.to_string()));
            assert!(guard.listen_addrs.contains(&secondary_addr.to_string()));
        }

        record_identify_push_metrics(&metrics, &info).await;

        let guard = metrics.lock().await;
        assert_eq!(guard.listen_addrs.len(), 2);
    }
}<|MERGE_RESOLUTION|>--- conflicted
+++ resolved
@@ -1703,14 +1703,11 @@
                                     "trackers": merged_metadata.trackers,
                                     "seeders": merged_metadata.seeders,
                                     "seederHeartbeats": active_heartbeats,
-<<<<<<< HEAD
                                     "price": metadata.price,
                                     "uploader_address": metadata.uploader_address,
                                     "httpSources": metadata.http_sources,
                                     "ed2kSources": metadata.ed2k_sources,
                                     "ftpSources": metadata.ftp_sources,
-=======
->>>>>>> 296d62a4
                                     "price": merged_metadata.price,
                                     "uploader_address": merged_metadata.uploader_address,
                                     "http_sources": merged_metadata.http_sources,
