pub mod models;
// pub mod protocol;
use self::models::*;
use rand::seq::SliceRandom;

// use self::protocol::*;
use crate::config::CHAIN_ID;
use crate::download_source::HttpSourceInfo;
use crate::encryption::EncryptedAesKeyBundle;
use serde_bytes;
use x25519_dalek::PublicKey;

/// Merges two FileMetadata instances for the same file uploaded via different protocols.
/// This preserves all protocol-specific information while keeping the most recent common fields.
fn merge_file_metadata(existing: crate::dht::models::FileMetadata, new: crate::dht::models::FileMetadata) -> crate::dht::models::FileMetadata {

    // Keep the most recent metadata as base, but merge protocol-specific fields
    let mut merged = new.clone();

    // Merge seeders (combine unique addresses)
    let mut all_seeders = existing.seeders.clone();
    all_seeders.extend(new.seeders.clone());
    all_seeders.sort();
    all_seeders.dedup();
    merged.seeders = all_seeders;

    // Merge FTP sources (if any)
    if let (Some(existing_ftp), Some(new_ftp)) = (&existing.ftp_sources, &new.ftp_sources) {
        let mut merged_ftp = existing_ftp.clone();
        merged_ftp.extend(new_ftp.clone());
        // Remove duplicates based on URL
        merged_ftp.sort_by(|a, b| a.url.cmp(&b.url));
        merged_ftp.dedup_by(|a, b| a.url == b.url);
        merged.ftp_sources = Some(merged_ftp);
    } else if existing.ftp_sources.is_some() {
        merged.ftp_sources = existing.ftp_sources.clone();
    }
    // If new has FTP sources, they're already in merged (since we cloned new)

    // Merge ED2K sources (if any)
    if let (Some(existing_ed2k), Some(new_ed2k)) = (&existing.ed2k_sources, &new.ed2k_sources) {
        let mut merged_ed2k = existing_ed2k.clone();
        merged_ed2k.extend(new_ed2k.clone());
        // Remove duplicates based on server_url and file_hash
        merged_ed2k.sort_by(|a, b| {
            match a.server_url.cmp(&b.server_url) {
                std::cmp::Ordering::Equal => a.file_hash.cmp(&b.file_hash),
                other => other,
            }
        });
        merged_ed2k.dedup_by(|a, b| a.server_url == b.server_url && a.file_hash == b.file_hash);
        merged.ed2k_sources = Some(merged_ed2k);
    } else if existing.ed2k_sources.is_some() {
        merged.ed2k_sources = existing.ed2k_sources.clone();
    }

    // Merge HTTP sources (if any)
    if let (Some(existing_http), Some(new_http)) = (&existing.http_sources, &new.http_sources) {
        let mut merged_http = existing_http.clone();
        merged_http.extend(new_http.clone());
        // Remove duplicates based on URL
        merged_http.sort_by(|a, b| a.url.cmp(&b.url));
        merged_http.dedup_by(|a, b| a.url == b.url);
        merged.http_sources = Some(merged_http);
    } else if existing.http_sources.is_some() {
        merged.http_sources = existing.http_sources.clone();
    }

    // Merge CIDs (IPFS content identifiers)
    if let (Some(existing_cids), Some(new_cids)) = (&existing.cids, &new.cids) {
        let mut merged_cids = existing_cids.clone();
        merged_cids.extend(new_cids.clone());
        merged_cids.sort();
        merged_cids.dedup();
        merged.cids = Some(merged_cids);
    } else if existing.cids.is_some() {
        merged.cids = existing.cids.clone();
    }

    // Keep BitTorrent-specific fields from whichever has them (prefer new)
    if existing.info_hash.is_some() && new.info_hash.is_none() {
        merged.info_hash = existing.info_hash.clone();
    }
    if existing.trackers.is_some() && new.trackers.is_none() {
        merged.trackers = existing.trackers.clone();
    }

    // For other fields, we keep the new values (most recent upload)
    // This includes: file_name, file_size, created_at, price, uploader_address, etc.

    merged
}

// ------ Key Request Protocol Implementation ------
#[derive(Debug, Clone, PartialEq, Eq)]
pub struct KeyRequestProtocol;

impl AsRef<str> for KeyRequestProtocol {
    fn as_ref(&self) -> &str {
        "/chiral/key-request/1.0.0"
    }
}

#[derive(Clone, Debug, Default)]
pub struct KeyRequestCodec;

#[derive(Debug, Clone, serde::Serialize, serde::Deserialize)]
pub struct KeyRequest {
    pub merkle_root: String,
    #[serde(with = "serde_bytes")]
    pub recipient_public_key: Vec<u8>,
}

#[derive(Debug, Clone, serde::Serialize, serde::Deserialize)]
pub struct KeyResponse {
    pub encrypted_bundle: Option<EncryptedAesKeyBundle>,
    pub error: Option<String>,
}

#[async_trait::async_trait]
impl rr::Codec for KeyRequestCodec {
    type Protocol = KeyRequestProtocol;
    type Request = KeyRequest;
    type Response = KeyResponse;

    async fn read_request<T>(
        &mut self,
        _: &Self::Protocol,
        io: &mut T,
    ) -> std::io::Result<Self::Request>
    where
        T: FAsyncRead + Unpin + Send,
    {
        let data = read_framed(io).await?;
        serde_json::from_slice(&data)
            .map_err(|e| std::io::Error::new(std::io::ErrorKind::InvalidData, e))
    }

    async fn read_response<T>(
        &mut self,
        _: &Self::Protocol,
        io: &mut T,
    ) -> std::io::Result<Self::Response>
    where
        T: FAsyncRead + Unpin + Send,
    {
        let data = read_framed(io).await?;
        serde_json::from_slice(&data)
            .map_err(|e| std::io::Error::new(std::io::ErrorKind::InvalidData, e))
    }

    async fn write_request<T>(
        &mut self,
        _: &Self::Protocol,
        io: &mut T,
        request: Self::Request,
    ) -> std::io::Result<()>
    where
        T: FAsyncWrite + Unpin + Send,
    {
        let data = serde_json::to_vec(&request)
            .map_err(|e| std::io::Error::new(std::io::ErrorKind::InvalidData, e))?;
        write_framed(io, data).await
    }

    async fn write_response<T>(
        &mut self,
        _: &Self::Protocol,
        io: &mut T,
        response: Self::Response,
    ) -> std::io::Result<()>
    where
        T: FAsyncWrite + Unpin + Send,
    {
        let data = serde_json::to_vec(&response)
            .map_err(|e| std::io::Error::new(std::io::ErrorKind::InvalidData, e))?;
        write_framed(io, data).await
    }
}
use async_std::fs;
use async_std::path::Path;
use async_trait::async_trait;
use blockstore::{
    block::{Block, CidError},
    RedbBlockstore,
};
use ethers::prelude::*;
use tokio::task::JoinHandle;

pub use cid::Cid;
use futures::future::{BoxFuture, FutureExt};
use futures::io::{AsyncRead as FAsyncRead, AsyncWrite as FAsyncWrite};
use futures::{AsyncReadExt as _, AsyncWriteExt as _};
use futures_util::StreamExt;
pub use multihash_codetable::{Code, MultihashDigest};
use relay::client::Event as RelayClientEvent;
use rs_merkle::{Hasher, MerkleTree};
use serde::Serialize;
use sha2::{Digest, Sha256};
use std::net::{IpAddr, Ipv4Addr, SocketAddr};
use std::sync::atomic::{AtomicU64, Ordering};
use std::sync::Arc;
use std::time::{Duration, Instant, SystemTime, UNIX_EPOCH};
use std::{
    collections::{HashMap, HashSet},
    path::PathBuf,
    str::FromStr,
};
use tokio::sync::{mpsc, oneshot, Mutex};
use tokio_util::compat::TokioAsyncReadCompatExt;
use tracing::{debug, error, info, trace, warn};

use crate::manager::Sha256Hasher;
use crate::peer_selection::{PeerMetrics, PeerSelectionService, SelectionStrategy};
use crate::webrtc_service::{get_webrtc_service, FileChunk};
use std::io::{self};
use tokio_socks::tcp::Socks5Stream;

use std::pin::Pin;
use std::task::{Context, Poll};

// Import the missing types
use crate::file_transfer::FileTransferService;
use crate::manager::ChunkManager;
use std::error::Error;

// Trait alias to abstract over async I/O types used by proxy transport
pub trait AsyncIo: FAsyncRead + FAsyncWrite + Unpin + Send {}
impl<T: FAsyncRead + FAsyncWrite + Unpin + Send> AsyncIo for T {}
use anyhow::Result;

// Rate limiting for connection error logs (log at most once every 30 seconds)
static LAST_CONNECTION_ERROR_LOG: AtomicU64 = AtomicU64::new(0);

use libp2p::{
    autonat::v2,
    core::{
        muxing::StreamMuxerBox,
        // FIXED E0432: ListenerEvent is removed, only import what is available.
        transport::{Boxed, DialOpts, ListenerId, Transport, TransportError, TransportEvent},
    },
    dcutr,
    identify::{self, Event as IdentifyEvent},
    identity,
    kad::{
        self, store::MemoryStore, Behaviour as Kademlia, Config as KademliaConfig,
        Event as KademliaEvent, GetRecordOk, Mode, PutRecordOk, QueryResult, Record,
    },
    mdns::{tokio::Behaviour as Mdns, Event as MdnsEvent},
    ping::{self, Behaviour as Ping, Event as PingEvent},
    relay, request_response as rr,
    multiaddr::Protocol,
    noise, tcp, yamux,
    swarm::{behaviour::toggle, NetworkBehaviour, SwarmEvent},
    upnp,
    Multiaddr, PeerId, StreamProtocol, Swarm, SwarmBuilder,
};
use rand::rngs::OsRng;
const EXPECTED_PROTOCOL_VERSION: &str = "/chiral/1.0.0";
const MAX_MULTIHASH_LENGHT: usize = 64;
/// Prefix for DHT records that map a torrent info_hash to a Chiral Merkle root.
const INFO_HASH_PREFIX: &str = "info_hash_idx::";
pub const RAW_CODEC: u64 = 0x55;
/// Heartbeat interval (how often we refresh our provider entry).
const FILE_HEARTBEAT_INTERVAL: Duration = Duration::from_secs(15); // More frequent updates
/// File seeder TTL – if no heartbeat lands within this window, drop the entry.
const FILE_HEARTBEAT_TTL: Duration = Duration::from_secs(90); // Longer TTL with grace period

/// thread-safe, mutable block store

#[derive(NetworkBehaviour)]
struct DhtBehaviour {
    kademlia: Kademlia<MemoryStore>,
    identify: identify::Behaviour,
    mdns: toggle::Toggle<Mdns>,
    bitswap: beetswap::Behaviour<MAX_MULTIHASH_LENGHT, RedbBlockstore>,
    ping: ping::Behaviour,
    proxy_rr: rr::Behaviour<ProxyCodec>,
    webrtc_signaling_rr: rr::Behaviour<WebRTCSignalingCodec>,
    key_request: rr::Behaviour<KeyRequestCodec>,
    autonat_client: toggle::Toggle<v2::client::Behaviour>,
    autonat_server: toggle::Toggle<v2::server::Behaviour>,
    relay_client: relay::client::Behaviour,
    relay_server: toggle::Toggle<relay::Behaviour>,
    dcutr: toggle::Toggle<dcutr::Behaviour>,
    upnp: toggle::Toggle<upnp::tokio::Behaviour>,
}
#[derive(Debug)]
pub enum DhtCommand {
    PublishFile {
        metadata: FileMetadata,
        response_tx: oneshot::Sender<FileMetadata>,
    },
    SearchByInfohash {
        info_hash: String,
        sender: oneshot::Sender<Option<FileMetadata>>,
    },
    SearchPeersByInfohash {
        info_hash: String,
        sender: oneshot::Sender<Result<Vec<String>, String>>,
    },
    SearchFile(String),
    DownloadFile(FileMetadata, String),
    ConnectPeer(String),
    ConnectToPeerById(PeerId),
    DisconnectPeer(PeerId),
    SetPrivacyProxies {
        addresses: Vec<String>,
    },
    GetPeerCount(oneshot::Sender<usize>),
    Echo {
        peer: PeerId,
        payload: Vec<u8>,
        tx: oneshot::Sender<Result<Vec<u8>, String>>,
    },
    Shutdown(oneshot::Sender<()>),
    StopPublish(String),
    HeartbeatFile {
        file_hash: String,
    },
    GetProviders {
        file_hash: String,
        sender: oneshot::Sender<Result<Vec<String>, String>>,
    },
    SendWebRTCOffer {
        peer: PeerId,
        offer_request: WebRTCOfferRequest,
        sender: oneshot::Sender<Result<WebRTCAnswerResponse, String>>,
    },
    StoreBlock {
        cid: Cid,
        data: Vec<u8>,
    },
    StoreBlocks {
        blocks: Vec<(Cid, Vec<u8>)>,
        root_cid: Cid,
        metadata: FileMetadata,
    },
    RequestFileAccess {
        seeder: PeerId,
        merkle_root: String,
        recipient_public_key: PublicKey,
        sender: oneshot::Sender<Result<EncryptedAesKeyBundle, String>>,
    },
    AnnounceTorrent {
        info_hash: String,
    },
    PutDhtValue {
        key: String,
        value: Vec<u8>,
        sender: oneshot::Sender<Result<(), String>>,
    },
    GetDhtValue {
        key: String,
        sender: oneshot::Sender<Result<Option<Vec<u8>>, String>>,
    },
    /// Re-bootstrap the DHT to discover new peers
    ReBootstrap {
        sender: oneshot::Sender<Result<usize, String>>,
    },
    /// Check DHT health and optionally trigger recovery
    HealthCheck {
        min_peers: usize,
        auto_recover: bool,
        sender: oneshot::Sender<DhtHealthStatus>,
    },
}

/// Health status of the DHT network
#[derive(Debug, Clone, Serialize)]
pub struct DhtHealthStatus {
    pub healthy: bool,
    pub peer_count: usize,
    pub min_required: usize,
    pub bootstrap_failures: u64,
    pub last_bootstrap_secs_ago: Option<u64>,
    pub recommendation: Option<String>,
    pub recovery_triggered: bool,
}
#[derive(Debug, Clone, Serialize)]
pub enum DhtEvent {
    // PeerDiscovered(String),
    // PeerConnected(String),
    // PeerDisconnected(String),
    PeerDiscovered {
        peer_id: String,
        addresses: Vec<String>,
    },
    PeerConnected {
        peer_id: String,
        address: Option<String>,
    },
    PeerDisconnected {
        peer_id: String,
    },
    FileDiscovered(FileMetadata),
    FileNotFound(String),
    DownloadedFile(FileMetadata),
    FileDownloaded {
        file_hash: String,
    },
    Error(String),
    Info(String),
    Warning(String),
    PublishedFile(FileMetadata),
    ProxyStatus {
        id: String,
        address: String,
        status: String,
        latency_ms: Option<u64>,
        error: Option<String>,
    },
    PeerRtt {
        peer: String,
        rtt_ms: u64,
    },
    EchoReceived {
        from: String,
        utf8: Option<String>,
        bytes: usize,
    },
    NatStatus {
        state: NatReachabilityState,
        confidence: NatConfidence,
        last_error: Option<String>,
        summary: Option<String>,
    },
    BitswapDataReceived {
        query_id: String,
        data: Vec<u8>,
    },
    BitswapError {
        query_id: String,
        error: String,
    },
    ReputationEvent {
        peer_id: String,
        event_type: String,
        impact: f64,
        data: serde_json::Value,
    },
    BitswapChunkDownloaded {
        file_hash: String,
        chunk_index: u32,
        total_chunks: u32,
        chunk_size: usize,
    },
    PaymentNotificationReceived {
        from_peer: String,
        payload: serde_json::Value,
    },
}

struct RelayState {
    blacklist: HashSet<PeerId>,
}

// ------------ Proxy Manager Structs and Enums ------------
#[derive(Debug, Clone, Copy, PartialEq, Eq)]
pub enum PrivacyMode {
    Off,
    Prefer,
    Strict,
}

impl PrivacyMode {
    pub fn from_str(mode: &str) -> Self {
        match mode.to_lowercase().as_str() {
            "strict" => PrivacyMode::Strict,
            "off" => PrivacyMode::Off,
            "prefer" => PrivacyMode::Prefer,
            _ => PrivacyMode::Prefer,
        }
    }
}

struct ProxyManager {
    targets: std::collections::HashSet<PeerId>,
    capable: std::collections::HashSet<PeerId>,
    online: std::collections::HashSet<PeerId>,
    relay_pending: std::collections::HashSet<PeerId>,
    relay_ready: std::collections::HashSet<PeerId>,
    // Privacy routing state
    privacy_routing_enabled: bool,
    trusted_proxy_nodes: std::collections::HashSet<PeerId>,
    privacy_mode: PrivacyMode,
    manual_trusted: std::collections::HashSet<PeerId>,
}

impl ProxyManager {
    fn set_target(&mut self, id: PeerId) {
        self.targets.insert(id);
    }
    fn clear_target(&mut self, id: &PeerId) {
        self.targets.remove(id);
    }
    fn set_capable(&mut self, id: PeerId) {
        self.capable.insert(id);
    }
    fn set_online(&mut self, id: PeerId) {
        self.online.insert(id);
    }
    fn set_offline(&mut self, id: &PeerId) {
        self.online.remove(id);
    }
    fn remove_all(&mut self, id: &PeerId) {
        self.targets.remove(id);
        self.capable.remove(id);
        self.online.remove(id);
        self.relay_pending.remove(id);
        self.relay_ready.remove(id);
        self.trusted_proxy_nodes.remove(id);
        self.manual_trusted.remove(id);
    }
    fn is_proxy(&self, id: &PeerId) -> bool {
        self.targets.contains(id) || self.capable.contains(id)
    }
    fn mark_relay_pending(&mut self, id: PeerId) -> bool {
        if self.relay_ready.contains(&id) {
            return false;
        }
        self.relay_pending.insert(id)
    }
    fn mark_relay_ready(&mut self, id: PeerId) -> bool {
        self.relay_pending.remove(&id);
        self.relay_ready.insert(id)
    }
    fn has_relay_request(&self, id: &PeerId) -> bool {
        self.relay_pending.contains(id) || self.relay_ready.contains(id)
    }

    // Privacy routing methods
    fn enable_privacy_routing(&mut self, mode: PrivacyMode) {
        self.privacy_routing_enabled = mode != PrivacyMode::Off;
        self.privacy_mode = mode;
        info!(
            "Privacy routing enabled in proxy manager (mode: {:?})",
            mode
        );
    }

    fn disable_privacy_routing(&mut self) {
        self.privacy_routing_enabled = false;
        self.privacy_mode = PrivacyMode::Off;
        info!("Privacy routing disabled in proxy manager");
    }

    fn is_privacy_routing_enabled(&self) -> bool {
        self.privacy_routing_enabled
    }

    fn privacy_mode(&self) -> PrivacyMode {
        self.privacy_mode
    }

    fn add_trusted_proxy_node(&mut self, peer_id: PeerId) {
        self.trusted_proxy_nodes.insert(peer_id);
    }

    fn remove_trusted_proxy_node(&mut self, peer_id: &PeerId) {
        self.trusted_proxy_nodes.remove(peer_id);
        self.manual_trusted.remove(peer_id);
    }

    fn is_trusted_proxy_node(&self, peer_id: &PeerId) -> bool {
        self.trusted_proxy_nodes.contains(peer_id)
    }

    fn get_trusted_proxy_nodes(&self) -> &std::collections::HashSet<PeerId> {
        &self.trusted_proxy_nodes
    }

    fn set_manual_trusted(&mut self, peers: &[PeerId]) {
        for peer in self.manual_trusted.drain() {
            self.trusted_proxy_nodes.remove(&peer);
        }

        for peer in peers {
            self.manual_trusted.insert(peer.clone());
            self.trusted_proxy_nodes.insert(peer.clone());
        }
    }

    fn select_proxy_for_routing(&self, target_peer: &PeerId) -> Option<PeerId> {
        if !self.privacy_routing_enabled {
            return None;
        }

        // Select a trusted proxy node that's online and not the target itself
        self.trusted_proxy_nodes
            .iter()
            .find(|&&proxy_id| {
                proxy_id != *target_peer
                    && self.online.contains(&proxy_id)
                    && self.capable.contains(&proxy_id)
            })
            .cloned()
    }
}

impl Default for ProxyManager {
    fn default() -> Self {
        Self {
            targets: std::collections::HashSet::new(),
            capable: std::collections::HashSet::new(),
            online: std::collections::HashSet::new(),
            relay_pending: std::collections::HashSet::new(),
            relay_ready: std::collections::HashSet::new(),
            privacy_routing_enabled: false,
            trusted_proxy_nodes: std::collections::HashSet::new(),
            privacy_mode: PrivacyMode::Off,
            manual_trusted: std::collections::HashSet::new(),
        }
    }
}

struct PendingEcho {
    peer: PeerId,
    tx: oneshot::Sender<Result<Vec<u8>, String>>,
}

// Runtime type for ProxyManager
type ProxyMgr = Arc<Mutex<ProxyManager>>;

// ----------------------------------------------------------

#[derive(Debug, Clone)]
enum SearchResponse {
    Found(FileMetadata),
    NotFound,
}

#[derive(Debug)]
struct PendingSearch {
    id: u64,
    sender: oneshot::Sender<SearchResponse>,
}

#[derive(Debug)]
struct PendingInfohashSearch {
    id: u64,
    sender: oneshot::Sender<Option<FileMetadata>>,
}

#[derive(Debug)]
struct PendingProviderQuery {
    id: u64,
    sender: oneshot::Sender<Result<Vec<String>, String>>,
}
// ------Proxy Protocol Implementation------
#[derive(Clone, Debug, Default)]
struct ProxyCodec;

#[derive(Clone, Debug, Default)]
struct WebRTCSignalingCodec;

#[derive(Debug, Clone)]
struct EchoRequest(pub Vec<u8>);
#[derive(Debug, Clone)]
struct EchoResponse(pub Vec<u8>);

// WebRTC Signaling Protocol
#[derive(Debug, Clone, serde::Serialize, serde::Deserialize)]
pub struct WebRTCOfferRequest {
    pub offer_sdp: String,
    pub file_hash: String,
    pub requester_peer_id: String,
}

#[derive(Debug, Clone, serde::Serialize, serde::Deserialize)]
pub struct WebRTCAnswerResponse {
    pub answer_sdp: String,
}

// 4byte LE length prefix
async fn read_framed<T: FAsyncRead + Unpin + Send>(io: &mut T) -> std::io::Result<Vec<u8>> {
    let mut len_buf = [0u8; 4];
    io.read_exact(&mut len_buf).await?;
    let len = u32::from_le_bytes(len_buf) as usize;
    let mut data = vec![0u8; len];
    io.read_exact(&mut data).await?;
    Ok(data)
}
async fn write_framed<T: FAsyncWrite + Unpin + Send>(
    io: &mut T,
    data: Vec<u8>,
) -> std::io::Result<()> {
    io.write_all(&(data.len() as u32).to_le_bytes()).await?;
    io.write_all(&data).await?;
    io.flush().await
}

#[async_trait::async_trait]
impl rr::Codec for ProxyCodec {
    type Protocol = String;
    type Request = EchoRequest;
    type Response = EchoResponse;

    async fn read_request<T>(
        &mut self,
        _: &Self::Protocol,
        io: &mut T,
    ) -> std::io::Result<Self::Request>
    where
        // CORRECTED: FAsyncRead is now correctly defined via the new imports
        T: FAsyncRead + Unpin + Send,
    {
        Ok(EchoRequest(read_framed(io).await?))
    }
    async fn read_response<T>(
        &mut self,
        _: &Self::Protocol,
        io: &mut T,
    ) -> std::io::Result<Self::Response>
    where
        // CORRECTED: FAsyncRead is now correctly defined via the new imports
        T: FAsyncRead + Unpin + Send,
    {
        Ok(EchoResponse(read_framed(io).await?))
    }
    async fn write_request<T>(
        &mut self,
        _: &Self::Protocol,
        io: &mut T,
        EchoRequest(data): EchoRequest,
    ) -> std::io::Result<()>
    where
        // CORRECTED: FAsyncWrite is now correctly defined via the new imports
        T: FAsyncWrite + Unpin + Send,
    {
        write_framed(io, data).await
    }
    async fn write_response<T>(
        &mut self,
        _: &Self::Protocol,
        io: &mut T,
        EchoResponse(data): EchoResponse,
    ) -> std::io::Result<()>
    where
        // CORRECTED: FAsyncWrite is now correctly defined via the new imports
        T: FAsyncWrite + Unpin + Send,
    {
        write_framed(io, data).await
    }
}

// ------WebRTC Signaling Protocol Implementation------
#[async_trait::async_trait]
impl rr::Codec for WebRTCSignalingCodec {
    type Protocol = String;
    type Request = WebRTCOfferRequest;
    type Response = WebRTCAnswerResponse;

    async fn read_request<T>(
        &mut self,
        _: &Self::Protocol,
        io: &mut T,
    ) -> std::io::Result<Self::Request>
    where
        T: FAsyncRead + Unpin + Send,
    {
        let data = read_framed(io).await?;
        let request: WebRTCOfferRequest = serde_json::from_slice(&data)
            .map_err(|e| std::io::Error::new(std::io::ErrorKind::InvalidData, e))?;
        Ok(request)
    }
    async fn read_response<T>(
        &mut self,
        _: &Self::Protocol,
        io: &mut T,
    ) -> std::io::Result<Self::Response>
    where
        T: FAsyncRead + Unpin + Send,
    {
        let data = read_framed(io).await?;
        let response: WebRTCAnswerResponse = serde_json::from_slice(&data)
            .map_err(|e| std::io::Error::new(std::io::ErrorKind::InvalidData, e))?;
        Ok(response)
    }
    async fn write_request<T>(
        &mut self,
        _: &Self::Protocol,
        io: &mut T,
        request: WebRTCOfferRequest,
    ) -> std::io::Result<()>
    where
        T: FAsyncWrite + Unpin + Send,
    {
        let data = serde_json::to_vec(&request)
            .map_err(|e| std::io::Error::new(std::io::ErrorKind::InvalidData, e))?;
        write_framed(io, data).await
    }
    async fn write_response<T>(
        &mut self,
        _: &Self::Protocol,
        io: &mut T,
        response: WebRTCAnswerResponse,
    ) -> std::io::Result<()>
    where
        T: FAsyncWrite + Unpin + Send,
    {
        let data = serde_json::to_vec(&response)
            .map_err(|e| std::io::Error::new(std::io::ErrorKind::InvalidData, e))?;
        write_framed(io, data).await
    }
}

/// Merge two DHT metadata JSON objects, combining protocol-specific fields
fn merge_dht_metadata(existing: &serde_json::Value, new: &serde_json::Value) -> serde_json::Value {
    let mut merged = existing.clone();

    if let (Some(existing_obj), Some(new_obj)) = (existing.as_object(), new.as_object()) {
        let merged_obj = merged.as_object_mut().unwrap();

        // Merge protocol-specific arrays/vectors
        merge_array_field(merged_obj, new_obj, "cids");
        merge_array_field(merged_obj, new_obj, "seeders");
        merge_array_field(merged_obj, new_obj, "http_sources");
        merge_array_field(merged_obj, new_obj, "ftp_sources");
        merge_array_field(merged_obj, new_obj, "ed2k_sources");
        merge_array_field(merged_obj, new_obj, "trackers");

        // For single-value fields, prefer the new value if it exists
        for (key, value) in new_obj {
            if !matches!(key.as_str(), "cids" | "seeders" | "http_sources" | "ftp_sources" | "ed2k_sources" | "trackers") {
                merged_obj.insert(key.clone(), value.clone());
            }
        }
    }

    merged
}

/// Helper function to merge array fields in DHT metadata
fn merge_array_field(merged: &mut serde_json::Map<String, serde_json::Value>,
                     new: &serde_json::Map<String, serde_json::Value>,
                     field_name: &str) {
    if let (Some(existing_array), Some(new_array)) =
        (merged.get(field_name).and_then(|v| v.as_array()),
         new.get(field_name).and_then(|v| v.as_array())) {

        let mut combined = existing_array.clone();
        for item in new_array {
            if !combined.contains(item) {
                combined.push(item.clone());
            }
        }
        merged.insert(field_name.to_string(), serde_json::Value::Array(combined));
    } else if let Some(new_array) = new.get(field_name).and_then(|v| v.as_array()) {
        // Only new has this field, use it
        merged.insert(field_name.to_string(), serde_json::Value::Array(new_array.clone()));
    }
    // If only existing has it, keep existing
}

#[derive(Clone)]
struct Socks5Transport {
    proxy: SocketAddr,
}

#[async_trait]
impl Transport for Socks5Transport {
    type Output = Box<dyn AsyncIo>;
    type Error = io::Error;
    type ListenerUpgrade = futures::future::Pending<Result<Self::Output, Self::Error>>;
    // FIXED E0412: Use imported BoxFuture
    type Dial = BoxFuture<'static, Result<Self::Output, Self::Error>>;

    // FIXED E0050, E0046: Corrected implementation
    fn listen_on(
        &mut self,
        _id: ListenerId,
        _addr: libp2p::Multiaddr,
    ) -> Result<(), TransportError<Self::Error>> {
        Err(TransportError::Other(io::Error::new(
            io::ErrorKind::Other,
            "SOCKS5 transport does not support listening",
        )))
    }

    fn remove_listener(&mut self, _id: ListenerId) -> bool {
        false
    }

    fn poll(
        self: Pin<&mut Self>,
        _cx: &mut Context<'_>,
    ) -> Poll<TransportEvent<Self::ListenerUpgrade, Self::Error>> {
        Poll::Pending
    }

    fn dial(
        &mut self,
        addr: libp2p::Multiaddr,
        _opts: DialOpts,
    ) -> Result<Self::Dial, TransportError<Self::Error>> {
        let proxy = self.proxy;

        // Convert Multiaddr to string for SOCKS5 connection
        let target = match addr_to_socket_addr(&addr) {
            Some(socket_addr) => socket_addr.to_string(),
            None => {
                return Err(TransportError::Other(io::Error::new(
                    io::ErrorKind::InvalidInput,
                    "Invalid address for SOCKS5",
                )))
            }
        };

        Ok(async move {
            let stream = Socks5Stream::connect(proxy, target)
                .await
                .map_err(|e| io::Error::new(io::ErrorKind::Other, e.to_string()))?;

            // CORRECT: Convert tokio stream to futures stream via .compat().
            let compat = stream.compat();
            // The compat stream correctly implements FAsyncRead/FAsyncWrite required by AsyncIo.
            Ok(Box::new(compat) as Box<dyn AsyncIo>)
        }
        .boxed())
    }
}

enum RelayTransportOutput {
    Relay(relay::client::Connection),
    Direct(Box<dyn AsyncIo>),
}

impl FAsyncRead for RelayTransportOutput {
    fn poll_read(
        self: Pin<&mut Self>,
        cx: &mut Context<'_>,
        buf: &mut [u8],
    ) -> Poll<Result<usize, std::io::Error>> {
        // SAFETY: We never move the inner value after pinning, so projecting via
        // `get_unchecked_mut` and re-pinning each variant is sound.
        unsafe {
            match self.get_unchecked_mut() {
                RelayTransportOutput::Relay(conn) => Pin::new_unchecked(conn).poll_read(cx, buf),
                RelayTransportOutput::Direct(stream) => {
                    Pin::new_unchecked(stream.as_mut()).poll_read(cx, buf)
                }
            }
        }
    }
}

impl FAsyncWrite for RelayTransportOutput {
    fn poll_write(
        self: Pin<&mut Self>,
        cx: &mut Context<'_>,
        buf: &[u8],
    ) -> Poll<Result<usize, std::io::Error>> {
        unsafe {
            match self.get_unchecked_mut() {
                RelayTransportOutput::Relay(conn) => Pin::new_unchecked(conn).poll_write(cx, buf),
                RelayTransportOutput::Direct(stream) => {
                    Pin::new_unchecked(stream.as_mut()).poll_write(cx, buf)
                }
            }
        }
    }

    fn poll_flush(self: Pin<&mut Self>, cx: &mut Context<'_>) -> Poll<Result<(), std::io::Error>> {
        // SAFETY: See comment in `poll_read`; variants remain pinned in place.
        unsafe {
            match self.get_unchecked_mut() {
                RelayTransportOutput::Relay(conn) => Pin::new_unchecked(conn).poll_flush(cx),
                RelayTransportOutput::Direct(stream) => {
                    Pin::new_unchecked(stream.as_mut()).poll_flush(cx)
                }
            }
        }
    }

    fn poll_close(self: Pin<&mut Self>, cx: &mut Context<'_>) -> Poll<Result<(), std::io::Error>> {
        // SAFETY: See comment in `poll_read`; variants remain pinned in place.
        unsafe {
            match self.get_unchecked_mut() {
                RelayTransportOutput::Relay(conn) => Pin::new_unchecked(conn).poll_close(cx),
                RelayTransportOutput::Direct(stream) => {
                    Pin::new_unchecked(stream.as_mut()).poll_close(cx)
                }
            }
        }
    }
}

impl DhtMetricsSnapshot {
    fn from(metrics: DhtMetrics, peer_count: usize) -> Self {
        fn to_secs(ts: SystemTime) -> Option<u64> {
            ts.duration_since(UNIX_EPOCH).ok().map(|d| d.as_secs())
        }

        let DhtMetrics {
            last_bootstrap,
            last_success,
            last_error_at,
            last_error,
            bootstrap_failures,
            listen_addrs,
            reachability_state,
            reachability_confidence,
            last_reachability_change,
            last_probe_at,
            last_reachability_error,
            observed_addrs,
            reachability_history,
            autonat_enabled,
            // AutoRelay metrics
            autorelay_enabled,
            last_autorelay_enabled_at,
            last_autorelay_disabled_at,
            active_relay_peer_id,
            relay_reservation_status,
            last_reservation_success,
            last_reservation_failure,
            reservation_renewals,
            reservation_evictions,
            // DCUtR metrics
            dcutr_enabled,
            dcutr_hole_punch_attempts,
            dcutr_hole_punch_successes,
            dcutr_hole_punch_failures,
            last_dcutr_success,
            last_dcutr_failure,
            ..
        } = metrics;

        // Derive relay listen addresses (those that include p2p-circuit)
        let relay_listen_addrs: Vec<String> = listen_addrs
            .iter()
            .filter(|a| a.contains("p2p-circuit"))
            .cloned()
            .collect();

        let history: Vec<NatHistoryItem> = reachability_history
            .into_iter()
            .map(|record| NatHistoryItem {
                state: record.state,
                confidence: record.confidence,
                timestamp: record
                    .timestamp
                    .duration_since(UNIX_EPOCH)
                    .ok()
                    .map(|d| d.as_secs())
                    .unwrap_or_default(),
                summary: record.summary,
            })
            .collect();

        DhtMetricsSnapshot {
            peer_count,
            last_bootstrap: last_bootstrap.and_then(to_secs),
            last_peer_event: last_success.and_then(to_secs),
            last_error,
            last_error_at: last_error_at.and_then(to_secs),
            bootstrap_failures,
            listen_addrs,
            relay_listen_addrs,
            reachability: reachability_state,
            reachability_confidence,
            last_reachability_change: last_reachability_change.and_then(to_secs),
            last_probe_at: last_probe_at.and_then(to_secs),
            last_reachability_error,
            observed_addrs,
            reachability_history: history,
            autonat_enabled,
            // AutoRelay metrics
            autorelay_enabled,
            last_autorelay_enabled_at: last_autorelay_enabled_at.and_then(to_secs),
            last_autorelay_disabled_at: last_autorelay_disabled_at.and_then(to_secs),
            active_relay_peer_id,
            relay_reservation_status,
            last_reservation_success: last_reservation_success.and_then(to_secs),
            last_reservation_failure: last_reservation_failure.and_then(to_secs),
            reservation_renewals,
            reservation_evictions,
            // DCUtR metrics
            dcutr_enabled,
            dcutr_hole_punch_attempts,
            dcutr_hole_punch_successes,
            dcutr_hole_punch_failures,
            last_dcutr_success: last_dcutr_success.and_then(to_secs),
            last_dcutr_failure: last_dcutr_failure.and_then(to_secs),
        }
    }
}

impl DhtMetrics {
    fn record_listen_addr(&mut self, addr: &Multiaddr) {
        let addr_str = addr.to_string();
        if !self
            .listen_addrs
            .iter()
            .any(|existing| existing == &addr_str)
        {
            self.listen_addrs.push(addr_str);
        }
    }

    fn record_observed_addr(&mut self, addr: &Multiaddr) {
        let addr_str = addr.to_string();
        if self
            .observed_addrs
            .iter()
            .any(|existing| existing == &addr_str)
        {
            return;
        }
        self.observed_addrs.push(addr_str);
        if self.observed_addrs.len() > 8 {
            self.observed_addrs.remove(0);
        }
    }

    fn remove_observed_addr(&mut self, addr: &Multiaddr) {
        let addr_str = addr.to_string();
        self.observed_addrs.retain(|existing| existing != &addr_str);
    }

    fn confidence_from_streak(&self, streak: u32) -> NatConfidence {
        match streak {
            0 | 1 => NatConfidence::Low,
            2 | 3 => NatConfidence::Medium,
            _ => NatConfidence::High,
        }
    }

    fn push_history(&mut self, record: ReachabilityRecord) {
        self.reachability_history.push_front(record);
        if self.reachability_history.len() > 10 {
            self.reachability_history.pop_back();
        }
    }

    fn update_reachability(&mut self, state: NatReachabilityState, summary: Option<String>) {
        let now = SystemTime::now();
        self.last_probe_at = Some(now);

        match state {
            NatReachabilityState::Public => {
                self.success_streak = self.success_streak.saturating_add(1);
                self.failure_streak = 0;
                self.last_reachability_error = None;
                self.reachability_confidence = self.confidence_from_streak(self.success_streak);
            }
            NatReachabilityState::Private => {
                self.failure_streak = self.failure_streak.saturating_add(1);
                self.success_streak = 0;
                if let Some(ref s) = summary {
                    self.last_reachability_error = Some(s.clone());
                }
                self.reachability_confidence = self.confidence_from_streak(self.failure_streak);
            }
            NatReachabilityState::Unknown => {
                self.success_streak = 0;
                self.failure_streak = 0;
                self.reachability_confidence = NatConfidence::Low;
                self.last_reachability_error = summary.clone();
            }
        }

        let state_changed = self.reachability_state != state;
        self.reachability_state = state;

        if state_changed {
            self.last_reachability_change = Some(now);
        }

        if state_changed || summary.is_some() {
            self.push_history(ReachabilityRecord {
                state,
                confidence: self.reachability_confidence,
                timestamp: now,
                summary,
            });
        }
    }

    fn note_probe_failure(&mut self, error: String) {
        self.last_reachability_error = Some(error);
    }
}

async fn notify_pending_searches(
    pending: &Arc<Mutex<HashMap<String, Vec<PendingSearch>>>>,
    key: &str,
    response: SearchResponse,
) {
    let waiters = {
        let mut pending = pending.lock().await;
        pending.remove(key)
    };

    if let Some(waiters) = waiters {
        for waiter in waiters {
            let _ = waiter.sender.send(response.clone());
        }
    }
}

async fn run_dht_node(
    mut swarm: Swarm<DhtBehaviour>,
    peer_id: PeerId,
    mut cmd_rx: mpsc::Receiver<DhtCommand>,
    event_tx: mpsc::Sender<DhtEvent>,
    connected_peers: Arc<Mutex<HashSet<PeerId>>>,
    metrics: Arc<Mutex<DhtMetrics>>,
    pending_echo: Arc<Mutex<HashMap<rr::OutboundRequestId, PendingEcho>>>,
    pending_searches: Arc<Mutex<HashMap<String, Vec<PendingSearch>>>>,
    proxy_mgr: ProxyMgr,
    pending_infohash_searches: Arc<Mutex<HashMap<kad::QueryId, PendingInfohashSearch>>>,
    peer_selection: Arc<Mutex<PeerSelectionService>>,
    received_chunks: Arc<Mutex<HashMap<String, HashMap<u32, FileChunk>>>>,
    file_transfer_service: Option<Arc<FileTransferService>>,
    chunk_manager: Option<Arc<ChunkManager>>,
    pending_webrtc_offers: Arc<
        Mutex<
            HashMap<rr::OutboundRequestId, oneshot::Sender<Result<WebRTCAnswerResponse, String>>>,
        >,
    >,
    pending_provider_queries: Arc<Mutex<HashMap<String, PendingProviderQuery>>>,
    root_query_mapping: Arc<Mutex<HashMap<beetswap::QueryId, FileMetadata>>>,
    active_downloads: Arc<Mutex<HashMap<String, Arc<Mutex<ActiveDownload>>>>>,
    get_providers_queries: Arc<Mutex<HashMap<kad::QueryId, (String, std::time::Instant)>>>,
    seeder_heartbeats_cache: Arc<Mutex<HashMap<String, FileHeartbeatCacheEntry>>>,
    pending_heartbeat_updates: Arc<Mutex<HashSet<String>>>,
    file_metadata_cache: Arc<Mutex<HashMap<String, FileMetadata>>>,
    pending_dht_queries: Arc<
        Mutex<HashMap<kad::QueryId, oneshot::Sender<Result<Option<Vec<u8>>, String>>>>,
    >,
    pending_key_requests: Arc<
        Mutex<
            HashMap<rr::OutboundRequestId, oneshot::Sender<Result<EncryptedAesKeyBundle, String>>>,
        >,
    >,
    is_bootstrap: bool,
    enable_autorelay: bool,
    relay_candidates: HashSet<String>,
    chunk_size: usize,
    bootstrap_peer_ids: HashSet<PeerId>,
) {
    // Track peers that support relay (discovered via identify protocol)
    let relay_capable_peers: Arc<Mutex<HashMap<PeerId, Vec<Multiaddr>>>> =
        Arc::new(Mutex::new(HashMap::new()));
    let mut dht_maintenance_interval = tokio::time::interval(Duration::from_secs(30 * 60));
    dht_maintenance_interval.tick().await;
    // fast heartbeat-driven updater: run at FILE_HEARTBEAT_INTERVAL to keep provider records fresh
    let mut heartbeat_maintenance_interval = tokio::time::interval(FILE_HEARTBEAT_INTERVAL);
    heartbeat_maintenance_interval.tick().await;
    // Periodic bootstrap interval

    /// Creates a proper circuit relay address for connecting through a relay peer
    /// Returns a properly formatted Multiaddr for circuit relay connections
    fn create_circuit_relay_address(
        relay_peer_id: &PeerId,
        target_peer_id: &PeerId,
    ) -> Result<Multiaddr, String> {
        // For Circuit Relay v2, the address format is typically:
        // /p2p/{relay_peer_id}/p2p-circuit
        // The target peer is specified in the relay reservation/request

        let relay_addr = Multiaddr::empty()
            .with(Protocol::P2p(*relay_peer_id))
            .with(Protocol::P2pCircuit);

        // Validate the constructed address
        if relay_addr.to_string().contains(&relay_peer_id.to_string()) {
            info!("Created circuit relay address: {}", relay_addr);
            Ok(relay_addr)
        } else {
            Err(format!(
                "Failed to create valid circuit relay address for relay {}",
                relay_peer_id
            ))
        }
    }

    /// Enhanced circuit relay address creation with multiple fallback strategies
    fn create_circuit_relay_address_robust(
        relay_peer_id: &PeerId,
        target_peer_id: &PeerId,
    ) -> Multiaddr {
        // Strategy 1: Standard Circuit Relay v2 address
        match create_circuit_relay_address(relay_peer_id, target_peer_id) {
            Ok(addr) => return addr,
            Err(e) => {
                warn!("Standard relay address creation failed: {}", e);
            }
        }

        // Strategy 2: Try with relay port specification (if available)
        // Some relay implementations may require explicit port specification
        let relay_with_port = Multiaddr::empty()
            .with(Protocol::P2p(*relay_peer_id))
            .with(Protocol::Tcp(4001)) // Default libp2p port
            .with(Protocol::P2pCircuit);

        if relay_with_port
            .to_string()
            .contains(&relay_peer_id.to_string())
        {
            info!(
                "Created circuit relay address with port: {}",
                relay_with_port
            );
            return relay_with_port;
        }

        // Strategy 3: Fallback to basic circuit address
        warn!("Using basic fallback circuit relay address construction");
        Multiaddr::empty()
            .with(Protocol::P2p(*relay_peer_id))
            .with(Protocol::P2pCircuit)
    }

    let mut shutdown_ack: Option<oneshot::Sender<()>> = None;
    let mut ping_failures: HashMap<PeerId, u8> = HashMap::new();
    let mut relay_blacklist: HashSet<PeerId> = HashSet::new();
    let mut relay_cooldown: HashMap<PeerId, Instant> = HashMap::new();
    let mut last_tried_relay: Option<PeerId> = None;

    let queries: HashMap<beetswap::QueryId, u32> = HashMap::new();
    let downloaded_chunks: HashMap<usize, Vec<u8>> = HashMap::new();
    let current_metadata: Option<FileMetadata> = None;

    #[derive(Debug, Clone, Copy)]
    enum RelayErrClass {
        Permanent,
        Transient,
    }

    fn classify_err_str(s: &str) -> RelayErrClass {
        if s.contains("Reservation(Unsupported)") || s.contains("Denied") {
            RelayErrClass::Permanent
        } else {
            RelayErrClass::Transient
        }
    }

    fn parse_peer_id_from_ma(ma: &Multiaddr) -> Option<PeerId> {
        use libp2p::multiaddr::Protocol;
        let mut out = None;
        for p in ma.iter() {
            if let Protocol::P2p(mh) = p {
                if let Ok(pid) = PeerId::from_multihash(mh.into()) {
                    out = Some(pid);
                }
            }
        }
        out
    }

    'outer: loop {
        tokio::select! {
                    // periodic maintenance tick - prune expired seeder heartbeats and update DHT
                    // Fast heartbeat tick — refresh DHT records for files this node is actively seeding
                    _ = heartbeat_maintenance_interval.tick(), if !is_bootstrap => {
                        let now = unix_timestamp();
                        let my_id = peer_id.to_string();
                        let mut updated_records: Vec<(String, Vec<u8>)> = Vec::new();

                        {
                            let mut cache = seeder_heartbeats_cache.lock().await;
                            for (file_hash, entry) in cache.iter_mut() {
                                // Prune expired entries first
                                entry.heartbeats = prune_heartbeats(entry.heartbeats.clone(), now);

                                // Only refresh records if this node is listed as a seeder
                                if entry.heartbeats.iter().any(|hb| hb.peer_id == my_id) {
                                    // ensure our own heartbeat is up-to-date in cache
                                    for hb in entry.heartbeats.iter_mut() {
                                        if hb.peer_id == my_id {
                                            hb.last_heartbeat = now;
                                            hb.expires_at = now.saturating_add(FILE_HEARTBEAT_TTL.as_secs());
                                        }
                                    }

                                    // update metadata fields
                                    let seeder_strings = heartbeats_to_peer_list(&entry.heartbeats);
                                    entry.metadata["seeders"] = serde_json::Value::Array(
                                        seeder_strings
                                            .iter()
                                            .cloned()
                                            .map(serde_json::Value::String)
                                            .collect(),
                                    );
                                    entry.metadata["seederHeartbeats"] =
                                        serde_json::to_value(&entry.heartbeats)
                                            .unwrap_or_else(|_| serde_json::Value::Array(vec![]));

                                    if let Ok(bytes) = serde_json::to_vec(&entry.metadata) {
                                        updated_records.push((file_hash.clone(), bytes));
                                    }
                                }
                            }
                        } // release cache lock

                        // Perform DHT updates for seeder heartbeats (non-blocking best-effort)
                                // Push updated records to Kademlia for each updated file
                                for (file_hash, bytes) in updated_records {
                                    let key = kad::RecordKey::new(&file_hash.as_bytes());
                                    let record = Record {
                                        key: key.clone(),
                                        value: bytes.clone(),
                                        publisher: Some(peer_id.clone()),
                                        expires: None,
                                    };
                                    if let Err(e) =
                                        swarm.behaviour_mut().kademlia.put_record(record, kad::Quorum::One)
                                    {
                                        warn!("Failed to refresh DHT record after disconnect for {}: {}", file_hash, e);
                                    } else {
                                        debug!("Refreshed DHT record for {} after peer {} disconnected", file_hash, peer_id);
                                    }

                                    // notify UI with updated metadata so frontend refreshes immediately
                                    if let Ok(json_val) = serde_json::from_slice::<serde_json::Value>(&bytes) {
                                        if let (Some(merkle_root), Some(file_name), Some(file_size), Some(created_at)) = (
                                            json_val.get("merkle_root").and_then(|v| v.as_str()),
                                            json_val.get("file_name").and_then(|v| v.as_str()),
                                            json_val.get("file_size").and_then(|v| v.as_u64()),
                                            json_val.get("created_at").and_then(|v| v.as_u64()),
                                        ) {
                                            let seeders = json_val
                                                .get("seeders")
                                                .and_then(|v| v.as_array())
                                                .map(|arr| arr.iter().filter_map(|x| x.as_str().map(|s| s.to_string())).collect())
                                                .unwrap_or_default();

                                            let metadata = FileMetadata {
                                                merkle_root: merkle_root.to_string(),
                                                file_name: file_name.to_string(),
                                                file_size,
                                                file_data: Vec::new(),
                                                seeders,
                                                created_at,
                                                mime_type: json_val.get("mime_type").and_then(|v| v.as_str()).map(|s| s.to_string()),
                                                is_encrypted: json_val.get("is_encrypted").and_then(|v| v.as_bool()).unwrap_or(false),
                                                encryption_method: json_val.get("encryption_method").and_then(|v| v.as_str()).map(|s| s.to_string()),
                                                key_fingerprint: json_val.get("key_fingerprint").and_then(|v| v.as_str()).map(|s| s.to_string()),

                                                parent_hash: json_val.get("parent_hash").and_then(|v| v.as_str()).map(|s| s.to_string()),
                                                cids: json_val.get("cids").and_then(|v| serde_json::from_value::<Option<Vec<Cid>>>(v.clone()).ok()).unwrap_or(None),
                                                encrypted_key_bundle: json_val.get("encryptedKeyBundle").and_then(|v| serde_json::from_value::<Option<crate::encryption::EncryptedAesKeyBundle>>(v.clone()).ok()).unwrap_or(None),
                                                info_hash: json_val.get("info_hash").and_then(|v| v.as_str()).map(|s| s.to_string()),
                                                trackers: json_val.get("trackers").and_then(|v| serde_json::from_value::<Option<Vec<String>>>(v.clone()).ok()).unwrap_or(None),
                                                is_root: json_val.get("is_root").and_then(|v| v.as_bool()).unwrap_or(true),
                                                price: json_val.get("price").and_then(|v| v.as_f64()).unwrap_or(0.0),
                                                uploader_address: json_val.get("uploader_address").and_then(|v| v.as_str()).map(|s| s.to_string()),
                                                http_sources: json_val.get("http_sources").and_then(|v| {serde_json::from_value::<Option<Vec<HttpSourceInfo>>>(v.clone()).unwrap_or(None)}),
                                                ed2k_sources: json_val.get("ed2k_sources").and_then(|v| {serde_json::from_value::<Option<Vec<Ed2kSourceInfo>>>(v.clone()).unwrap_or(None)}),
                                                ..Default::default()
                                            };
                                            let _ = event_tx.send(DhtEvent::FileDiscovered(metadata)).await;
                                        }
                                    }
                                }
                    }

                    cmd = cmd_rx.recv() => {
                        match cmd {
                            Some(DhtCommand::Shutdown(ack)) => {
                                info!("Received shutdown signal for DHT node");
                                shutdown_ack = Some(ack);
                                break 'outer;
                            }
                            Some(DhtCommand::PublishFile { mut metadata, response_tx }) => {
                                // If file_data is NOT empty (non-encrypted files or inline data),
                                // create blocks, generate a Merkle root, and a root CID.
                                if !metadata.file_data.is_empty() {
                                    let blocks = split_into_blocks(&metadata.file_data, chunk_size);
                                    let mut block_cids = Vec::new();
                                    let mut original_chunk_hashes: Vec<[u8; 32]> = Vec::new();

                                    for (idx, block) in blocks.iter().enumerate() {
                                        let cid = match block.cid() {
                                            Ok(c) => c,
                                            Err(e) => {
                                                error!("failed to get cid for block: {}", e);
                                                let _ = event_tx.send(DhtEvent::Error(format!("failed to get cid for block: {}", e))).await;
                                                return;
                                            }
                                        };
                                        // Also hash the original data for the Merkle root
                                        original_chunk_hashes.push(Sha256Hasher::hash(block.data()));

                                        match swarm.behaviour_mut().bitswap.insert_block::<MAX_MULTIHASH_LENGHT>(cid.clone(), block.data().to_vec()){
                                            Ok(_) => {
                                            },
                                            Err(e) => {
                                                error!("failed to store block {}: {}", cid, e);
                                                let _ = event_tx.send(DhtEvent::Error(format!("failed to store block {}: {}", cid, e))).await;
                                                return;
                                            }
                                        };
                                        block_cids.push(cid);
                                    }

                                    // Build the Merkle tree from original chunk hashes
                                    let merkle_tree = MerkleTree::<Sha256Hasher>::from_leaves(&original_chunk_hashes);
                                    let merkle_root = match merkle_tree.root().ok_or("Failed to compute Merkle root") {
                                        Ok(root) => root,
                                        Err(e) => {
                                            eprintln!("Merkle root computation failed: {}", e);
                                            return;
                                        }
                                    };

                                    // Create root block containing just the CIDs
                                    let root_block_data = match serde_json::to_vec(&block_cids) {
                                        Ok(data) => data,
                                        Err(e) => {
                                            eprintln!("Failed to serialize CIDs: {}", e);
                                            return;
                                        }
                                    };

                                    // Store root block in Bitswap
                                    let root_cid = Cid::new_v1(RAW_CODEC, Code::Sha2_256.digest(&root_block_data));
                                    match swarm.behaviour_mut().bitswap.insert_block::<MAX_MULTIHASH_LENGHT>(root_cid.clone(), root_block_data.clone()) {
                                        Ok(_) => {
                                        },
                                        Err(e) => {
                                            error!("failed to store root block: {}", e);
                                            let _ = event_tx.send(DhtEvent::Error(format!("failed to store root block: {}", e))).await;
                                            return;
                                        }
                                    }

                                    // The file_hash is the Merkle Root. The root_cid is for retrieval.
                                    // ONLY overwrite merkle_root if it's empty (preserves custom keys for verdicts/etc)
                                    let computed_merkle_root = hex::encode(merkle_root);
                                    let file_data_len = metadata.file_data.len();
                                    if metadata.merkle_root.is_empty() {
                                        metadata.merkle_root = computed_merkle_root.clone();
                                    }
                                    metadata.cids = Some(vec![root_cid]); // Store root CID for bitswap retrieval

                                    // Only clear file_data for large files (>10KB) to save DHT space
                                    // Keep small files (like reputation verdicts) in cache for fast retrieval
                                    const MAX_INLINE_SIZE: usize = 10 * 1024; // 10KB
                                    if file_data_len > MAX_INLINE_SIZE {
                                        metadata.file_data.clear(); // Don't store large files in DHT record
                                    }
                                } else {
                                    // File data is empty - chunks and root block are already in Bitswap
                                    // (from streaming upload or pre-processed encrypted file)
                                    // Use the provided file_hash (which should already be a CID)
                                }

                                let now = unix_timestamp();
                                let peer_id_str = peer_id.to_string();
                                let existing_heartbeats = {
                                    let cache = seeder_heartbeats_cache.lock().await;
                                    cache
                                        .get(&metadata.merkle_root)
                                        .map(|entry| entry.heartbeats.clone())
                                        .unwrap_or_default()
                                };
                                let mut heartbeat_entries = existing_heartbeats;
                                upsert_heartbeat(&mut heartbeat_entries, &peer_id_str, now);
                                let active_heartbeats = prune_heartbeats(heartbeat_entries, now);
                                metadata.seeders = heartbeats_to_peer_list(&active_heartbeats);

                                // Store minimal metadata in DHT
                                let dht_metadata = serde_json::json!({
                                    "file_hash":metadata.merkle_root,
                                    "merkle_root": metadata.merkle_root,
                                    "file_name": metadata.file_name,
                                    "file_size": metadata.file_size,
                                    "created_at": metadata.created_at,
                                    "mime_type": metadata.mime_type,
                                    "is_encrypted": metadata.is_encrypted,
                                    "encryption_method": metadata.encryption_method,
                                    "key_fingerprint": metadata.key_fingerprint,

                                    "parent_hash": metadata.parent_hash,
                                    "cids": metadata.cids, // The root CID for Bitswap
                                    "encrypted_key_bundle": metadata.encrypted_key_bundle,
                                    "info_hash": metadata.info_hash,
                                    "trackers": metadata.trackers,
                                    "seeders": metadata.seeders,
                                    "seederHeartbeats": active_heartbeats,
                                    "price": metadata.price,
                                    "uploader_address": metadata.uploader_address,
                                    "http_sources": metadata.http_sources,
                                    "ed2k_sources": metadata.ed2k_sources,
                                });

                                let record_key = kad::RecordKey::new(&metadata.merkle_root.as_bytes());

                                // Check for existing metadata and merge if found
                                let merged_dht_metadata = {
                                    // Try to get existing record from heartbeat cache first
                                    if let Some(existing_entry) = seeder_heartbeats_cache.lock().await.get(&metadata.merkle_root) {
                                        // Merge with existing DHT metadata from heartbeat cache
                                        merge_dht_metadata(&existing_entry.metadata, &dht_metadata)
                                    } else {
                                        // No existing record, use the new metadata as-is
                                        dht_metadata.clone()
                                    }
                                };

                                // Update the heartbeat cache with merged metadata
                                {
                                    let mut cache = seeder_heartbeats_cache.lock().await;
                                    cache.insert(
                                        metadata.merkle_root.clone(),
                                        FileHeartbeatCacheEntry {
                                            heartbeats: active_heartbeats.clone(),
                                            metadata: merged_dht_metadata.clone(),
                                        },
                                    );
                                }

                                // Note: We skip the get_record heartbeat update here during initial publish
                                // to avoid race conditions. The record doesn't exist yet, so fetching it
                                // immediately would always fail with NotFound. Heartbeat updates will
                                // happen on subsequent seeder refresh cycles.

                                let dht_record_data = match serde_json::to_vec(&merged_dht_metadata) {
                                    Ok(data) => data,
                                    Err(e) => {
                                        eprintln!("Failed to serialize DHT metadata: {}", e);
                                        return;
                                    }
                                };

                                let record = Record {
                                            key: record_key.clone(),
                                            value: dht_record_data,
                                            publisher: Some(peer_id),
                                            expires: None,
                                        };

                                // Determine appropriate quorum based on number of connected peers
                                // Use majority quorum (N) instead of All to avoid publish failures
                                // when some peers are slow/unreachable
                                let connected_peers_count = connected_peers.lock().await.len();
                                let replication_factor = 3; // Must match kad_cfg.set_replication_factor

                                let quorum = if connected_peers_count >= 10*replication_factor {
                                    // Use N(3) for better reliability - requires majority, not all
                                    // This tolerates slow/offline peers while ensuring redundancy
                                    if let Some(n) = std::num::NonZeroUsize::new(replication_factor) {
                                        kad::Quorum::N(n)
                                    } else {
                                        kad::Quorum::One
                                    }
                                } else {
                                    kad::Quorum::One
                                };

                                match swarm.behaviour_mut().kademlia.put_record(record, quorum) {
                                    Ok(query_id) => {
                                    }
                                    Err(e) => {
                                        error!("failed to start providing file {}: {}", metadata.merkle_root, e);
                                        let _ = event_tx.send(DhtEvent::Error(format!("failed to start providing: {}", e))).await;
                                    }
                                }

                                // Register this peer as a provider for the file
                                let provider_key = kad::RecordKey::new(&metadata.merkle_root.as_bytes());
                                match swarm.behaviour_mut().kademlia.start_providing(provider_key) {
                                    Ok(query_id) => {
                                    }
                                    Err(e) => {
                                        error!("failed to register as provider for file {}: {}", metadata.merkle_root, e);
                                        let _ = event_tx.send(DhtEvent::Error(format!("failed to register as provider: {}", e))).await;
                                    }
                                }
                                // Cache the published file locally so it can be found in searches
                                // This ensures nodes can discover their own published files
                                // Merge with existing metadata if it exists (for multi-protocol support)
                                {
                                    let mut cache = file_metadata_cache.lock().await;
                                    let merged_metadata = if let Some(existing) = cache.get(&metadata.merkle_root) {
                                        merge_file_metadata(existing.clone(), metadata.clone())
                                    } else {
                                        metadata.clone()
                                    };
                                    cache.insert(metadata.merkle_root.clone(), merged_metadata);
                                }

                                // notify frontend
                                let _ = event_tx.send(DhtEvent::PublishedFile(metadata.clone())).await;
                                // store in file_uploaded_cache

                                // If there's an info_hash, create the secondary index record
                                if let Some(info_hash) = &metadata.info_hash {
                                    let index_key = format!("{}{}", INFO_HASH_PREFIX, info_hash);
                                    let index_record = Record::new(index_key.as_bytes().to_vec(), metadata.merkle_root.as_bytes().to_vec());
                                    swarm.behaviour_mut().kademlia.put_record(index_record, kad::Quorum::One).ok();
                                    info!("Published info_hash index for {}", info_hash);
                                }
                                let _ = response_tx.send(metadata.clone());
                            }
                            Some(DhtCommand::StoreBlocks { blocks, root_cid, mut metadata }) => {
                                // 1. Store all encrypted data blocks in bitswap
                                for (cid, data) in blocks {
                                    if let Err(e) = swarm.behaviour_mut().bitswap.insert_block::<MAX_MULTIHASH_LENGHT>(cid.clone(), data) {
                                        error!("Failed to store encrypted block {} in bitswap: {}", cid, e);
                                        let _ = event_tx.send(DhtEvent::Error(format!("Failed to store block {}: {}", cid, e))).await;
                                        continue 'outer; // Abort this publish operation
                                    }
                                }

                                // 2. Update metadata with the root CID
                                metadata.cids = Some(vec![root_cid]);

                                let now = unix_timestamp();
                                let peer_id_str = peer_id.to_string();
                                let existing_heartbeats = {
                                    let cache = seeder_heartbeats_cache.lock().await;
                                    cache
                                        .get(&metadata.merkle_root)
                                        .map(|entry| entry.heartbeats.clone())
                                        .unwrap_or_default()
                                };
                                let mut heartbeat_entries = existing_heartbeats;
                                upsert_heartbeat(&mut heartbeat_entries, &peer_id_str, now);
                                let active_heartbeats = prune_heartbeats(heartbeat_entries, now);
                                metadata.seeders = heartbeats_to_peer_list(&active_heartbeats);

                                // 3. Create and publish the DHT record pointing to the file
                                let dht_metadata = serde_json::json!({
                                    "merkle_root": metadata.merkle_root,
                                    "file_name": metadata.file_name,
                                    "file_size": metadata.file_size,
                                    "created_at": metadata.created_at,
                                    "mime_type": metadata.mime_type,
                                    "is_encrypted": metadata.is_encrypted,
                                    "encryption_method": metadata.encryption_method,
                                    "cids": metadata.cids,
                                    "encrypted_key_bundle": metadata.encrypted_key_bundle,

                                    "info_hash": metadata.info_hash,
                                    "trackers": metadata.trackers,
                                    "parent_hash": metadata.parent_hash,
                                    "seeders": metadata.seeders,
                                    "seederHeartbeats": active_heartbeats,
                                });

                                // Check for existing metadata and merge if found
                                let merged_dht_metadata = {
                                    // Try to get existing record from heartbeat cache first
                                    if let Some(existing_entry) = seeder_heartbeats_cache.lock().await.get(&metadata.merkle_root) {
                                        // Merge with existing DHT metadata from heartbeat cache
                                        merge_dht_metadata(&existing_entry.metadata, &dht_metadata)
                                    } else {
                                        // No existing record, use the new metadata as-is
                                        dht_metadata.clone()
                                    }
                                };

                                // Update the heartbeat cache with merged metadata
                                {
                                    let mut cache = seeder_heartbeats_cache.lock().await;
                                    cache.insert(
                                        metadata.merkle_root.clone(),
                                        FileHeartbeatCacheEntry {
                                            heartbeats: active_heartbeats.clone(),
                                            metadata: merged_dht_metadata.clone(),
                                        },
                                    );
                                }

                                let record_key = kad::RecordKey::new(&metadata.merkle_root.as_bytes());
                                {
                                    let mut pending = pending_heartbeat_updates.lock().await;
                                    pending.insert(metadata.merkle_root.clone());
                                }
                                swarm
                                    .behaviour_mut()
                                    .kademlia
                                    .get_record(record_key.clone());

                                let record_value = match serde_json::to_vec(&merged_dht_metadata).map_err(|e| e.to_string()) {
                                    Ok(val) => val,
                                    Err(e) => {
                                        warn!("Failed to serialize DHT metadata: {}", e);
                                        continue;
                                    }
                                };
                                let record = Record {
                                    key: record_key.clone(),
                                    value: record_value,
                                    publisher: Some(peer_id),
                                    expires: None,
                                };

                                if let Err(e) = swarm.behaviour_mut().kademlia.put_record(record, kad::Quorum::One) {
                                    error!("Failed to put record for encrypted file {}: {}", metadata.merkle_root, e);
                                }

                                // 4. Announce self as provider
                                let provider_key = kad::RecordKey::new(&metadata.merkle_root.as_bytes());
                                if let Err(e) = swarm.behaviour_mut().kademlia.start_providing(provider_key) {
                                    error!("Failed to start providing encrypted file {}: {}", metadata.merkle_root, e);
                                }

                                // Cache the published encrypted file locally
                                // Merge with existing metadata if it exists (for multi-protocol support)
                                {
                                    let mut cache = file_metadata_cache.lock().await;
                                    let merged_metadata = if let Some(existing) = cache.get(&metadata.merkle_root) {
                                        merge_file_metadata(existing.clone(), metadata.clone())
                                    } else {
                                        metadata.clone()
                                    };
                                    cache.insert(metadata.merkle_root.clone(), merged_metadata);
                                }
                                info!("Cached published encrypted file {} locally", metadata.merkle_root);

                                info!("Successfully published and started providing encrypted file: {}", metadata.merkle_root);
                                let _ = event_tx.send(DhtEvent::PublishedFile(metadata)).await;
                            }
                            Some(DhtCommand::DownloadFile(mut file_metadata, download_path)) =>{
                                // Dual-lookup check: If the merkle_root is an info_hash, resolve it first.
                                if file_metadata.merkle_root.starts_with("info_hash:") {
                                    let info_hash = file_metadata.merkle_root.clone();
                                    info!("Download initiated with info_hash, resolving to merkle_root: {}", info_hash);
                                    match synchronous_search_by_infohash(&mut swarm, &info_hash).await {
                                        Ok(Some(resolved_metadata)) => {
                                            info!("Resolved info_hash to merkle_root: {}", resolved_metadata.merkle_root);
                                            file_metadata = resolved_metadata; // Replace with the full metadata
                                        }
                                        Ok(None) => {
                                            let _ = event_tx.send(DhtEvent::Error(format!("Could not find file for info_hash: {}", info_hash))).await;
                                            continue;
                                        }
                                        Err(e) => {
                                            let _ = event_tx.send(DhtEvent::Error(format!("Error resolving info_hash {}: {}", info_hash, e))).await;
                                            continue;
                                        }
                                    }
                                }

                                let root_cid_result = file_metadata.cids.as_ref()
                                    .and_then(|cids| cids.first())
                                    .ok_or_else(|| {
                                        let msg = format!("No root CID found for file with Merkle root: {}", file_metadata.merkle_root);
                                        error!("{}", msg);
                                        msg
                                    });

                                let root_cid = match root_cid_result {
                                    Ok(cid) => cid.clone(),
                                    Err(e) => { let _ = event_tx.send(DhtEvent::Error(e)).await; continue; }
                                };
                                let Some(first_seeder) = file_metadata.seeders.get(0) else {
                                    let _ = event_tx.send(DhtEvent::Error("No seeders found".to_string())).await;
                                    return;
                                };

                                let peer_id = match PeerId::from_str(first_seeder) {
                                    Ok(id) => id.clone(),
                                    Err(e) => {
                                        let _ = event_tx.send(DhtEvent::Error(e.to_string())).await;
                                        return;
                                    }
                                };

                                // Request the root block which contains the CIDs
                                let root_query_id = swarm.behaviour_mut().bitswap.get_from(&root_cid, peer_id);

                                file_metadata.download_path = Some(download_path);
                                // Store the root query ID to handle when we get the root block
                                info!("INSERTING INTO ROOT QUERY MAPPING");
                                root_query_mapping.lock().await.insert(root_query_id, file_metadata);
                            }
                            Some(DhtCommand::StopPublish(file_hash)) => {
                                let key = kad::RecordKey::new(&file_hash);
                                let removed = swarm.behaviour_mut().kademlia.remove_record(&key);
                                debug!(
                                    "StopPublish: removed record for {} (removed={:?})",
                                    file_hash, removed
                                );

                                // Ask Kademlia to stop providing this file (so provider records are removed)
                                swarm
                                    .behaviour_mut()
                                    .kademlia
                                    .stop_providing(&key);

                                // Also proactively publish an updated DHT record with no seeders so remote nodes
                                // that fetch the JSON record see that there are no seeders immediately.
                                // Build minimal "empty" metadata
                                let empty_meta = serde_json::json!({
                                    "merkle_root": file_hash,
                                    "file_name": serde_json::Value::Null,
                                    "file_size": 0u64,
                                    "created_at": unix_timestamp(),
                                    "seeders": Vec::<String>::new(),
                                    "seederHeartbeats": Vec::<SeederHeartbeat>::new()
                                });
                                if let Ok(bytes) = serde_json::to_vec(&empty_meta) {
                                    let record = Record {
                                        key: kad::RecordKey::new(&file_hash.as_bytes()),
                                        value: bytes,
                                        publisher: Some(peer_id.clone()),
                                        expires: None,
                                    };
                                    if let Err(e) =
                                        swarm.behaviour_mut().kademlia.put_record(record, kad::Quorum::One)
                                    {
                                        warn!("Failed to publish empty record for {}: {}", file_hash, e);
                                    } else {
                                        debug!("Published empty seeder record for {}", file_hash);
                                    }
                                }

                                seeder_heartbeats_cache.lock().await.remove(&file_hash);
                                pending_heartbeat_updates
                                    .lock()
                                    .await
                                    .remove(&file_hash);
                                debug!("Cleared cached heartbeat state for {}", file_hash);
                            }
                            Some(DhtCommand::HeartbeatFile { file_hash }) => {
                                let now = unix_timestamp();
                                let peer_id_str = peer_id.to_string();
                                let mut serialized_record: Option<Vec<u8>> = None;

                                {
                                    let mut cache = seeder_heartbeats_cache.lock().await;
                                    if let Some(entry) = cache.get_mut(&file_hash) {
                                        upsert_heartbeat(&mut entry.heartbeats, &peer_id_str, now);
                                        entry.heartbeats = prune_heartbeats(entry.heartbeats.clone(), now);

                                        let seeder_strings = heartbeats_to_peer_list(&entry.heartbeats);
                                        entry.metadata["seeders"] = serde_json::Value::Array(
                                            seeder_strings
                                                .iter()
                                                .cloned()
                                                .map(serde_json::Value::String)
                                                .collect(),
                                        );
                                        entry.metadata["seederHeartbeats"] =
                                            serde_json::to_value(&entry.heartbeats)
                                                .unwrap_or_else(|_| serde_json::Value::Array(vec![]));

                                        match serde_json::to_vec(&entry.metadata) {
                                            Ok(bytes) => serialized_record = Some(bytes),
                                            Err(e) => {
                                                error!(
                                                    "Failed to serialize heartbeat metadata for {}: {}",
                                                    file_hash, e
                                                );
                                            }
                                        }
                                    }
                                }

                                if let Some(record_bytes) = serialized_record {
                                    pending_heartbeat_updates
                                        .lock()
                                        .await
                                        .remove(&file_hash);

                                    let key = kad::RecordKey::new(&file_hash.as_bytes());
                                    let record = Record {
                                        key,
                                        value: record_bytes,
                                        publisher: Some(peer_id),
                                        expires: None,
                                    };

                                    // Determine appropriate quorum based on number of connected peers
                                let connected_peers_count = connected_peers.lock().await.len();
                                let replication_factor = 3; // Must match kad_cfg.set_replication_factor

                                let quorum = if connected_peers_count >= 10*replication_factor {
                                    // Use N(3) for better reliability in heartbeat updates
                                    if let Some(n) = std::num::NonZeroUsize::new(replication_factor) {
                                        debug!("Using Quorum::N({}) for heartbeat update of {} ({} peers available)",
                                            replication_factor, file_hash, connected_peers_count);
                                        kad::Quorum::N(n)
                                    } else {
                                        kad::Quorum::One
                                    }
                                } else {
                                    debug!("Using Quorum::One for heartbeat update of {} (only {} peers available)",
                                        file_hash, connected_peers_count);
                                    kad::Quorum::One
                                };

                                match swarm
                                    .behaviour_mut()
                                    .kademlia
                                    .put_record(record, quorum)
                                {
                                    Ok(query_id) => {
                                        debug!(
                                            "Refreshed heartbeat for {} with quorum {:?} (query id: {:?})",
                                            file_hash, quorum, query_id
                                        );
                                    }
                                    Err(e) => {
                                        error!(
                                            "Failed to update heartbeat record for {}: {}",
                                            file_hash, e
                                        );
                                    }
                                    }

                                    let provider_key = kad::RecordKey::new(&file_hash.as_bytes());
                                    if let Err(e) =
                                        swarm.behaviour_mut().kademlia.start_providing(provider_key)
                                    {
                                        debug!(
                                            "Failed to refresh provider record for {}: {}",
                                            file_hash, e
                                        );
                                    }
                                } else {
                                    pending_heartbeat_updates
                                        .lock()
                                        .await
                                        .insert(file_hash.clone());

                                    debug!(
                                        "No cached metadata for {}; fetching record before heartbeat",
                                        file_hash
                                    );
                                    let key = kad::RecordKey::new(&file_hash.as_bytes());
                                    let _ = swarm.behaviour_mut().kademlia.get_record(key);
                                }
                            }
                            Some(DhtCommand::SearchFile(file_hash)) => {
                                // Query both the metadata record AND the provider records
                                // This ensures we find the file even if only provider announcements exist
                                let key = kad::RecordKey::new(&file_hash.as_bytes());
                                let record_query_id = swarm.behaviour_mut().kademlia.get_record(key.clone());
                                info!("Searching for file metadata: {} (query: {:?})", file_hash, record_query_id);

                                // Also query for providers who have announced they're seeding this file
                                let providers_query_id = swarm.behaviour_mut().kademlia.get_providers(key);
                                info!("Searching for file providers: {} (query: {:?})", file_hash, providers_query_id);

                                // Track this providers query for timeout detection
                                get_providers_queries.lock().await.insert(providers_query_id, (file_hash.clone(), std::time::Instant::now()));
                            }
                            Some(DhtCommand::SearchByInfohash { info_hash, sender }) => {
                                let index_key = format!("{}{}", INFO_HASH_PREFIX, info_hash);
                                let record_key = kad::RecordKey::new(&index_key.as_bytes());
                                let query_id = swarm.behaviour_mut().kademlia.get_record(record_key.clone());
                                info!("Searching for info_hash index: {} (query: {:?})", index_key, query_id);

                                // Store the sender so we can respond when the query completes.
                                // This is the first step of the two-step lookup.
                                let search = PendingInfohashSearch { id: 0, sender };
                                pending_infohash_searches.lock().await.insert(query_id, search);
                            }
                            Some(DhtCommand::SearchPeersByInfohash { info_hash, sender }) => {
                                let key = kad::RecordKey::new(&info_hash.as_bytes());
                                let query_id = swarm.behaviour_mut().kademlia.get_providers(key);
                                info!("Searching for torrent providers (info_hash): {} (query: {:?})", info_hash, query_id);

                                get_providers_queries.lock().await.insert(query_id, (info_hash.clone(), std::time::Instant::now()));
                                let pending_query = PendingProviderQuery {
                                    id: 0,
                                    sender,
                                };
                                pending_provider_queries.lock().await.insert(info_hash, pending_query);
                            }
                            Some(DhtCommand::SetPrivacyProxies { addresses }) => {
                                info!("Updating privacy proxy targets ({} addresses)", addresses.len());

                                let mut parsed_entries: Vec<(String, Multiaddr, Option<PeerId>)> = Vec::new();

                                for address in addresses {
                                    match address.parse::<Multiaddr>() {
                                        Ok(multiaddr) => {
                                            let maybe_peer_id = multiaddr.iter().find_map(|protocol| {
                                                if let libp2p::multiaddr::Protocol::P2p(peer_id) = protocol {
                                                    Some(peer_id.clone())
                                                } else {
                                                    None
                                                }
                                            });

                                            parsed_entries.push((address, multiaddr, maybe_peer_id));
                                        }
                                        Err(error) => {
                                            warn!("Invalid privacy proxy address '{}': {}", address, error);
                                            let _ = event_tx
                                                .send(DhtEvent::Error(format!(
                                                    "Invalid proxy address '{}': {}",
                                                    address, error
                                                )))
                                                .await;
                                        }
                                    }
                                }

                                let manual_peers: Vec<PeerId> = parsed_entries
                                    .iter()
                                    .filter_map(|(_, _, maybe_peer)| maybe_peer.clone())
                                    .collect();

                                {
                                    let mut mgr = proxy_mgr.lock().await;
                                    mgr.set_manual_trusted(&manual_peers);
                                }

                                for (addr_str, multiaddr, maybe_peer_id) in parsed_entries {
                                    // Skip self-connection attempts for privacy proxies
                                    if let Some(peer_id_in_addr) = &maybe_peer_id {
                                        if peer_id_in_addr == &peer_id {
                                            continue;
                                        }
                                    }

                                    match swarm.dial(multiaddr.clone()) {
                                        Ok(_) => {
                                            if let Some(peer_id) = &maybe_peer_id {
                                                info!(
                                                    "Dialing trusted privacy proxy {} via {}",
                                                    peer_id, multiaddr
                                                );
                                            } else {
                                                info!("Dialing privacy proxy at {}", multiaddr);
                                            }
                                        }
                                        Err(error) => {
                                            warn!("Failed to dial privacy proxy {}: {}", addr_str, error);
                                            let _ = event_tx
                                                .send(DhtEvent::Error(format!(
                                                    "Failed to dial proxy {}: {}",
                                                    addr_str, error
                                                )))
                                                .await;
                                        }
                                    }
                                }
                            }
                            Some(DhtCommand::ConnectPeer(addr)) => {
                                info!("Attempting to connect to: {}", addr);
                                if let Ok(multiaddr) = addr.parse::<Multiaddr>() {
                                    let maybe_peer_id = multiaddr.iter().find_map(|p| {
                                        if let libp2p::multiaddr::Protocol::P2p(peer_id) = p {
                                            Some(peer_id.clone())
                                        } else {
                                            None
                                        }
                                    });

                                    if let Some(peer_id) = maybe_peer_id.clone() {
                                        // Check if the address contains a private IP
                                        let has_private_ip = multiaddr.iter().any(|p| {
                                            if let Protocol::Ip4(ipv4) = p {
                                                is_private_or_loopback_v4(ipv4)
                                            } else {
                                                false
                                            }
                                        });

                                        // If private IP detected, try relay connection via any relay-capable peer
                                        if has_private_ip {
                                            info!("🔍 Detected private IP address in {}", multiaddr);

                                            // Get list of relay-capable peers we've discovered
                                            let relay_peers = relay_capable_peers.lock().await;

                                            if !relay_peers.is_empty() {
                                                info!("🔄 Found {} relay-capable peers, attempting relay connection", relay_peers.len());

                                                // Try to use the first available relay-capable peer
                                                // Clone the data we need before dropping the lock
                                                let relay_option = relay_peers.iter().next().map(|(id, addrs)| {
                                                    (*id, addrs.first().cloned())
                                                });

                                                drop(relay_peers); // Release lock before dialing

                                                if let Some((relay_peer_id, Some(relay_addr))) = relay_option {
                                                    info!("📡 Attempting to connect to {} via relay peer {}", peer_id, relay_peer_id);

                                                    // Build proper circuit relay address
                                                    // Format: /ip4/{relay_ip}/tcp/{relay_port}/p2p/{relay_peer_id}/p2p-circuit/p2p/{target_peer_id}
                                                    let mut circuit_addr = relay_addr.clone();

                                                    // Ensure the relay address includes the relay peer ID
                                                    if !circuit_addr.iter().any(|p| matches!(p, Protocol::P2p(_))) {
                                                        circuit_addr.push(Protocol::P2p(relay_peer_id));
                                                    }

                                                    circuit_addr.push(Protocol::P2pCircuit);
                                                    circuit_addr.push(Protocol::P2p(peer_id));

                                                    info!("  Using relay circuit address: {}", circuit_addr);

                                                    match swarm.dial(circuit_addr.clone()) {
                                                        Ok(_) => {
                                                            info!("✓ Relay connection requested successfully");
                                                            let _ = event_tx.send(DhtEvent::Info(format!(
                                                                "Connecting to private network peer {} via relay {}", peer_id, relay_peer_id
                                                            ))).await;
                                                            continue; // Skip direct dial, use relay only
                                                        }
                                                        Err(e) => {
                                                            warn!("Relay connection failed: {}, falling back to direct dial", e);
                                                            // Fall through to direct dial attempt
                                                        }
                                                    }
                                                }
                                            } else {
                                                drop(relay_peers); // Release lock
                                                info!("⚠️ No relay-capable peers discovered yet. Trying direct connection.");
                                                info!("   Tip: Enable 'Relay Server' in Settings to help others connect!");
                                            }
                                        }
                                        {
                                            let mut mgr = proxy_mgr.lock().await;
                                            mgr.set_target(peer_id.clone());
                                            let use_proxy_routing = mgr.is_privacy_routing_enabled();

                                            if use_proxy_routing {
                                                if let Some(proxy_peer_id) = mgr.select_proxy_for_routing(&peer_id) {
                                                    drop(mgr);

                                                    info!(
                                                        "Using privacy routing through proxy {} to reach {}",
                                                        proxy_peer_id, peer_id
                                                    );

                                                    let circuit_addr =
                                                        create_circuit_relay_address_robust(&proxy_peer_id, &peer_id);
                                                    info!(
                                                        "Attempting circuit relay connection via {} to {}",
                                                        proxy_peer_id, peer_id
                                                    );

                                                    match swarm.dial(circuit_addr.clone()) {
                                                        Ok(_) => {
                                                            info!(
                                                                "Requested circuit relay connection to {} via proxy {}",
                                                                peer_id, proxy_peer_id
                                                            );
                                                            continue;
                                                        }
                                                        Err(e) => {
                                                            error!(
                                                                "Failed to dial via circuit relay {}: {}",
                                                                circuit_addr, e
                                                            );
                                                            let _ = event_tx
                                                                .send(DhtEvent::Error(format!(
                                                                    "Circuit relay failed: {}",
                                                                    e
                                                                )))
                                                                .await;
                                                            if {
                                                                let mgr = proxy_mgr.lock().await;
                                                                mgr.privacy_mode() == PrivacyMode::Strict
                                                            } {
                                                                {
                                                                    let mut mgr = proxy_mgr.lock().await;
                                                                    mgr.clear_target(&peer_id);
                                                                }
                                                                continue;
                                                            }
                                                        }
                                                    }
                                                } else {
                                                    drop(mgr);
                                                    warn!(
                                                        "No suitable proxy available for privacy routing to {}",
                                                        peer_id
                                                    );
                                                    let _ = event_tx
                                                        .send(DhtEvent::Error(format!(
                                                            "No trusted proxy available to reach {}",
                                                            peer_id
                                                        )))
                                                        .await;
                                                    if {
                                                        let mgr = proxy_mgr.lock().await;
                                                        mgr.privacy_mode() == PrivacyMode::Strict
                                                    } {
                                                        {
                                                            let mut mgr = proxy_mgr.lock().await;
                                                            mgr.clear_target(&peer_id);
                                                        }
                                                        continue;
                                                    }
                                                }
                                            }
                                        }

                                        let should_request = {
                                            let mut mgr = proxy_mgr.lock().await;
                                            let should_request = !mgr.has_relay_request(&peer_id);
                                            if should_request {
                                                mgr.mark_relay_pending(peer_id.clone());
                                            }
                                            should_request
                                        };

                                        if should_request {
                                            if let Some(relay_addr) = build_relay_listen_addr(&multiaddr) {
                                                match swarm.listen_on(relay_addr.clone()) {
                                                    Ok(_) => {
                                                        info!("Requested relay reservation via {}", relay_addr);
                                                        let _ = event_tx
                                                            .send(DhtEvent::ProxyStatus {
                                                                id: peer_id.to_string(),
                                                                address: relay_addr.to_string(),
                                                                status: "relay_pending".into(),
                                                                latency_ms: None,
                                                                error: None,
                                                            })
                                                            .await;
                                                    }
                                                    Err(err) => {
                                                        warn!(
                                                            "Failed to request relay reservation via {}: {}",
                                                            relay_addr, err
                                                        );
                                                        let mut mgr = proxy_mgr.lock().await;
                                                        mgr.relay_pending.remove(&peer_id);
                                                        let _ = event_tx
                                                            .send(DhtEvent::ProxyStatus {
                                                                id: peer_id.to_string(),
                                                                address: relay_addr.to_string(),
                                                                status: "relay_error".into(),
                                                                latency_ms: None,
                                                                error: Some(err.to_string()),
                                                            })
                                                            .await;
                                                    }
                                                }
                                            } else {
                                                warn!("Cannot derive relay listen address from {}", multiaddr);
                                            }
                                        }

                                        match swarm.dial(multiaddr.clone()) {
                                            Ok(_) => {
                                                info!("Requested direct connection to: {}", addr);
                                                info!("  Multiaddr: {}", multiaddr);
                                                info!("  Waiting for ConnectionEstablished event...");
                                            }
                                            Err(e) => {
                                                error!("Failed to dial {}: {}", addr, e);
                                                let _ = event_tx
                                                    .send(DhtEvent::Error(format!("Failed to connect: {}", e)))
                                                    .await;
                                            }
                                        }
                                    } else {
                                        error!("No peer ID found in multiaddr: {}", addr);
                                        let _ = event_tx
                                            .send(DhtEvent::Error(format!("Invalid address format: {}", addr)))
                                            .await;
                                    }
                                } else {
                                    error!("Invalid multiaddr format: {}", addr);
                                    let _ = event_tx
                                        .send(DhtEvent::Error(format!("Invalid address: {}", addr)))
                                        .await;
                                }
                            }
                            Some(DhtCommand::ConnectToPeerById(peer_id)) => {
                                info!("Attempting to connect to peer by ID: {}", peer_id);

                                // First check if we're already connected to this peer
                                let connected_peers = connected_peers.lock().await;
                                if connected_peers.contains(&peer_id) {
                                    info!("Already connected to peer {}", peer_id);
                                    // let _ = event_tx.send(DhtEvent::PeerConnected(peer_id.to_string())).await;
                                    let _ = event_tx
                                        .send(DhtEvent::PeerConnected {
                                            peer_id: peer_id.to_string(),
                                            address: None,
                                        })
                                        .await;
                                    return;
                                }
                                drop(connected_peers);

                                // Query the DHT for known addresses of this peer
                                info!("Querying DHT for addresses of peer {}", peer_id);
                                let _query_id = swarm.behaviour_mut().kademlia.get_closest_peers(peer_id);

                                // Connection attempts will be handled when GetClosestPeers results are received
                                let _ = event_tx.send(DhtEvent::Info(format!("Searching for peer {} addresses...", peer_id))).await;
                            }
                            Some(DhtCommand::DisconnectPeer(peer_id)) => {
                                let _ = swarm.disconnect_peer_id(peer_id.clone());
                                proxy_mgr.lock().await.remove_all(&peer_id);
                            }
                            Some(DhtCommand::GetPeerCount(tx)) => {
                                let count = connected_peers.lock().await.len();
                                let _ = tx.send(count);
                            }
                            Some(DhtCommand::Echo { peer, payload, tx }) => {
                                let id = swarm.behaviour_mut().proxy_rr.send_request(&peer, EchoRequest(payload));
                                pending_echo.lock().await.insert(id, PendingEcho { peer, tx });
                            }
                            Some(DhtCommand::GetProviders { file_hash, sender }) => {
                                // Query provider records for this file hash
                                let key = kad::RecordKey::new(&file_hash.as_bytes());
                                let query_id = swarm.behaviour_mut().kademlia.get_providers(key);
                                info!("Querying providers for file: {} (query_id: {:?})", file_hash, query_id);

                                // Store the query_id -> (file_hash, start_time) mapping for error handling and timeout detection
                                get_providers_queries.lock().await.insert(query_id, (file_hash.clone(), std::time::Instant::now()));

                                // Store the query for async handling
                                let pending_query = PendingProviderQuery {
                                    id: 0, // Not used for matching
                                    sender,
                                };
                                pending_provider_queries.lock().await.insert(file_hash, pending_query);
                            }
                            Some(DhtCommand::SendWebRTCOffer { peer, offer_request, sender }) => {
                                let id = swarm.behaviour_mut().webrtc_signaling_rr.send_request(&peer, offer_request);
                                pending_webrtc_offers.lock().await.insert(id, sender);
                            }
                            Some(DhtCommand::StoreBlock { cid, data }) => {
                                match swarm.behaviour_mut().bitswap.insert_block::<MAX_MULTIHASH_LENGHT>(cid, data) {
                                    Ok(_) => {
                                        debug!("Successfully stored block in Bitswap");
                                    }
                                    Err(e) => {
                                        error!("Failed to store block in Bitswap: {}", e);
                                    }
                                }
                            }
                            Some(DhtCommand::RequestFileAccess { seeder, merkle_root, recipient_public_key, sender }) => {
                                info!("Requesting file access from seeder {} for file {}", seeder, merkle_root);

                                // Convert PublicKey to Vec<u8> for the KeyRequest
                                let recipient_pk_bytes = recipient_public_key.to_bytes().to_vec();

                                // Create the key request
                                let key_request = KeyRequest {
                                    merkle_root: merkle_root.clone(),
                                    recipient_public_key: recipient_pk_bytes,
                                };

                                // Send the request using the key_request behavior
                                let request_id = swarm.behaviour_mut().key_request.send_request(&seeder, key_request);

                                // Store the pending request
                                pending_key_requests.lock().await.insert(request_id, sender);

                                info!("Sent key request to seeder {} for file {} (request_id: {:?})", seeder, merkle_root, request_id);
                            }
                            Some(DhtCommand::AnnounceTorrent { info_hash }) => {
                                let key = kad::RecordKey::new(&info_hash);
                                match swarm.behaviour_mut().kademlia.start_providing(key) {
                                    Ok(query_id) => {
                                        info!("Started providing torrent with info_hash: {}, query_id: {:?}", info_hash, query_id);
                                        let _ = event_tx.send(DhtEvent::Info(format!("Announced torrent: {}", info_hash))).await;
                                    }
                                    Err(e) => {
                                        error!("Failed to start providing torrent {}: {}", info_hash, e);
                                        let _ = event_tx.send(DhtEvent::Error(format!("Failed to announce torrent: {}", e))).await;
                                    }
                                }
                            }
                            Some(DhtCommand::PutDhtValue { key, value, sender }) => {
                                info!("🔑 Storing DHT value with key: {} ({} bytes)", key, value.len());
                                let record_key = kad::RecordKey::new(&key);
                                let record = kad::Record {
                                    key: record_key,
                                    value,
                                    publisher: None,
                                    expires: None,
                                };

                                match swarm.behaviour_mut().kademlia.put_record(record, kad::Quorum::One) {
                                    Ok(query_id) => {
                                        info!("✅ DHT put started: key={}, query_id={:?}", key, query_id);
                                        let _ = sender.send(Ok(()));
                                    }
                                    Err(e) => {
                                        error!("❌ DHT put failed for key {}: {}", key, e);
                                        let _ = sender.send(Err(format!("Failed to store in DHT: {}", e)));
                                    }
                                }
                            }
                            Some(DhtCommand::GetDhtValue { key, sender }) => {
                                info!("🔍 Fetching DHT value with key: {}", key);
                                let record_key = kad::RecordKey::new(&key);
                                let query_id = swarm.behaviour_mut().kademlia.get_record(record_key);
                                info!("🔍 DHT get started: key={}, query_id={:?}", key, query_id);

                                // Store the sender to respond when we get the Kademlia result
                                pending_dht_queries.lock().await.insert(query_id, sender);
                            }
                            Some(DhtCommand::ReBootstrap { sender }) => {
                                info!("🔄 Re-bootstrapping DHT to discover new peers...");
                                let initial_peer_count = connected_peers.lock().await.len();
                                
                                // Trigger Kademlia bootstrap
                                match swarm.behaviour_mut().kademlia.bootstrap() {
                                    Ok(query_id) => {
                                        info!("✅ Re-bootstrap initiated (query_id: {:?})", query_id);
                                        
                                        // Update metrics
                                        {
                                            let mut m = metrics.lock().await;
                                            m.last_bootstrap = Some(SystemTime::now());
                                        }
                                        
                                        // Wait a bit for bootstrap to find peers
                                        tokio::spawn(async move {
                                            tokio::time::sleep(std::time::Duration::from_secs(5)).await;
                                            // Note: We can't accurately report new peers here since bootstrap is async
                                            // The sender will get a success result, actual peer count changes happen over time
                                            let _ = sender.send(Ok(0)); // 0 indicates bootstrap started but count unknown
                                        });
                                    }
                                    Err(e) => {
                                        error!("❌ Re-bootstrap failed: {:?}", e);
                                        let mut m = metrics.lock().await;
                                        m.bootstrap_failures = m.bootstrap_failures.saturating_add(1);
                                        m.last_error = Some(format!("Re-bootstrap failed: {:?}", e));
                                        m.last_error_at = Some(SystemTime::now());
                                        drop(m);
                                        let _ = sender.send(Err(format!("Re-bootstrap failed: {:?}", e)));
                                    }
                                }
                            }
                            Some(DhtCommand::HealthCheck { min_peers, auto_recover, sender }) => {
                                let peer_count = connected_peers.lock().await.len();
                                let m = metrics.lock().await;
                                
                                let last_bootstrap_secs_ago = m.last_bootstrap.map(|t| {
                                    SystemTime::now()
                                        .duration_since(t)
                                        .map(|d| d.as_secs())
                                        .unwrap_or(0)
                                });
                                
                                let healthy = peer_count >= min_peers;
                                let bootstrap_failures = m.bootstrap_failures;
                                drop(m);
                                
                                let recommendation = if !healthy {
                                    if peer_count == 0 {
                                        Some("No peers connected. Check network connectivity and bootstrap nodes.".to_string())
                                    } else {
                                        Some(format!(
                                            "Peer count ({}) below minimum ({}). Consider re-bootstrapping.",
                                            peer_count, min_peers
                                        ))
                                    }
                                } else {
                                    None
                                };
                                
                                let mut recovery_triggered = false;
                                
                                // Auto-recover if unhealthy and requested
                                if !healthy && auto_recover {
                                    info!("🔄 Auto-recovery: triggering re-bootstrap (peers: {}, min: {})", peer_count, min_peers);
                                    if let Ok(_) = swarm.behaviour_mut().kademlia.bootstrap() {
                                        recovery_triggered = true;
                                        let mut m = metrics.lock().await;
                                        m.last_bootstrap = Some(SystemTime::now());
                                    }
                                }
                                
                                let _ = sender.send(DhtHealthStatus {
                                    healthy,
                                    peer_count,
                                    min_required: min_peers,
                                    bootstrap_failures,
                                    last_bootstrap_secs_ago,
                                    recommendation,
                                    recovery_triggered,
                                });
                            }
                            None => {
                                info!("DHT command channel closed; shutting down node task");
                                break 'outer;
                            }
                        }
                    }

                    event = swarm.next() => if let Some(event) = event {
                        match event {
                            SwarmEvent::Behaviour(DhtBehaviourEvent::Kademlia(kad_event)) => {
                                handle_kademlia_event(
                                    kad_event,
                                    &mut swarm,
                                    &peer_id,
                                    &connected_peers,
                                    &event_tx,
                                    &pending_searches,
                                    &pending_provider_queries,
                                    &get_providers_queries,
                                    &seeder_heartbeats_cache,
                                    &pending_heartbeat_updates,
                                    &pending_infohash_searches,
                                    &file_metadata_cache,
                                    &pending_dht_queries,
                                )
                                .await;
                            }
                            SwarmEvent::Behaviour(DhtBehaviourEvent::Identify(identify_event)) => {
                                handle_identify_event(
                                    identify_event,
                                    &mut swarm,
                                    &event_tx,
                                    metrics.clone(),
                                    enable_autorelay,
                                    &relay_candidates,
                                    &proxy_mgr,
                                    &peer_selection,
                                    relay_capable_peers.clone(),
                                    &peer_id,
                                )
                                .await;
                            }
                            SwarmEvent::Behaviour(DhtBehaviourEvent::Mdns(mdns_event)) if !is_bootstrap => {
                                if !is_bootstrap{
                                    handle_mdns_event(mdns_event, &mut swarm, &event_tx, &peer_id).await;
                                }
                            }
                            SwarmEvent::Behaviour(DhtBehaviourEvent::RelayClient(relay_event)) if !is_bootstrap => {
                                match relay_event {
                                    RelayClientEvent::ReservationReqAccepted { relay_peer_id, .. } => {
                                        info!("✅ Relay reservation accepted from {}", relay_peer_id);
                                        let mut mgr = proxy_mgr.lock().await;
                                        let newly_ready = mgr.mark_relay_ready(relay_peer_id);
                                        drop(mgr);

                                        // Update AutoRelay metrics
                                        {
                                            let mut m = metrics.lock().await;
                                            m.active_relay_peer_id = Some(relay_peer_id.to_string());
                                            m.relay_reservation_status = Some("accepted".to_string());
                                            m.last_reservation_success = Some(SystemTime::now());
                                            m.reservation_renewals += 1;
                                        }

                                        if newly_ready {
                                            let _ = event_tx
                                                .send(DhtEvent::ProxyStatus {
                                                    id: relay_peer_id.to_string(),
                                                    address: String::new(),
                                                    status: "relay_ready".into(),
                                                    latency_ms: None,
                                                    error: None,
                                                })
                                                .await;
                                            let _ = event_tx
                                                .send(DhtEvent::Info(format!(
                                                    "Connected to relay: {}",
                                                    relay_peer_id
                                                )))
                                                .await;
                                        }
                                    }
                                    RelayClientEvent::OutboundCircuitEstablished { relay_peer_id, .. } => {
                                        info!("🔗 Outbound relay circuit established via {}", relay_peer_id);
                                        proxy_mgr.lock().await.set_online(relay_peer_id);
                                        let _ = event_tx
                                            .send(DhtEvent::ProxyStatus {
                                                id: relay_peer_id.to_string(),
                                                address: String::new(),
                                                status: "relay_circuit".into(),
                                                latency_ms: None,
                                                error: None,
                                            })
                                            .await;
                                    }
                                    RelayClientEvent::InboundCircuitEstablished { src_peer_id, .. } => {
                                        info!("📥 Inbound relay circuit established from {}", src_peer_id);
                                        let _ = event_tx
                                            .send(DhtEvent::ProxyStatus {
                                                id: src_peer_id.to_string(),
                                                address: String::new(),
                                                status: "relay_inbound".into(),
                                                latency_ms: None,
                                                error: None,
                                            })
                                            .await;
                                    }
                                }
                            }
                            SwarmEvent::Behaviour(DhtBehaviourEvent::RelayServer(relay_server_event)) if !is_bootstrap => {
                                use relay::Event as RelayEvent;
                                match relay_server_event {
                                    RelayEvent::ReservationReqAccepted { src_peer_id, .. } => {
                                        info!("🔁 Relay server: Accepted reservation from {}", src_peer_id);
                                        let _ = event_tx
                                            .send(DhtEvent::Info(format!(
                                                "Acting as relay for peer {}",
                                                src_peer_id
                                            )))
                                            .await;

                                        // Emit reputation event
                                        let _ = event_tx
                                            .send(DhtEvent::ReputationEvent {
                                                peer_id: src_peer_id.to_string(),
                                                event_type: "RelayReservationAccepted".to_string(),
                                                impact: 5.0,
                                                data: serde_json::json!({
                                                    "timestamp": SystemTime::now()
                                                        .duration_since(UNIX_EPOCH)
                                                        .unwrap_or_default()
                                                        .as_secs(),
                                                }),
                                            })
                                            .await;
                                    }
                                    RelayEvent::ReservationReqDenied { src_peer_id, .. } => {
                                        debug!("🔁 Relay server: Denied reservation from {}", src_peer_id);

                                        // Emit reputation event
                                        let _ = event_tx
                                            .send(DhtEvent::ReputationEvent {
                                                peer_id: src_peer_id.to_string(),
                                                event_type: "RelayRefused".to_string(),
                                                impact: -2.0,
                                                data: serde_json::json!({
                                                    "reason": "reservation_denied",
                                                    "timestamp": SystemTime::now()
                                                        .duration_since(UNIX_EPOCH)
                                                        .unwrap_or_default()
                                                        .as_secs(),
                                                }),
                                            })
                                            .await;
                                    }
                                    RelayEvent::ReservationTimedOut { src_peer_id } => {
                                        debug!("🔁 Relay server: Reservation timed out for {}", src_peer_id);

                                        // Emit reputation event
                                        let _ = event_tx
                                            .send(DhtEvent::ReputationEvent {
                                                peer_id: src_peer_id.to_string(),
                                                event_type: "RelayTimeout".to_string(),
                                                impact: -10.0,
                                                data: serde_json::json!({
                                                    "reason": "reservation_timeout",
                                                    "timestamp": SystemTime::now()
                                                        .duration_since(UNIX_EPOCH)
                                                        .unwrap_or_default()
                                                        .as_secs(),
                                                }),
                                            })
                                            .await;
                                    }
                                    RelayEvent::CircuitReqDenied { src_peer_id, dst_peer_id, .. } => {
                                        debug!("🔁 Relay server: Denied circuit from {} to {}", src_peer_id, dst_peer_id);

                                        // Emit reputation event
                                        let _ = event_tx
                                            .send(DhtEvent::ReputationEvent {
                                                peer_id: src_peer_id.to_string(),
                                                event_type: "RelayRefused".to_string(),
                                                impact: -2.0,
                                                data: serde_json::json!({
                                                    "reason": "circuit_denied",
                                                    "dst_peer_id": dst_peer_id.to_string(),
                                                    "timestamp": SystemTime::now()
                                                        .duration_since(UNIX_EPOCH)
                                                        .unwrap_or_default()
                                                        .as_secs(),
                                                }),
                                            })
                                            .await;
                                    }
                                    RelayEvent::CircuitReqAccepted { src_peer_id, dst_peer_id, .. } => {
                                        info!("🔁 Relay server: Established circuit from {} to {}", src_peer_id, dst_peer_id);
                                        let _ = event_tx
                                            .send(DhtEvent::Info(format!(
                                                "Relaying traffic from {} to {}",
                                                src_peer_id, dst_peer_id
                                            )))
                                            .await;

                                        // Emit reputation event
                                        let _ = event_tx
                                            .send(DhtEvent::ReputationEvent {
                                                peer_id: src_peer_id.to_string(),
                                                event_type: "RelayCircuitEstablished".to_string(),
                                                impact: 10.0,
                                                data: serde_json::json!({
                                                    "dst_peer_id": dst_peer_id.to_string(),
                                                    "timestamp": SystemTime::now()
                                                        .duration_since(UNIX_EPOCH)
                                                        .unwrap_or_default()
                                                        .as_secs(),
                                                }),
                                            })
                                            .await;
                                    }
                                    RelayEvent::CircuitClosed { src_peer_id, dst_peer_id, .. } => {
                                        debug!("🔁 Relay server: Circuit closed between {} and {}", src_peer_id, dst_peer_id);

                                        // Emit reputation event
                                        let _ = event_tx
                                            .send(DhtEvent::ReputationEvent {
                                                peer_id: src_peer_id.to_string(),
                                                event_type: "RelayCircuitSuccessful".to_string(),
                                                impact: 15.0,
                                                data: serde_json::json!({
                                                    "dst_peer_id": dst_peer_id.to_string(),
                                                    "timestamp": SystemTime::now()
                                                        .duration_since(UNIX_EPOCH)
                                                        .unwrap_or_default()
                                                        .as_secs(),
                                                }),
                                            })
                                            .await;
                                    }
                                    // Handle deprecated relay events (libp2p handles logging internally)
                                    _ => {}
                                }
                            }
                            SwarmEvent::Behaviour(DhtBehaviourEvent::Bitswap(bitswap)) if !is_bootstrap => match bitswap {
                                beetswap::Event::GetQueryResponse { query_id, data } => {
                                    info!("📥 Received Bitswap block (query_id: {:?}, size: {} bytes)", query_id, data.len());

                                    // Check if this is a root block query first
                                    if let Some(metadata) = root_query_mapping.lock().await.remove(&query_id) {
                                        info!("✅ This is a ROOT BLOCK for file: {}", metadata.merkle_root);

                                        // This is the root block containing CIDs - parse and request all data blocks
                                        match serde_json::from_slice::<Vec<Cid>>(&data) {
                                            Ok(cids) => {

                                                // Create queries map for this file's data blocks
                                                let mut file_queries = HashMap::new();
                                                let peer_id = match PeerId::from_str(&metadata.seeders[0]) {
                                                    Ok(id) => id.clone(),
                                                    Err(e) => {let _ = event_tx.send(DhtEvent::Error(e.to_string())).await; continue; }
                                                };

                                                for (i, cid) in cids.iter().enumerate() {
                                                    // Request the root block which contains the CIDs
                                                    let block_query_id = swarm.behaviour_mut().bitswap.get_from(&cid, peer_id);
                                                    file_queries.insert(block_query_id, i as u32);
                                                }

                                                // Calculate chunk size based on file size and number of chunks
                                                let total_chunks = cids.len() as u64;
                                                // assume 256kb
                                                let chunk_size = 256 * 1024;

                                                // Pre-calculate chunk offsets
                                                let chunk_offsets: Vec<u64> = (0..total_chunks)
                                                    .map(|i| i * chunk_size)
                                                    .collect();

                                                info!("Chunk offsets: {:?}", chunk_offsets);

                                                info!("About to create ActiveDownload for file: {}", metadata.merkle_root);
                                                let download_path = match metadata.download_path.as_ref() {
                                                    Some(path_str) => PathBuf::from_str(path_str),
                                                    None => {
                                                        error!("Download path not defined for file: {}", metadata.merkle_root);
                                                        return;
                                                    }
                                                };
                                                let download_path = match download_path {
                                                    Ok(path) => get_available_download_path(path).await,
                                                    Err(e) => {
                                                        error!("Invalid download path for file {}: {}", metadata.merkle_root, e);
                                                        return;
                                                    }
                                                };

                                            // Create active download with memory-mapped file
                                    match ActiveDownload::new(
                                        metadata.clone(),
                                        file_queries,
                                        &download_path,
                                        metadata.file_size,
                                        chunk_offsets,
                                    ) {
                                        Ok(active_download) => {
                                            let active_download = Arc::new(tokio::sync::Mutex::new(active_download));

                                            info!("Successfully created ActiveDownload");

                                            active_downloads.lock().await.insert(
                                                metadata.merkle_root.clone(),
                                                Arc::clone(&active_download),
                                            );

                                            info!(
                                                "Inserted into active_downloads map. Started tracking download for file {} with {} chunks (chunk_size: {} bytes)",
                                                metadata.merkle_root, cids.len(), chunk_size
                                            );
                                        }
                                        Err(e) => {
                                            error!(
                                                "FAILED to create memory-mapped file for {}: {}",
                                                metadata.merkle_root, e
                                            );
                                        }
                                    }

                                            }
                                            Err(e) => {
                                                error!("Failed to parse root block as CIDs array for file {}: {}",
                                                    metadata.merkle_root, e);
                                            }
                                        }
                                    } else {
                                        // This is a data block query - find the corresponding file and handle it

                                        let mut completed_downloads = Vec::new();

                                        // Check all active downloads for this query_id
                                        {
                                            let mut active_downloads_guard = active_downloads.lock().await;

                                            let mut found = false;
                                            for (file_hash, active_download_lock) in active_downloads_guard.iter_mut() {
                                                let mut active_download = active_download_lock.lock().await;
                                                if let Some(chunk_index) = active_download.queries.remove(&query_id) {
                                                    found = true;

                                                    // This query belongs to this file - write the chunk to disk
                                                    let offset = active_download.chunk_offsets
                                                        .get(chunk_index as usize)
                                                        .copied()
                                                        .unwrap_or_else(|| {
                                                            error!("No offset found for chunk_index: {}", chunk_index);
                                                            0
                                                        });


                                                    if let Err(e) = active_download.write_chunk(chunk_index, &data, offset) {
                                                        error!("Failed to write chunk {} to disk for file {}: {}",
                                                            chunk_index, file_hash, e);
                                                        break;
                                                    }

                                                    info!("Successfully wrote chunk {}/{} for file {}",
                                                        chunk_index + 1,
                                                        active_download.total_chunks,
                                                        file_hash);

                                                    let _ = event_tx.send(DhtEvent::BitswapChunkDownloaded {
                                                        file_hash: file_hash.clone(),
                                                        chunk_index,
                                                        total_chunks: active_download.total_chunks,
                                                        chunk_size: data.len(),
                                                    }).await;

                                                    // --- Reputation System Integration ---
                                                    // Reward the peer who sent this chunk.
                                                    // The `peer` ID is part of the GetQueryResponse event.
                                                    // The `peer` field was removed. We get the seeder from the metadata.
                                                    let seeder = match active_download.metadata.seeders.first() {
                                                        Some(s) => s.clone(),
                                                        None => continue, // Should not happen if we got a response
                                                    };

                                                    let _ = event_tx.send(DhtEvent::ReputationEvent {
                                                        peer_id: seeder.to_string(),
                                                        event_type: "TorrentChunkSeeded".to_string(),
                                                        impact: 2.0, // Use the default impact from EventType
                                                        data: serde_json::json!({
                                                            "file_hash": file_hash,
                                                            "chunk_index": chunk_index,
                                                            "chunk_size": data.len(),
                                                            "timestamp": unix_timestamp(),
                                                        }),
                                                    }).await;
                                                    debug!(
                                                        "Rewarded peer {} for seeding chunk {} of file {}",
                                                        seeder,
                                                        chunk_index,
                                                        file_hash
                                                    );

                                                   // In the "all chunks downloaded" section:
                                                    // In the "all chunks downloaded" section:
        if active_download.is_complete() {
            // Flush and finalize the file
            info!("Finalizing file...");
            match active_download.finalize() {
                Ok(_) => {
                    info!("Successfully finalized file");
                }
                Err(e) => {
                    error!("Failed to finalize file {}: {}", file_hash, e);
                    break;
                }
            }

            // Create completed metadata with the correct absolute path
            let mut completed_metadata = active_download.metadata.clone();
            completed_metadata.download_path = Some(
                active_download.final_file_path
                    .to_string_lossy()
                    .to_string()
            );
            completed_downloads.push(completed_metadata);
        }
                                                    break;
                                                }
                                            }

                                            if !found {
                                                warn!("Received chunk for unknown query_id: {:?}", query_id);
                                            }
                                        }

                                        // Send completion events for finished downloads
                                     // Send completion events for finished downloads
                                        for metadata in completed_downloads {
                                            info!("Emitting DownloadedFile event for: {}", metadata.merkle_root);

                                            if let Err(e) = event_tx.send(DhtEvent::DownloadedFile(metadata.clone())).await {
                                                error!("Failed to send DownloadedFile event: {}", e);
                                            }

                                            // Just remove from active downloads - file is already finalized
                                            info!("Removing from active_downloads...");
                                            active_downloads.lock().await.remove(&metadata.merkle_root);
                                        }
                                    }
                                }
                                beetswap::Event::GetQueryError {
                                    query_id,
                                    error,
                                } => {
                                    // Handle Bitswap query error
                                    error!("❌ Bitswap query {:?} failed: {:?}", query_id, error);

                                    // Clean up any active downloads that contain this failed query
                                    {
                                        let mut active_downloads_guard = active_downloads.lock().await;
                                        let mut failed_files = Vec::new();

                                        for (file_hash, active_download_lock) in active_downloads_guard.iter_mut() {
                                                let mut active_download = active_download_lock.lock().await;
                                            if active_download.queries.remove(&query_id).is_some() {
                                                warn!("Query {:?} failed for file {}, removing from active downloads", query_id, file_hash);
                                                failed_files.push(file_hash.clone());
                                            }
                                        }

                                        // Remove failed downloads from active downloads
                                        for file_hash in failed_files {
                                            active_downloads_guard.remove(&file_hash);
                                        }
                                    }

                                    let _ = event_tx.send(DhtEvent::BitswapError {
                                        query_id: format!("{:?}", query_id),
                                        error: format!("{:?}", error),
                                    }).await;
                                }
                            }
                            SwarmEvent::Behaviour(DhtBehaviourEvent::Ping(ev)) => {
                                match ev {
                                    libp2p::ping::Event { peer, result: Ok(rtt), .. } => {
                                        let is_connected = connected_peers.lock().await.contains(&peer);
                                        let rtt_ms = rtt.as_millis() as u64;
                                        debug!("Ping from peer {}: {} ms (connected: {})", peer, rtt_ms, is_connected);

                                        // Update peer selection metrics with latency
                                        {
                                            let mut selection = peer_selection.lock().await;
                                            selection.update_peer_latency(&peer.to_string(), rtt_ms);
                                        }

                                        let show = proxy_mgr.lock().await.is_proxy(&peer);

                                        if show {
                                            let _ = event_tx
                                                .send(DhtEvent::PeerRtt {
                                                    peer: peer.to_string(),
                                                    rtt_ms,
                                                })
                                                .await;

                                                ping_failures.remove(&peer);
                                        } else {
                                            // Ignore
                                        }
                                    }
                                    libp2p::ping::Event { peer, result: Err(libp2p::ping::Failure::Timeout), .. } => {
                                        let _ = event_tx
                                            .send(DhtEvent::Error(format!("Ping timeout {}", peer)))
                                            .await;
                                        let count = ping_failures.entry(peer).or_insert(0);
                                        *count += 1;
                                        if *count >= 3 {
                                            swarm.behaviour_mut().kademlia.remove_peer(&peer);
                                            ping_failures.remove(&peer);
                                            let _ = event_tx.send(DhtEvent::Error(format!(
                                                "Peer {} removed after 3 failed pings", peer
                                            ))).await;
                                        }
                                    }
                                    libp2p::ping::Event { peer, result: Err(e), .. } => {
                                        warn!("ping error with {}: {}", peer, e);
                                        let count = ping_failures.entry(peer).or_insert(0);
                                        *count += 1;
                                        if *count >= 3 {
                                            swarm.behaviour_mut().kademlia.remove_peer(&peer);
                                            ping_failures.remove(&peer);
                                            let _ = event_tx.send(DhtEvent::Error(format!(
                                                "Peer {} removed after 3 failed pings", peer
                                            ))).await;
                                        }
                                    }
                                }
                            }
                            SwarmEvent::Behaviour(DhtBehaviourEvent::AutonatClient(ev)) if !is_bootstrap => {
                                handle_autonat_client_event(&mut swarm, ev, &metrics, &event_tx).await;
                            }
                            SwarmEvent::Behaviour(DhtBehaviourEvent::AutonatServer(ev)) if !is_bootstrap => {
                                debug!(?ev, "AutoNAT server event");
                            }
                            SwarmEvent::Behaviour(DhtBehaviourEvent::Dcutr(ev)) if !is_bootstrap => {
                                handle_dcutr_event(ev, &metrics, &event_tx).await;
                            }
                            SwarmEvent::Behaviour(DhtBehaviourEvent::Upnp(upnp_event)) => {
                                handle_upnp_event(upnp_event, &mut swarm, &event_tx).await;
                            }
                            SwarmEvent::ExternalAddrConfirmed { address, .. } if !is_bootstrap => {
                                handle_external_addr_confirmed(&mut swarm, &address, &metrics, &event_tx, &proxy_mgr)
                                    .await;
                            }
                            SwarmEvent::ExternalAddrExpired { address, .. } if !is_bootstrap => {
                                handle_external_addr_expired(&address, &metrics, &event_tx, &proxy_mgr)
                                    .await;
                            }
                            SwarmEvent::ConnectionEstablished { peer_id, endpoint, num_established, .. } => {
                                let remote_addr = endpoint.get_remote_address().clone();
                                let is_relay = remote_addr.iter().any(|p| matches!(p, Protocol::P2pCircuit));

                                // Initialize peer metrics for smart selection
                                {
                                    let mut selection = peer_selection.lock().await;
                                    let peer_metrics = PeerMetrics::new(
                                        peer_id.to_string(),
                                        remote_addr.to_string(),
                                    );
                                    selection.update_peer_metrics(peer_metrics);
                                }

                                // Add peer to Kademlia routing table
                                swarm
                                    .behaviour_mut()
                                    .kademlia
                                    .add_address(&peer_id, remote_addr.clone());

                                let peers_count = {
                                    let mut peers = connected_peers.lock().await;
                                    peers.insert(peer_id);
                                    peers.len()
                                };
                                if let Ok(mut m) = metrics.try_lock() {
                                    m.last_success = Some(SystemTime::now());
                                }
                                
                                // Log connection type for diagnostics
                                if is_relay {
                                    info!("✅ Connected to {} via relay (connection #{})", peer_id, num_established);
                                    debug!("   Relay address: {}", remote_addr);
                                } else {
                                    info!("✅ Connected to {} via direct connection (connection #{})", peer_id, num_established);
                                }
                                info!("   Total connected peers: {}", peers_count);
                                
                                let _ = event_tx
                                    .send(DhtEvent::PeerConnected {
                                        peer_id: peer_id.to_string(),
                                        address: Some(remote_addr.to_string()),
                                    })
                                    .await;
                            }
                            SwarmEvent::ConnectionClosed { peer_id, cause, .. } => {
                                warn!("❌ DISCONNECTED from peer: {}", peer_id);
                                warn!("   Cause: {:?}", cause);
                                swarm.behaviour_mut().kademlia.remove_peer(&peer_id);

                                let peers_count = {
                                    let mut peers = connected_peers.lock().await;
                                    peers.remove(&peer_id);
                                    peers.len()
                                };
                                if !is_bootstrap{
                                // Remove proxy state
                                proxy_mgr.lock().await.remove_all(&peer_id);

                                // Immediately remove disconnected peer from seeder heartbeat cache
                                let pid_str = peer_id.to_string();
                                let mut updated_records: Vec<(String, Vec<u8>)> = Vec::new();
                                {
                                    let mut cache = seeder_heartbeats_cache.lock().await;
                                    let now = unix_timestamp();
                                    let mut to_remove_keys: Vec<String> = Vec::new();
                                    for (file_hash, entry) in cache.iter_mut() {
                                        let before = entry.heartbeats.len();
                                        // remove any heartbeats for this peer
                                        entry.heartbeats.retain(|hb| hb.peer_id != pid_str);

                                        // prune expired while we're here
                                        entry.heartbeats = prune_heartbeats(entry.heartbeats.clone(), now);

                                        if entry.heartbeats.len() != before {
                                            // update metadata fields
                                            let seeder_strings = heartbeats_to_peer_list(&entry.heartbeats);
                                            entry.metadata["seeders"] = serde_json::Value::Array(
                                                seeder_strings
                                                    .iter()
                                                    .cloned()
                                                    .map(serde_json::Value::String)
                                                    .collect(),
                                            );
                                            entry.metadata["seederHeartbeats"] =
                                                serde_json::to_value(&entry.heartbeats)
                                                    .unwrap_or_else(|_| serde_json::Value::Array(vec![]));

                                            // If no seeders left we can drop the cache entry (and optionally stop providing)
                                            if entry.heartbeats.is_empty() {
                                                to_remove_keys.push(file_hash.clone());
                                            } else if let Ok(bytes) = serde_json::to_vec(&entry.metadata) {
                                                updated_records.push((file_hash.clone(), bytes));
                                            }
                                        }
                                    }
                                    for k in to_remove_keys {
                                        cache.remove(&k);
                                    }
                                } // release cache lock

                                // Push updated records to Kademlia for each updated file
                                for (file_hash, bytes) in updated_records {
                                    let key = kad::RecordKey::new(&file_hash.as_bytes());
                                    let record = Record {
                                        key: key.clone(),
                                        value: bytes.clone(),
                                        publisher: Some(peer_id.clone()),
                                        expires: None,
                                    };
                                    if let Err(e) =
                                        swarm.behaviour_mut().kademlia.put_record(record, kad::Quorum::One)
                                    {
                                        warn!("Failed to refresh DHT record after disconnect for {}: {}", file_hash, e);
                                    } else {
                                        debug!("Refreshed DHT record for {} after peer {} disconnected", file_hash, peer_id);
                                    }

                                    // notify UI with updated metadata so frontend refreshes immediately
                                    if let Ok(json_val) = serde_json::from_slice::<serde_json::Value>(&bytes) {
                                        if let (Some(merkle_root), Some(file_name), Some(file_size), Some(created_at)) = (
                                            json_val.get("merkle_root").and_then(|v| v.as_str()),
                                            json_val.get("file_name").and_then(|v| v.as_str()),
                                            json_val.get("file_size").and_then(|v| v.as_u64()),
                                            json_val.get("created_at").and_then(|v| v.as_u64()),
                                        ) {
                                            let seeders = json_val
                                                .get("seeders")
                                                .and_then(|v| v.as_array())
                                                .map(|arr| arr.iter().filter_map(|x| x.as_str().map(|s| s.to_string())).collect())
                                                .unwrap_or_default();

                                            let metadata = FileMetadata {
                                                merkle_root: merkle_root.to_string(),
                                                file_name: file_name.to_string(),
                                                file_size,
                                                file_data: Vec::new(),
                                                seeders,
                                                created_at,
                                                mime_type: json_val.get("mime_type").and_then(|v| v.as_str()).map(|s| s.to_string()),
                                                is_encrypted: json_val.get("is_encrypted").and_then(|v| v.as_bool()).unwrap_or(false),
                                                encryption_method: json_val.get("encryption_method").and_then(|v| v.as_str()).map(|s| s.to_string()),
                                                key_fingerprint: json_val.get("key_fingerprint").and_then(|v| v.as_str()).map(|s| s.to_string()),

                                                parent_hash: json_val.get("parent_hash").and_then(|v| v.as_str()).map(|s| s.to_string()),
                                                cids: json_val.get("cids").and_then(|v| serde_json::from_value::<Option<Vec<Cid>>>(v.clone()).ok()).unwrap_or(None),
                                                encrypted_key_bundle: json_val.get("encryptedKeyBundle").and_then(|v| serde_json::from_value::<Option<crate::encryption::EncryptedAesKeyBundle>>(v.clone()).ok()).unwrap_or(None),
                                                info_hash: json_val.get("info_hash").and_then(|v| v.as_str()).map(|s| s.to_string()),
                                                trackers: json_val.get("trackers").and_then(|v| serde_json::from_value::<Option<Vec<String>>>(v.clone()).ok()).unwrap_or(None),
                                                is_root: json_val.get("is_root").and_then(|v| v.as_bool()).unwrap_or(true),
                                                price: json_val.get("price").and_then(|v| v.as_f64()).unwrap_or(0.0),
                                                uploader_address: json_val.get("uploader_address").and_then(|v| v.as_str()).map(|s| s.to_string()),
                                                http_sources: json_val.get("http_sources").and_then(|v| {serde_json::from_value::<Option<Vec<HttpSourceInfo>>>(v.clone()).unwrap_or(None)}),
                                                ed2k_sources: json_val.get("ed2k_sources").and_then(|v| {serde_json::from_value::<Option<Vec<Ed2kSourceInfo>>>(v.clone()).unwrap_or(None)}),
                                                ..Default::default()
                                            };
                                            let _ = event_tx.send(DhtEvent::FileDiscovered(metadata)).await;
                                        }
                                    }
                                }
                                let _ = event_tx
                                    .send(DhtEvent::PeerDisconnected {
                                        peer_id: peer_id.to_string(),
                                    })
                                    .await;
                            }
                                info!("   Remaining connected peers: {}", peers_count);
                        }
                            SwarmEvent::NewListenAddr { address, .. } if !is_bootstrap => {
                                // Always record in metrics for monitoring/debugging

                                  if let Some(Protocol::Ip4(v4)) = address.iter().find(|p| matches!(p, Protocol::Ip4(_))) {
                                    // Reject loopback addresses - they're not reachable from remote peers
                                    if !v4.is_loopback() && !v4.is_private(){
                                        if let Ok(mut m) = metrics.try_lock() {
                                            m.record_listen_addr(&address);
                                        }
                                        swarm.add_external_address(address.clone());
                                        info!("✅ Advertising reachable address: {}", address);
                                    }
                                    // Allow public addresses, reject private
                                }
                            }
                            SwarmEvent::OutgoingConnectionError { peer_id, error, .. } => {
                                if let Ok(mut m) = metrics.try_lock() {
                                    m.last_error = Some(error.to_string());
                                    m.last_error_at = Some(SystemTime::now());
                                    m.bootstrap_failures = m.bootstrap_failures.saturating_add(1);
                                }
                                if let Some(pid) = peer_id {
                                    swarm.behaviour_mut().kademlia.remove_peer(&pid);
                                    // Only log error for addresses that should be reachable
                                        // Rate limit connection errors to once every 30 seconds
                                        let now = SystemTime::now()
                                            .duration_since(UNIX_EPOCH)
                                            .unwrap_or_default()
                                            .as_millis() as u64;
                                        let last_log = LAST_CONNECTION_ERROR_LOG.load(Ordering::Relaxed);
                                        if now.saturating_sub(last_log) >= 30_000 { // 30 seconds
                                            LAST_CONNECTION_ERROR_LOG.store(now, Ordering::Relaxed);
                                            error!("❌ Outgoing connection error to {}: {}", pid, error);
                                        }

                                        let is_bootstrap = bootstrap_peer_ids.contains(&pid);
                                        if error.to_string().contains("rsa") {
                                            error!("   ℹ Hint: This node uses RSA keys. Enable 'rsa' feature if needed.");
                                        } else if error.to_string().contains("Timeout") {
                                            if is_bootstrap {
                                                warn!("   ℹ Hint: Bootstrap nodes may be unreachable or overloaded.");
                                            } else {
                                                warn!("   ℹ Hint: Peer may be unreachable (timeout).");
                                            }
                                        } else if error.to_string().contains("Connection refused") {
                                            if is_bootstrap {
                                                warn!("   ℹ Hint: Bootstrap nodes are not accepting connections.");
                                            } else {
                                                warn!("   ℹ Hint: Peer is not accepting connections.");
                                            }
                                        } else if error.to_string().contains("Transport") {
                                            warn!("   ℹ Hint: Transport protocol negotiation failed.");
                                        }
                                } else {
                                    // Rate limit connection errors to once every 30 seconds
                                    let now = SystemTime::now()
                                        .duration_since(UNIX_EPOCH)
                                        .unwrap_or_default()
                                        .as_millis() as u64;
                                    let last_log = LAST_CONNECTION_ERROR_LOG.load(Ordering::Relaxed);
                                    if now.saturating_sub(last_log) >= 30_000 { // 30 seconds
                                        LAST_CONNECTION_ERROR_LOG.store(now, Ordering::Relaxed);
                                        error!("❌ Outgoing connection error to unknown peer: {}", error);
                                    }
                                }
                                let _ = event_tx.send(DhtEvent::Error(format!("Connection failed: {}", error))).await;
                            }
                            SwarmEvent::Behaviour(DhtBehaviourEvent::ProxyRr(ev)) if !is_bootstrap => {
                                use libp2p::request_response::{Event as RREvent, Message};
                                match ev {
                                    RREvent::Message { peer, message } => match message {
                                        // Echo server
                                        Message::Request { request, channel, .. } => {
                                            proxy_mgr.lock().await.set_capable(peer);
                                            proxy_mgr.lock().await.set_online(peer);
                                            let _ = event_tx.send(DhtEvent::ProxyStatus {
                                                id: peer.to_string(),
                                                address: String::new(),
                                                status: "online".into(),
                                                latency_ms: None,
                                                error: None,
                                            }).await;
                                            let EchoRequest(data) = request;

                                            // Check if this is a payment notification
                                            if let Ok(json_str) = std::str::from_utf8(&data) {
                                                if let Ok(parsed) = serde_json::from_str::<serde_json::Value>(json_str) {
                                                    if parsed.get("type").and_then(|v| v.as_str()) == Some("payment_notification") {
                                                        // This is a payment notification, emit special event
                                                        if let Some(payload) = parsed.get("payload") {
                                                            info!("💰 Received payment notification from peer {}: {:?}", peer, payload);
                                                            let _ = event_tx.send(DhtEvent::PaymentNotificationReceived {
                                                                from_peer: peer.to_string(),
                                                                payload: payload.clone(),
                                                            }).await;
                                                        }
                                                    }
                                                }
                                            }

                                            // 2) Showing received data to UI (for non-payment messages)
                                            let preview = std::str::from_utf8(&data).ok().map(|s| s.to_string());
                                            let _ = event_tx.send(DhtEvent::EchoReceived {
                                                from: peer.to_string(),
                                                utf8: preview,
                                                bytes: data.len(),
                                            }).await;

                                            // 3) Echo response
                                            swarm.behaviour_mut().proxy_rr
                                                .send_response(channel, EchoResponse(data))
                                                .unwrap_or_else(|e| error!("send_response failed: {e:?}"));
                                        }
                                        // Client response
                                        Message::Response { request_id, response } => {
                                            proxy_mgr.lock().await.set_capable(peer);
                                            proxy_mgr.lock().await.set_online(peer);
                                            let _ = event_tx.send(DhtEvent::ProxyStatus {
                                                id: peer.to_string(),
                                                address: String::new(),
                                                status: "online".into(),
                                                latency_ms: None,
                                                error: None,
                                            }).await;

                                            if let Some(PendingEcho { tx, .. }) = pending_echo.lock().await.remove(&request_id) {
                                                let EchoResponse(data) = response;
                                                let _ = tx.send(Ok(data));
                                            }
                                        }
                                    },

                                    RREvent::OutboundFailure { request_id, error, .. } => {
                                        if let Some(PendingEcho { peer, tx }) = pending_echo.lock().await.remove(&request_id) {
                                            let _ = tx.send(Err(format!("outbound failure: {error:?}")));

                                            {
                                                let mut pm = proxy_mgr.lock().await;
                                                pm.set_offline(&peer);
                                            }
                                            let _ = event_tx.send(DhtEvent::ProxyStatus {
                                                id: peer.to_string(),
                                                address: String::new(),
                                                status: "offline".into(),
                                                latency_ms: None,
                                                error: Some(error.to_string()),
                                            }).await;
                                        } else {
                                            warn!("OutboundFailure for unknown request_id {:?}: {:?}", request_id, error);
                                        }
                                    }

                                    RREvent::InboundFailure { peer, error, .. } => {
                                        {
                                            let mut pm = proxy_mgr.lock().await;
                                            pm.set_offline(&peer);
                                        }
                                        let _ = event_tx.send(DhtEvent::ProxyStatus {
                                            id: peer.to_string(),
                                            address: String::new(),
                                            status: "offline".into(),
                                            latency_ms: None,
                                            error: Some(error.to_string()),
                                        }).await;
                                    }

                                    RREvent::ResponseSent { .. } => {}
                                }
                            }
                            SwarmEvent::Behaviour(DhtBehaviourEvent::WebrtcSignalingRr(ev)) if !is_bootstrap => {
                                use libp2p::request_response::{Event as RREvent, Message};
                                match ev {
                                    RREvent::Message { peer, message } => match message {
                                        // WebRTC offer request
                                        Message::Request { request, channel, .. } => {
                                            let WebRTCOfferRequest { offer_sdp, file_hash, requester_peer_id: _requester_peer_id } = request;
                                            info!("Received WebRTC offer from {} for file {}", peer, file_hash);

                                            // Get WebRTC service to handle the offer
                                            if let Some(webrtc_service) = get_webrtc_service().await {
                                                // Create WebRTC answer using the WebRTC service
                                                match webrtc_service.establish_connection_with_offer(peer.to_string(), offer_sdp).await {
                                                    Ok(answer_sdp) => {
                                                        info!("Created WebRTC answer for peer {}", peer);
                                                        swarm.behaviour_mut().webrtc_signaling_rr
                                                            .send_response(channel, WebRTCAnswerResponse { answer_sdp })
                                                            .unwrap_or_else(|e| error!("send_response failed: {e:?}"));
                                                    }
                                                    Err(e) => {
                                                        error!("Failed to create WebRTC answer for peer {}: {}", peer, e);
                                                        let error_answer = "error:failed-to-create-answer".to_string();
                                                        swarm.behaviour_mut().webrtc_signaling_rr
                                                            .send_response(channel, WebRTCAnswerResponse { answer_sdp: error_answer })
                                                            .unwrap_or_else(|e| error!("send_response failed: {e:?}"));
                                                    }
                                                }
                                            } else {
                                                error!("WebRTC service not available for handling offer from peer {}", peer);
                                                let error_answer = "error:webrtc-service-unavailable".to_string();
                                                swarm.behaviour_mut().webrtc_signaling_rr
                                                    .send_response(channel, WebRTCAnswerResponse { answer_sdp: error_answer })
                                                    .unwrap_or_else(|e| error!("send_response failed: {e:?}"));
                                            }
                                        }
                                        // WebRTC answer response
                                        Message::Response { request_id, response } => {
                                            let WebRTCAnswerResponse { ref answer_sdp } = response;
                                            info!("Received WebRTC answer: {}", answer_sdp);

                                            if let Some(tx) = pending_webrtc_offers.lock().await.remove(&request_id) {
                                                let _ = tx.send(Ok(response));
                                            }
                                        }
                                    },
                                    RREvent::OutboundFailure { request_id, error, .. } => {
                                        warn!("WebRTC signaling outbound failure: {error:?}");
                                        if let Some(tx) = pending_webrtc_offers.lock().await.remove(&request_id) {
                                            let _ = tx.send(Err(format!("outbound failure: {error:?}")));
                                        }
                                    }
                                    RREvent::InboundFailure { error, .. } => {
                                        warn!("WebRTC signaling inbound failure: {error:?}");
                                    }
                                    RREvent::ResponseSent { .. } => {}
                                }
                            }
                            SwarmEvent::IncomingConnectionError { error, .. } if !is_bootstrap => {

                                    if let Ok(mut m) = metrics.try_lock() {
                                        m.last_error = Some(error.to_string());
                                        m.last_error_at = Some(SystemTime::now());
                                        m.bootstrap_failures = m.bootstrap_failures.saturating_add(1);
                                    }
                          }
                            SwarmEvent::Behaviour(DhtBehaviourEvent::KeyRequest(ev)) => {
                                use libp2p::request_response::{Event as RREvent, Message};
                                match ev {
                                    // Incoming key request (we're the seeder)
                                    RREvent::Message { peer, message } => match message {
                                        Message::Request { request, channel, .. } => {
                                            let KeyRequest { merkle_root, recipient_public_key } = request;
                                            info!("Received key request from peer {} for file {}", peer, merkle_root);

                                            // Look up file metadata in cache
                                            let file_metadata_cache_guard = file_metadata_cache.lock().await;
                                            let result = if let Some(metadata) = file_metadata_cache_guard.get(&merkle_root) {
                                                // Check if file has encrypted key bundle
                                                if let Some(key_bundle) = &metadata.encrypted_key_bundle {
                                                    info!("Found encrypted key bundle for file {} (merkle_root: {})", metadata.file_name, merkle_root);
                                                    Ok(KeyResponse {
                                                        encrypted_bundle: Some(key_bundle.clone()),
                                                        error: None,
                                                    })
                                                } else {
                                                    warn!("File {} found but no encrypted key bundle available", merkle_root);
                                                    Ok(KeyResponse {
                                                        encrypted_bundle: None,
                                                        error: Some("File found but no encrypted key bundle available".to_string()),
                                                    })
                                                }
                                            } else {
                                                warn!("File not found in cache for merkle_root: {}", merkle_root);
                                                Ok(KeyResponse {
                                                    encrypted_bundle: None,
                                                    error: Some(format!("File not found: {}", merkle_root)),
                                                })
                                            };

                                            drop(file_metadata_cache_guard);

                                            // Send response
                                            match result {
                                                Ok(response) => {
                                                    swarm.behaviour_mut().key_request
                                                        .send_response(channel, response)
                                                        .unwrap_or_else(|e| error!("Failed to send key response: {e:?}"));
                                                }
                                                Err(e) => {
                                                    error!("Error processing key request: {}", e);
                                                    let error_response = KeyResponse {
                                                        encrypted_bundle: None,
                                                        error: Some(e),
                                                    };
                                                    swarm.behaviour_mut().key_request
                                                        .send_response(channel, error_response)
                                                        .unwrap_or_else(|e| error!("Failed to send error response: {e:?}"));
                                                }
                                            }
                                        }
                                        // Key response (we're the requester)
                                        Message::Response { request_id, response } => {
                                            let KeyResponse { encrypted_bundle, error } = response;

                                            if let Some(tx) = pending_key_requests.lock().await.remove(&request_id) {
                                                match (encrypted_bundle, error) {
                                                    (Some(bundle), None) => {
                                                        info!("Received encrypted key bundle for request {:?}", request_id);
                                                        let _ = tx.send(Ok(bundle));
                                                    }
                                                    (None, Some(err)) => {
                                                        warn!("Key request failed: {}", err);
                                                        let _ = tx.send(Err(err));
                                                    }
                                                    (None, None) => {
                                                        warn!("Key request returned empty response");
                                                        let _ = tx.send(Err("Empty response from seeder".to_string()));
                                                    }
                                                    (Some(_), Some(err)) => {
                                                        warn!("Key request returned both bundle and error, using error: {}", err);
                                                        let _ = tx.send(Err(err));
                                                    }
                                                }
                                            } else {
                                                warn!("Received key response for unknown request_id {:?}", request_id);
                                            }
                                        }
                                    },
                                    RREvent::OutboundFailure { request_id, error, .. } => {
                                        warn!("Key request outbound failure: {error:?}");
                                        if let Some(tx) = pending_key_requests.lock().await.remove(&request_id) {
                                            let _ = tx.send(Err(format!("Outbound failure: {error:?}")));
                                        }
                                    }
                                    RREvent::InboundFailure { error, .. } => {
                                        warn!("Key request inbound failure: {error:?}");
                                    }
                                    RREvent::ResponseSent { .. } => {}
                                }
                            }
                            SwarmEvent::ListenerClosed { reason, .. } if !is_bootstrap => {
                                if !is_bootstrap{
                                if reason.is_ok() {
                                    trace!("ListenerClosed Ok; ignoring");
                                } else {
                                    let s = format!("{:?}", reason);
                                    if let Some(pid) = last_tried_relay.take() {
                                        match classify_err_str(&s) {
                                            RelayErrClass::Permanent => {
                                                relay_blacklist.insert(pid);
                                                warn!("🧱 {} marked permanent (unsupported/denied)", pid);
                                            }
                                            RelayErrClass::Transient => {
                                                relay_cooldown.insert(pid, Instant::now() + Duration::from_secs(600));
                                                warn!("⏳ {} cooldown 10m (transient failure): {}", pid, s);
                                            }
                                        }
                                    }
                                }}
                            }
                            _ => {}
                        }
                    } else {
                        info!("DHT swarm stream ended; shutting down node task");
                        break 'outer;
                    }
                }
    }

    connected_peers.lock().await.clear();
    info!("DHT node task exiting");
    if let Some(ack) = shutdown_ack {
        let _ = ack.send(());
    }
}

// Helper function to convert Multiaddr to SocketAddr
fn addr_to_socket_addr(addr: &libp2p::Multiaddr) -> Option<SocketAddr> {
    use libp2p::multiaddr::Protocol;

    let mut iter = addr.iter();
    match (iter.next(), iter.next()) {
        (Some(Protocol::Ip4(ip)), Some(Protocol::Tcp(port))) => {
            Some(SocketAddr::new(ip.into(), port))
        }
        (Some(Protocol::Ip6(ip)), Some(Protocol::Tcp(port))) => {
            Some(SocketAddr::new(ip.into(), port))
        }
        _ => None,
    }
}

pub fn build_relay_listen_addr(base: &Multiaddr) -> Option<Multiaddr> {
    let mut out = base.clone();
    let has_p2p = out.iter().any(|p| matches!(p, Protocol::P2p(_)));
    if !has_p2p {
        return None;
    }
    out.push(Protocol::P2pCircuit);
    Some(out)
}

fn is_relay_candidate(peer_id: &PeerId, relay_candidates: &HashSet<String>) -> bool {
    if relay_candidates.is_empty() {
        return false;
    }

    let peer_str = peer_id.to_string();
    relay_candidates.iter().any(|candidate| {
        // Check if the candidate multiaddr contains this peer ID
        candidate.contains(&peer_str)
    })
}

fn peer_id_from_multiaddr_str(s: &str) -> Option<PeerId> {
    if let Ok(ma) = s.parse::<Multiaddr>() {
        let mut last_p2p: Option<PeerId> = None;
        for p in ma.iter() {
            if let Protocol::P2p(mh) = p {
                if let Ok(pid) = PeerId::from_multihash(mh.into()) {
                    last_p2p = Some(pid);
                }
            }
        }
        return last_p2p;
    }

    if let Ok(pid) = s.parse::<PeerId>() {
        return Some(pid);
    }
    None
}

fn should_try_relay(
    pid: &PeerId,
    relay_candidates: &HashSet<String>,
    blacklist: &HashSet<PeerId>,
    cooldown: &HashMap<PeerId, Instant>,
) -> bool {
    // 1) Check if the peer ID is in the preferred/bootstrap candidates
    if relay_candidates.is_empty() {
        return false;
    }
    let peer_str = pid.to_string();
    let in_candidates = relay_candidates.iter().any(|cand| cand.contains(&peer_str));
    if !in_candidates {
        return false;
    }
    // 2) Check permanent blacklist
    if blacklist.contains(pid) {
        tracing::debug!("skip blacklisted relay candidate {}", pid);
        return false;
    }
    // 3) Check cooldown
    if let Some(until) = cooldown.get(pid) {
        if Instant::now() < *until {
            tracing::debug!("skip cooldown relay candidate {} until {:?}", pid, until);
            return false;
        }
    }
    true
}

/// candidates(HashSet<String>) → (PeerId, Multiaddr)
fn filter_relay_candidates(
    relay_candidates: &HashSet<String>,
    blacklist: &HashSet<PeerId>,
    cooldown: &HashMap<PeerId, Instant>,
) -> Vec<(PeerId, Multiaddr)> {
    let now = Instant::now();
    let mut out = Vec::new();
    for cand in relay_candidates {
        if let Ok(ma) = cand.parse::<Multiaddr>() {
            // Skip unreachable addresses (localhost/private IPs)
            if !ma_plausibly_reachable(&ma) {
                tracing::debug!("Skipping unreachable relay candidate: {}", ma);
                continue;
            }

            // PeerId extraction
            let mut pid_opt: Option<PeerId> = None;
            for p in ma.iter() {
                if let Protocol::P2p(mh) = p {
                    if let Ok(pid) = PeerId::from_multihash(mh.into()) {
                        pid_opt = Some(pid);
                    }
                }
            }
            if let Some(pid) = pid_opt {
                if !blacklist.contains(&pid) {
                    if let Some(until) = cooldown.get(&pid) {
                        if Instant::now() < *until {
                            tracing::debug!(
                                "skip cooldown relay candidate {} until {:?}",
                                pid,
                                until
                            );
                            continue;
                        }
                    }
                    out.push((pid, ma.clone()));
                } else {
                    tracing::debug!("skip blacklisted relay candidate {}", pid);
                }
            }
        }
    }
    out
}

fn extract_relay_peer(address: &Multiaddr) -> Option<PeerId> {
    use libp2p::multiaddr::Protocol;

    let mut last_p2p: Option<PeerId> = None;
    for protocol in address.iter() {
        match protocol {
            Protocol::P2p(peer_id) => {
                last_p2p = Some(peer_id.clone());
            }
            Protocol::P2pCircuit => {
                return last_p2p.clone();
            }
            _ => {}
        }
    }
    None
}


fn unix_timestamp() -> u64 {
    SystemTime::now()
        .duration_since(UNIX_EPOCH)
        .unwrap_or_else(|_| Duration::from_secs(0))
        .as_secs()
}

fn merge_heartbeats(
    mut a: Vec<SeederHeartbeat>,
    mut b: Vec<SeederHeartbeat>,
) -> Vec<SeederHeartbeat> {
    let mut merged = Vec::new();
    let mut seen_peers = std::collections::HashSet::new();
    let now = unix_timestamp();

    // Create sets to track which peers appear in both vectors
    let a_peers: HashSet<String> = a.iter().map(|hb| hb.peer_id.clone()).collect();
    let b_peers: HashSet<String> = b.iter().map(|hb| hb.peer_id.clone()).collect();
    let common_peers: HashSet<_> = a_peers.intersection(&b_peers).cloned().collect();

    // Filter and collect entries in one pass instead of using retain
    let filtered_a: Vec<_> = a
        .into_iter()
        .filter(|hb| {
            common_peers.contains(&hb.peer_id) || hb.expires_at > now.saturating_sub(30)
            // 30s grace period
        })
        .collect();

    let filtered_b: Vec<_> = b
        .into_iter()
        .filter(|hb| {
            common_peers.contains(&hb.peer_id) || hb.expires_at > now.saturating_sub(30)
            // 30s grace period
        })
        .collect();

    // Now work with the filtered vectors
    a = filtered_a;
    b = filtered_b;

    // Sort both vectors by peer_id for deterministic merging
    a.sort_by(|x, y| x.peer_id.cmp(&y.peer_id));
    b.sort_by(|x, y| x.peer_id.cmp(&y.peer_id));

    let mut a_iter = a.into_iter();
    let mut b_iter = b.into_iter();

    let mut next_a = a_iter.next();
    let mut next_b = b_iter.next();

    while let (Some(a_entry), Some(b_entry)) = (&next_a, &next_b) {
        match a_entry.peer_id.cmp(&b_entry.peer_id) {
            std::cmp::Ordering::Equal => {
                // For equal peer IDs, create a merged entry that:
                // 1. Takes the most recent heartbeat timestamp
                // 2. Uses the latest expiry time
                // 3. Extends the expiry if it's an active seeder (recent heartbeat)
                let latest_heartbeat =
                    std::cmp::max(a_entry.last_heartbeat, b_entry.last_heartbeat);
                let latest_expiry = std::cmp::max(a_entry.expires_at, b_entry.expires_at);

                // If this is an active seeder (recent heartbeat), extend its expiry
                let new_expiry =
                    if now.saturating_sub(latest_heartbeat) < FILE_HEARTBEAT_INTERVAL.as_secs() {
                        now.saturating_add(FILE_HEARTBEAT_TTL.as_secs())
                    } else {
                        latest_expiry
                    };

                let entry = SeederHeartbeat {
                    peer_id: a_entry.peer_id.clone(),
                    expires_at: new_expiry,
                    last_heartbeat: latest_heartbeat,
                };

                if !seen_peers.contains(&entry.peer_id) {
                    seen_peers.insert(entry.peer_id.clone());
                    merged.push(entry);
                }

                next_a = a_iter.next();
                next_b = b_iter.next();
            }
            std::cmp::Ordering::Less => {
                if !seen_peers.contains(&a_entry.peer_id) {
                    seen_peers.insert(a_entry.peer_id.clone());
                    merged.push(a_entry.clone());
                }
                next_a = a_iter.next();
            }
            std::cmp::Ordering::Greater => {
                if !seen_peers.contains(&b_entry.peer_id) {
                    seen_peers.insert(b_entry.peer_id.clone());
                    merged.push(b_entry.clone());
                }
                next_b = b_iter.next();
            }
        }
    }

    // Add remaining entries from a
    while let Some(entry) = next_a {
        if !seen_peers.contains(&entry.peer_id) {
            seen_peers.insert(entry.peer_id.clone());
            merged.push(entry);
        }
        next_a = a_iter.next();
    }

    // Add remaining entries from b
    while let Some(entry) = next_b {
        if !seen_peers.contains(&entry.peer_id) {
            seen_peers.insert(entry.peer_id.clone());
            merged.push(entry);
        }
        next_b = b_iter.next();
    }

    merged
}

fn prune_heartbeats(mut entries: Vec<SeederHeartbeat>, now: u64) -> Vec<SeederHeartbeat> {
    // Add a more generous grace period to prevent premature pruning
    // Use 30 seconds which is between the heartbeat interval (15s) and TTL (90s)
    let prune_threshold = now.saturating_sub(30); // 30 second grace period
    entries.retain(|hb| hb.expires_at > prune_threshold);
    entries.sort_by(|a, b| a.peer_id.cmp(&b.peer_id));
    entries
}

fn upsert_heartbeat(entries: &mut Vec<SeederHeartbeat>, peer_id: &str, now: u64) {
    let expires_at = now.saturating_add(FILE_HEARTBEAT_TTL.as_secs());

    // First remove any expired entries
    entries.retain(|hb| hb.expires_at > now);

    // Then update or add the new heartbeat
    if let Some(entry) = entries.iter_mut().find(|hb| hb.peer_id == peer_id) {
        entry.expires_at = expires_at;
        entry.last_heartbeat = now;
    } else {
        entries.push(SeederHeartbeat {
            peer_id: peer_id.to_string(),
            expires_at,
            last_heartbeat: now,
        });
    }

    // Sort by peer_id for consistent ordering
    entries.sort_by(|a, b| a.peer_id.cmp(&b.peer_id));
}

fn heartbeats_to_peer_list(entries: &[SeederHeartbeat]) -> Vec<String> {
    entries.iter().map(|hb| hb.peer_id.clone()).collect()
}

fn extract_bootstrap_peer_ids(bootstrap_nodes: &[String]) -> HashSet<PeerId> {
    use libp2p::multiaddr::Protocol;
    use libp2p::{Multiaddr, PeerId};

    bootstrap_nodes
        .iter()
        .filter_map(|s| s.parse::<Multiaddr>().ok())
        .filter_map(|ma| {
            ma.iter().find_map(|p| {
                if let Protocol::P2p(mh) = p {
                    PeerId::from_multihash(mh.into()).ok()
                } else {
                    None
                }
            })
        })
        .collect()
}

async fn handle_kademlia_event(
    event: KademliaEvent,
    swarm: &mut Swarm<DhtBehaviour>,
    local_peer_id: &PeerId,
    connected_peers: &Arc<Mutex<HashSet<PeerId>>>,
    event_tx: &mpsc::Sender<DhtEvent>,
    pending_searches: &Arc<Mutex<HashMap<String, Vec<PendingSearch>>>>,
    pending_provider_queries: &Arc<Mutex<HashMap<String, PendingProviderQuery>>>,
    get_providers_queries: &Arc<Mutex<HashMap<kad::QueryId, (String, std::time::Instant)>>>,
    seeder_heartbeats_cache: &Arc<Mutex<HashMap<String, FileHeartbeatCacheEntry>>>,
    pending_heartbeat_updates: &Arc<Mutex<HashSet<String>>>,
    pending_infohash_searches: &Arc<Mutex<HashMap<kad::QueryId, PendingInfohashSearch>>>,
    file_metadata_cache: &Arc<Mutex<HashMap<String, FileMetadata>>>,
    pending_dht_queries: &Arc<
        Mutex<HashMap<kad::QueryId, oneshot::Sender<Result<Option<Vec<u8>>, String>>>>,
    >,
) {
    match event {
        KademliaEvent::RoutingUpdated { peer, .. } => {
            debug!("Routing table updated with peer: {}", peer);
        }
        KademliaEvent::UnroutablePeer { peer } => {
            warn!("Peer {} is unroutable", peer);
        }
        KademliaEvent::RoutablePeer { peer, address, .. } => {
            debug!("Peer {} became routable", peer);
        }
        KademliaEvent::OutboundQueryProgressed { id, result, .. } => {
            match result {
                QueryResult::GetRecord(Ok(ok)) => match ok {
                    GetRecordOk::FoundRecord(peer_record) => {
                        // Check if this is a response to a generic DHT value query (e.g., reputation verdicts)
                        if let Some(sender) = pending_dht_queries.lock().await.remove(&id) {
                            info!(
                                "✅ DHT get successful: found {} bytes",
                                peer_record.record.value.len()
                            );
                            let _ = sender.send(Ok(Some(peer_record.record.value.clone())));
                            return; // Don't process further as this was a raw DHT query
                        }

                        // Try to parse DHT record as essential metadata JSON
                        if let Ok(metadata_json) =
                            serde_json::from_slice::<serde_json::Value>(&peer_record.record.value)
                        {
                            // Check if this is a response to an info_hash index lookup
                            if let Some(search) = pending_infohash_searches.lock().await.remove(&id)
                            {
                                if let Ok(merkle_root) =
                                    String::from_utf8(peer_record.record.value.clone())
                                {
                                    info!("Resolved info_hash to merkle_root: {}", merkle_root);
                                    // Now, initiate the second step: search for the actual file metadata
                                    let record_key = kad::RecordKey::new(&merkle_root.as_bytes());
                                    let final_query_id =
                                        swarm.behaviour_mut().kademlia.get_record(record_key);

                                    // We need to re-insert the sender to be notified when the *second* query finishes.
                                    // This is a simplification. A more robust solution would use a state machine
                                    // to track multi-step queries. For now, we'll just re-use the infohash search map.
                                    // This assumes no overlapping queries for the same initial info_hash.
                                    pending_infohash_searches
                                        .lock()
                                        .await
                                        .insert(final_query_id, search);

                                    info!("Initiating second-step search for merkle_root: {} (query: {:?})", merkle_root, final_query_id);
                                } else {
                                    warn!("Failed to decode info_hash index value as string.");
                                    let _ = search.sender.send(None);
                                }
                                return; // End processing for this event here.
                            }


                            // Construct FileMetadata from the JSON
                            if let (
                                Some(file_hash),
                                Some(file_name),
                                Some(file_size),
                                Some(created_at),
                            ) = (
                                // Use merkle_root as the primary identifier
                                metadata_json.get("merkle_root").and_then(|v| v.as_str()),
                                metadata_json.get("file_name").and_then(|v| v.as_str()),
                                metadata_json.get("file_size").and_then(|v| v.as_u64()),
                                metadata_json.get("created_at").and_then(|v| v.as_u64()),
                            ) {
                                let peer_from_record =
                                    peer_record.peer.clone().map(|p| p.to_string());
                                let now = unix_timestamp();

                                let mut heartbeat_entries = metadata_json
                                    .get("seederHeartbeats")
                                    .and_then(|v| {
                                        serde_json::from_value::<Vec<SeederHeartbeat>>(v.clone())
                                            .ok()
                                    })
                                    .unwrap_or_default();

                                let fallback_seeders: Vec<String> = metadata_json
                                    .get("seeders")
                                    .and_then(|v| v.as_array())
                                    .map(|arr| {
                                        arr.iter()
                                            .filter_map(|v| v.as_str().map(|s| s.to_string()))
                                            .collect()
                                    })
                                    .unwrap_or_default();

                                if heartbeat_entries.is_empty() && !fallback_seeders.is_empty() {
                                    heartbeat_entries = fallback_seeders
                                        .iter()
                                        .map(|peer| SeederHeartbeat {
                                            peer_id: peer.clone(),
                                            expires_at: now
                                                .saturating_add(FILE_HEARTBEAT_TTL.as_secs()),
                                            last_heartbeat: now,
                                        })
                                        .collect();
                                }

                                if heartbeat_entries.is_empty() {
                                    if let Some(peer_id_str) = peer_from_record.clone() {
                                        heartbeat_entries.push(SeederHeartbeat {
                                            peer_id: peer_id_str,
                                            expires_at: now
                                                .saturating_add(FILE_HEARTBEAT_TTL.as_secs()),
                                            last_heartbeat: now,
                                        });
                                    }
                                }

                                let mut pending_refresh = false;
                                {
                                    let mut pending = pending_heartbeat_updates.lock().await;
                                    if pending.remove(file_hash) {
                                        pending_refresh = true;
                                    }
                                }

                                if pending_refresh {
                                    upsert_heartbeat(
                                        &mut heartbeat_entries,
                                        &local_peer_id.to_string(),
                                        now,
                                    );
                                }

                                let active_heartbeats = prune_heartbeats(heartbeat_entries, now);
                                let active_seeders = heartbeats_to_peer_list(&active_heartbeats);

                                let existing_entry = {
                                    let cache = seeder_heartbeats_cache.lock().await;
                                    cache.get(file_hash).cloned()
                                };

                                let merged_heartbeats = if let Some(entry) = existing_entry {
                                    merge_heartbeats(entry.heartbeats, active_heartbeats.clone())
                                } else {
                                    active_heartbeats.clone()
                                };

                                let mut merged_seeders =
                                    heartbeats_to_peer_list(&merged_heartbeats);
                                if merged_seeders.is_empty() && !fallback_seeders.is_empty() {
                                    merged_seeders = fallback_seeders.clone();
                                }

                                let recorded_seeders_set: HashSet<String> =
                                    active_seeders.into_iter().collect();
                                let merged_seeders_set: HashSet<String> =
                                    merged_seeders.iter().cloned().collect();

                                let mut needs_publish = pending_refresh;
                                if merged_seeders_set != recorded_seeders_set {
                                    needs_publish = true;
                                }

                                let mut updated_metadata_json = metadata_json.clone();
                                updated_metadata_json["seeders"] = serde_json::Value::Array(
                                    merged_seeders
                                        .iter()
                                        .cloned()
                                        .map(serde_json::Value::String)
                                        .collect(),
                                );
                                updated_metadata_json["seederHeartbeats"] =
                                    serde_json::to_value(&merged_heartbeats)
                                        .unwrap_or_else(|_| serde_json::Value::Array(vec![]));

                                {
                                    let mut cache = seeder_heartbeats_cache.lock().await;
                                    cache.insert(
                                        file_hash.to_string(),
                                        FileHeartbeatCacheEntry {
                                            heartbeats: merged_heartbeats.clone(),
                                            metadata: updated_metadata_json.clone(),
                                        },
                                    );
                                }

                                let serialized_refresh = if needs_publish {
                                    match serde_json::to_vec(&updated_metadata_json) {
                                        Ok(bytes) => Some(bytes),
                                        Err(e) => {
                                            error!(
                                                "Failed to serialize refreshed heartbeat record for {}: {}",
                                                file_hash, e
                                            );
                                            None
                                        }
                                    }
                                } else {
                                    None
                                };

                                if let Some(bytes) = serialized_refresh {
                                    let key = kad::RecordKey::new(&file_hash.as_bytes());
                                    let record = Record {
                                        key,
                                        value: bytes,
                                        publisher: Some(local_peer_id.clone()),
                                        expires: None,
                                    };

                                    if let Err(e) = swarm
                                        .behaviour_mut()
                                        .kademlia
                                        .put_record(record, kad::Quorum::One)
                                    {
                                        error!(
                                            "Failed to publish refreshed heartbeat record for {}: {}",
                                            file_hash, e
                                        );
                                    }

                                    let provider_key = kad::RecordKey::new(&file_hash.as_bytes());
                                    if let Err(e) =
                                        swarm.behaviour_mut().kademlia.start_providing(provider_key)
                                    {
                                        debug!(
                                            "Failed to refresh provider record for {}: {}",
                                            file_hash, e
                                        );
                                    }
                                }

                                let metadata = FileMetadata {
                                    merkle_root: file_hash.to_string(),
                                    file_name: file_name.to_string(),
                                    file_size,
                                    file_data: Vec::new(), // Will be populated during download
                                    seeders: if merged_seeders.is_empty() {
                                        peer_from_record
                                            .clone()
                                            .into_iter()
                                            .collect::<Vec<String>>()
                                    } else {
                                        merged_seeders.clone()
                                    },
                                    created_at,
                                    mime_type: metadata_json
                                        .get("mime_type")
                                        .and_then(|v| v.as_str())
                                        .map(|s| s.to_string()),
                                    is_encrypted: metadata_json
                                        .get("is_encrypted")
                                        .and_then(|v| v.as_bool())
                                        .unwrap_or(false),
                                    encryption_method: metadata_json
                                        .get("encryption_method")
                                        .and_then(|v| v.as_str())
                                        .map(|s| s.to_string()),
                                    key_fingerprint: metadata_json
                                        .get("key_fingerprint")
                                        .and_then(|v| v.as_str())
                                        .map(|s| s.to_string()),
                                    parent_hash: metadata_json
                                        .get("parent_hash")
                                        .and_then(|v| v.as_str())
                                        .map(|s| s.to_string()),
                                    cids: metadata_json.get("cids").and_then(|v| {
                                        serde_json::from_value::<Option<Vec<Cid>>>(v.clone())
                                            .unwrap_or(None)
                                    }),
                                    encrypted_key_bundle: metadata_json
                                        .get("encryptedKeyBundle")
                                        .and_then(|v| {
                                            // The field name is camelCase in the JSON
                                            serde_json::from_value::<
                                                Option<crate::encryption::EncryptedAesKeyBundle>,
                                            >(v.clone())
                                            .unwrap_or(None)
                                        }),
                                    info_hash: metadata_json
                                        .get("info_hash")
                                        .and_then(|v| v.as_str())
                                        .map(|s| s.to_string()),
                                    trackers: metadata_json.get("trackers").and_then(|v| {
                                        serde_json::from_value::<Option<Vec<String>>>(v.clone())
                                            .unwrap_or(None)
                                    }),
                                    is_root: metadata_json
                                        .get("is_root")
                                        .and_then(|v| v.as_bool())
                                        .unwrap_or(true),
                                    price: metadata_json.get("price").and_then(|v| v.as_f64()).unwrap_or(0.0),
                                    http_sources: metadata_json.get("http_sources").and_then(|v| {
                                        serde_json::from_value::<Option<Vec<HttpSourceInfo>>>(
                                            v.clone(),
                                        )
                                        .unwrap_or(None)
                                    }),
                                    ed2k_sources: metadata_json.get("ed2k_sources").and_then(|v| {
                                        serde_json::from_value::<Option<Vec<Ed2kSourceInfo>>>(
                                            v.clone(),
                                        )
                                        .unwrap_or(None)
                                    }),
                                    uploader_address: metadata_json
                                        .get("uploader_address")
                                        .and_then(|v| v.as_str())
                                        .map(|s| s.to_string()),
                                    ..Default::default()
                                };


                                let notify_metadata = metadata.clone();
                                let file_hash = notify_metadata.merkle_root.clone();

                                // Cache the discovered file so subsequent searches don't need DHT queries
                                // DHT data is authoritative - always update cache with latest network state
                                let mut cache = file_metadata_cache.lock().await;
                                if let Some(existing) = cache.get(&file_hash) {
                                    // Merge if both exist to preserve any local-only fields
                                    let merged = merge_file_metadata(existing.clone(), metadata.clone());
                                    cache.insert(file_hash.clone(), merged);
                                    info!("Merged DHT discovery with existing cache for file {}", file_hash);
                                } else {
                                    // No existing cache entry, just store DHT data
                                    cache.insert(file_hash.clone(), metadata.clone());
                                    info!("Cached discovered file {} from DHT", file_hash);
                                }

                                info!(
                                    "File discovered: {} ({})",
                                    notify_metadata.file_name, file_hash
                                );
                                let _ = event_tx.send(DhtEvent::FileDiscovered(metadata)).await;

                                // only for synchronous_search_metadata
                                notify_pending_searches(
                                    pending_searches,
                                    &file_hash,
                                    SearchResponse::Found(notify_metadata),
                                )
                                .await;
                            } else {
                                debug!("DHT record missing required fields");
                            }
                        } else {
                            debug!("Received non-JSON DHT record");
                        }
                    }
                    GetRecordOk::FinishedWithNoAdditionalRecord { .. } => {
                        // Check if this was an infohash search that found no record
                        if let Some(search) = pending_infohash_searches.lock().await.remove(&id) {
                            info!("Infohash lookup completed: no record found");
                            let _ = search.sender.send(None);
                            return; // End processing for this event here.
                        }


                        // No additional records; do nothing here for other queries
                    }
                },
                QueryResult::GetRecord(Err(err)) => {

                    warn!("GetRecord error: {:?}", err);

                    // Check if this was a failed DHT value query
                    if let Some(sender) = pending_dht_queries.lock().await.remove(&id) {
                        info!("❌ DHT get failed: {:?}", err);
                        let _ = sender.send(Ok(None)); // Return None on error rather than Err
                        return;
                    }

                    // If the error includes the key, emit FileNotFound
                    if let kad::GetRecordError::NotFound { key, .. } = err {
                        let file_hash = String::from_utf8_lossy(key.as_ref()).to_string();

                        // Also check if this was a failed info_hash lookup
                        if let Some(search) = pending_infohash_searches.lock().await.remove(&id) {
                            warn!("Infohash or subsequent merkle_root lookup failed for query {:?}: Not Found", id);
                            let _ = search.sender.send(None);
                        }

                        // Don't immediately emit FileNotFound - wait to see if providers query succeeds
                        // The providers query was already initiated in SearchFile command
                        info!("Metadata record not found for {}, checking if providers query will succeed", file_hash);

                        // Set a delayed FileNotFound emission only if providers also aren't found
                        // This is handled by a timeout mechanism in the frontend
                        tokio::spawn({
                            let event_tx = event_tx.clone();
                            let file_hash = file_hash.clone();
                            let pending_searches = pending_searches.clone();
                            let get_providers_queries = get_providers_queries.clone();
                            async move {
                                // Wait for provider queries to complete before declaring not found
                                // Kademlia queries can take up to 30s, so give providers 5s to respond
                                tokio::time::sleep(Duration::from_secs(5)).await;

                                // Check if a providers query is still pending for this file
                                let has_pending_providers = {
                                    let queries = get_providers_queries.lock().await;
                                    queries.values().any(|(hash, _)| hash == &file_hash)
                                };

                                if !has_pending_providers {
                                    // No providers query pending, emit FileNotFound
                                    info!(
                                        "No providers found for {}, emitting FileNotFound",
                                        file_hash
                                    );
                                    let _ = event_tx
                                        .send(DhtEvent::FileNotFound(file_hash.clone()))
                                        .await;
                                    notify_pending_searches(
                                        &pending_searches,
                                        &file_hash,
                                        SearchResponse::NotFound,
                                    )
                                    .await;
                                }
                            }
                        });
                    }
                }
                QueryResult::PutRecord(Ok(PutRecordOk { key })) => {
                    let key_str = String::from_utf8_lossy(key.as_ref());
                }
                QueryResult::PutRecord(Err(err)) => {
                    error!("❌ PutRecord failed: {:?}", err);
                    let _ = event_tx
                        .send(DhtEvent::Error(format!("PutRecord failed: {:?}", err)))
                        .await;
                }
                QueryResult::GetClosestPeers(Ok(ok)) => match ok {
                    kad::GetClosestPeersOk { key, peers } => {
                        let target_peer_id = match PeerId::from_bytes(&key) {
                            Ok(peer_id) => peer_id,
                            Err(e) => {
                                warn!("Failed to parse peer ID from GetClosestPeers key: {}", e);
                                return;
                            }
                        };

                        info!(
                            "Found {} closest peers for target peer {}",
                            peers.len(),
                            target_peer_id
                        );

                        // Attempt to connect to the discovered peers
                        let mut connection_attempts = 0;
                        for peer_info in &peers {
                            // Check if this peer is already connected
                            let is_connected = {
                                let connected = connected_peers.lock().await;
                                connected.contains(&peer_info.peer_id)
                            };

                            if is_connected {
                                info!("Peer {} is already connected", peer_info.peer_id);
                                continue;
                            }

<<<<<<< HEAD
                            // Sort addresses by hole-punch score (direct connections first)
                            let mut scored_addrs: Vec<_> = peer_info.addrs.iter()
                                .filter(|addr| ma_plausibly_reachable(addr))
                                .map(|addr| (addr, score_address_for_holepunch(addr)))
                                .collect();
                            
                            // Sort by score descending (best addresses first)
                            scored_addrs.sort_by(|a, b| b.1.cmp(&a.1));

                            if !scored_addrs.is_empty() {
                                info!(
                                    "Attempting {} connections to peer {} (prioritizing direct paths)",
                                    scored_addrs.len(), peer_info.peer_id
                                );

                                // Add all addresses to Kademlia routing table
                                for (addr, _score) in &scored_addrs {
=======
                            // Try to connect using parallel address strategy for better success rate
                            let reachable_addrs: Vec<_> = peer_info.addrs.iter()
                                .filter(|addr| ma_plausibly_reachable(addr))
                                .collect();

                            if !reachable_addrs.is_empty() {
                                info!(
                                    "Attempting {} parallel connections to peer {}",
                                    reachable_addrs.len(), peer_info.peer_id
                                );

                                // Add all addresses to Kademlia routing table first
                                for addr in &reachable_addrs {
>>>>>>> 0a3f4868
                                    swarm
                                        .behaviour_mut()
                                        .kademlia
                                        .add_address(&peer_info.peer_id, (*addr).clone());
                                }

<<<<<<< HEAD
                                // Try direct addresses first (high score), relay last (low score)
                                let mut dial_success = false;
                                for (addr, score) in scored_addrs {
                                    let is_relay = addr.iter().any(|p| matches!(p, Protocol::P2pCircuit));
                                    
                                    match swarm.dial(addr.clone()) {
                                        Ok(_) => {
                                            if is_relay {
                                                debug!(
                                                    "Initiated relay connection to peer {} at {} (score: {})",
                                                    peer_info.peer_id, addr, score
                                                );
                                            } else {
                                                info!(
                                                    "✅ Initiated direct connection to peer {} at {} (score: {})",
                                                    peer_info.peer_id, addr, score
                                                );
                                            }
                                            connection_attempts += 1;
                                            dial_success = true;
                                            
                                            // Try best 3 addresses in parallel for faster connection
                                            if connection_attempts >= 3 {
                                                break;
                                            }
=======
                                // Dial all reachable addresses in parallel - libp2p will use fastest
                                let mut dial_success = false;
                                for addr in reachable_addrs {
                                    match swarm.dial(addr.clone()) {
                                        Ok(_) => {
                                            debug!(
                                                "Initiated connection to peer {} at {}",
                                                peer_info.peer_id, addr
                                            );
                                            connection_attempts += 1;
                                            dial_success = true;
>>>>>>> 0a3f4868
                                        }
                                        Err(e) => {
                                            debug!(
                                                "Failed to dial peer {} at {} (score: {}): {}",
                                                peer_info.peer_id, addr, score, e
                                            );
                                        }
                                    }
                                }

<<<<<<< HEAD
                                if !dial_success {
                                    info!(
                                        "Could not initiate any connections to peer {}",
                                        peer_info.peer_id
=======
                                if dial_success {
                                    info!(
                                        "✅ Initiated {} connection attempts to peer {}",
                                        connection_attempts, peer_info.peer_id
>>>>>>> 0a3f4868
                                    );
                                }
                            } else {
                                info!(
                                    "No reachable addresses found for peer {}",
                                    peer_info.peer_id
                                );
                            }
                        }

                        let _ = event_tx
                            .send(DhtEvent::Info(format!(
                            "Found {} peers close to target peer {}, attempted connections to {}",
                            peers.len(),
                            target_peer_id,
                            connection_attempts
                        )))
                            .await;
                    }
                },
                QueryResult::GetClosestPeers(Err(err)) => {
                    warn!("GetClosestPeers query failed: {:?}", err);
                    let _ = event_tx
                        .send(DhtEvent::Error(format!("Peer discovery failed: {:?}", err)))
                        .await;
                }
                QueryResult::GetProviders(Ok(ok)) => {
                    if let kad::GetProvidersOk::FoundProviders { key, providers } = ok {
                        let file_hash = String::from_utf8_lossy(key.as_ref()).to_string();

                        // Remove from pending queries tracking
                        get_providers_queries.lock().await.remove(&id);

                        info!(
                            "Found {} providers for file: {}",
                            providers.len(),
                            file_hash
                        );

                        // Convert providers to string format
                        let provider_strings: Vec<String> =
                            providers.iter().map(|p| p.to_string()).collect();

                        // Find and notify the pending query
                        let mut pending_queries = pending_provider_queries.lock().await;
                        if let Some(pending_query) = pending_queries.remove(&file_hash) {
                            let _ = pending_query.sender.send(Ok(provider_strings.clone()));
                        } else {
                            // This might be from a SearchFile command that also queries providers
                            // Check if we can construct minimal metadata from providers
                            if !provider_strings.is_empty() {
                                info!(
                                    "Found providers for search query, checking cache for metadata"
                                );

                                // First check main file metadata cache (includes locally published files)
                                let metadata_cache = file_metadata_cache.lock().await;
                                if let Some(mut metadata) = metadata_cache.get(&file_hash).cloned()
                                {
                                    drop(metadata_cache); // Release lock before await
                                                          // Update seeders list with found providers
                                    metadata.seeders = provider_strings;
                                    info!("Emitting file discovery event from provider query with file_metadata_cache");
                                    let _ = event_tx
                                        .send(DhtEvent::FileDiscovered(metadata.clone()))
                                        .await;
                                    notify_pending_searches(
                                        &pending_searches,
                                        &file_hash,
                                        SearchResponse::Found(metadata),
                                    )
                                    .await;
                                } else {
                                    drop(metadata_cache); // Release lock
                                                          // Check seeder heartbeat cache for metadata
                                    let cache = seeder_heartbeats_cache.lock().await;
                                    if let Some(entry) = cache.get(&file_hash) {
                                        // We have cached metadata, emit it with the found providers
                                        if let Ok(mut metadata_json) =
                                            serde_json::from_value::<serde_json::Value>(
                                                entry.metadata.clone(),
                                            )
                                        {
                                            // Update seeders list with found providers
                                            metadata_json["seeders"] =
                                                serde_json::json!(provider_strings);

                                            if let (
                                                Some(merkle_root),
                                                Some(file_name),
                                                Some(file_size),
                                                Some(created_at),
                                            ) = (
                                                metadata_json
                                                    .get("merkle_root")
                                                    .and_then(|v| v.as_str()),
                                                metadata_json
                                                    .get("file_name")
                                                    .and_then(|v| v.as_str()),
                                                metadata_json
                                                    .get("file_size")
                                                    .and_then(|v| v.as_u64()),
                                                metadata_json
                                                    .get("created_at")
                                                    .and_then(|v| v.as_u64()),
                                            ) {
                                                let metadata = FileMetadata {
                                                    merkle_root: merkle_root.to_string(),
                                                    file_name: file_name.to_string(),
                                                    file_size,
                                                    file_data: Vec::new(),
                                                    seeders: provider_strings,
                                                    created_at,
                                                    mime_type: metadata_json.get("mime_type").and_then(|v| v.as_str()).map(|s| s.to_string()),
                                                    is_encrypted: metadata_json.get("is_encrypted").and_then(|v| v.as_bool()).unwrap_or(false),
                                                    encryption_method: metadata_json.get("encryption_method").and_then(|v| v.as_str()).map(|s| s.to_string()),
                                                    key_fingerprint: metadata_json.get("key_fingerprint").and_then(|v| v.as_str()).map(|s| s.to_string()),
                                                    parent_hash: metadata_json.get("parent_hash").and_then(|v| v.as_str()).map(|s| s.to_string()),
                                                    cids: metadata_json.get("cids").and_then(|v| serde_json::from_value::<Option<Vec<Cid>>>(v.clone()).ok()).unwrap_or(None),
                                                    encrypted_key_bundle: metadata_json.get("encryptedKeyBundle").and_then(|v| serde_json::from_value::<Option<crate::encryption::EncryptedAesKeyBundle>>(v.clone()).ok()).unwrap_or(None),
                                                    info_hash: metadata_json.get("info_hash").and_then(|v| v.as_str()).map(|s| s.to_string()),
                                                    trackers: metadata_json.get("trackers").and_then(|v| serde_json::from_value::<Option<Vec<String>>>(v.clone()).ok()).unwrap_or(None),
                                                    is_root: metadata_json.get("is_root").and_then(|v| v.as_bool()).unwrap_or(true),
                                                    price: metadata_json.get("price").and_then(|v| v.as_f64()).unwrap_or(0.0),
                                                    uploader_address: metadata_json.get("uploader_address").and_then(|v| v.as_str()).map(|s| s.to_string()),
                                                    http_sources: metadata_json.get("http_sources").and_then(|v| {serde_json::from_value::<Option<Vec<HttpSourceInfo>>>(v.clone()).unwrap_or(None)}),
                                                    ..Default::default()
                                                };
                                                info!("Emitting file discovery event from provider query with seeder_heartbeats_cache");
                                                let _ = event_tx
                                                    .send(DhtEvent::FileDiscovered(metadata))
                                                    .await;
                                            }
                                        }
                                    } else {
                                        info!("No cached metadata for providers, waiting for metadata record query");
                                    }
                                }
                            } else {
                                // No providers found (empty list) and no pending query
                                // This means both metadata and provider queries returned nothing
                                info!(
                                    "Provider query returned 0 providers for {}, file not found",
                                    file_hash
                                );

                                // Notify pending searches that the file was not found
                                notify_pending_searches(
                                    &pending_searches,
                                    &file_hash,
                                    SearchResponse::NotFound,
                                )
                                .await;

                                // Emit FileNotFound event
                                let _ = event_tx
                                    .send(DhtEvent::FileNotFound(file_hash.clone()))
                                    .await;
                            }
                        }
                    }
                }
                QueryResult::GetProviders(Err(err)) => {
                    warn!("GetProviders query failed: {:?}", err);

                    // Extract file hash from error for proper cleanup
                    let kad::GetProvidersError::Timeout { key, .. } = &err;
                    let file_hash = String::from_utf8_lossy(key.as_ref()).to_string();

                    // Remove from pending queries tracking
                    get_providers_queries.lock().await.remove(&id);

                    // Notify pending searches
                    info!(
                        "Provider query failed for {}, notifying as not found",
                        file_hash
                    );
                    notify_pending_searches(
                        &pending_searches,
                        &file_hash,
                        SearchResponse::NotFound,
                    )
                    .await;
                    let _ = event_tx.send(DhtEvent::FileNotFound(file_hash)).await;
                }
                // QueryResult::Bootstrap(Ok(BootstrapOk {
                //     peer,
                //     num_remaining,
                // })) => {
                //     println!(
                //         "✅ Bootstrap query succeeded. Peer: {peer}, remaining: {num_remaining}"
                //     );
                //     if num_remaining == 0 {
                //         println!("🎯 Bootstrap fully complete!");
                //     }
                // }
                // QueryResult::Bootstrap(Err(BootstrapError::Timeout { peer, .. })) => {
                //     eprintln!("⏰ Bootstrap timed out; contacted peers: {:?}", peer);
                // }
                // QueryResult::Bootstrap(Err(e)) => {
                //     eprintln!("❌ Bootstrap failed: {:?}", e);
                // }
                _ => {}
            }
        }
        _ => {}
    }
}
async fn handle_identify_event(
    event: IdentifyEvent,
    swarm: &mut Swarm<DhtBehaviour>,
    event_tx: &mpsc::Sender<DhtEvent>,
    metrics: Arc<Mutex<DhtMetrics>>,
    enable_autorelay: bool,
    relay_candidates: &HashSet<String>,
    proxy_mgr: &ProxyMgr,
    peer_selection: &Arc<Mutex<PeerSelectionService>>,
    relay_capable_peers: Arc<Mutex<HashMap<PeerId, Vec<Multiaddr>>>>,
    local_peer_id: &PeerId,
) {
    match event {
        IdentifyEvent::Received { peer_id, info, .. } => {
            info!("Identified peer {}: {:?}", peer_id, info.protocol_version);
            // Add identified peer to Kademlia routing table
            if info.protocol_version != EXPECTED_PROTOCOL_VERSION {
                warn!(
                    "Peer {} has a mismatched protocol version: '{}'. Expected: '{}'. Removing peer.",
                    peer_id,
                    info.protocol_version,
                    EXPECTED_PROTOCOL_VERSION
                );
                swarm.behaviour_mut().kademlia.remove_peer(&peer_id);
            } else {
                for addr in info.listen_addrs.clone() {
                    if not_loopback(&addr) {
                        swarm.behaviour_mut().kademlia.add_address(&peer_id, addr);
                    }
                }
            }
            // Skip processing our own peer info to prevent self-connection attempts
            if &peer_id == local_peer_id {
                return;
            }

            let hop_proto = "/libp2p/circuit/relay/0.2.0/hop";
            let supports_relay = info
                .protocols
                .clone()
                .iter()
                .any(|p| p.as_ref() == hop_proto);

            if supports_relay {
                // Store this peer as relay-capable with its listen addresses
                let reachable_addrs: Vec<Multiaddr> = info
                    .listen_addrs
                    .iter()
                    .filter(|addr| ma_plausibly_reachable(addr))
                    .cloned()
                    .collect();

                // Store supported protocols in PeerMetrics
                {
                    let mut metrics = {
                        let selection = peer_selection.lock().await;
                        selection.get_peer_metrics(&peer_id.to_string()).cloned()
                    }
                    .unwrap_or_else(|| PeerMetrics::new(peer_id.to_string(), "".to_string()));

                    metrics.protocols = info.protocols.iter().map(|p| p.to_string()).collect();
                    peer_selection.lock().await.update_peer_metrics(metrics);
                }

                // randomly pick a relay address to avoid stressing a single relay
                let mut indices: Vec<usize> = (0..reachable_addrs.len()).collect();
                indices.shuffle(&mut rand::thread_rng());

                let mut success = false;

                for i in indices {
                    let addr = &reachable_addrs[i];

                    let relay_addr = addr
                        .clone()
                        .with(Protocol::P2p(peer_id))
                        .with(Protocol::P2pCircuit);

                    match swarm.listen_on(relay_addr.clone()) {
                        Ok(_) => {
                            info!("Success: Listening on relay address {}: {}", i + 1, addr);

                            // Advertise this circuit address to others
                            swarm.add_external_address(
                                relay_addr.with(Protocol::P2p(*local_peer_id)),
                            );

                            success = true;
                            break; // Exit the loop immediately on success
                        }
                        Err(e) => {
                            // Log the failure but continue to the next iteration
                            info!("Failed relay address {} ({}): {}", i + 1, addr, e);
                        }
                    }
                }

                if !success {
                    info!(
                        "Could not listen on any addresses for relay peer {}",
                        peer_id
                    );
                }
            }

            // let listen_addrs = info.listen_addrs.clone();

            // // identify::Event::Received { peer_id, info, .. } => { ... }
            // // Only log and process reachable addresses (filters out localhost/private IPs)
            // for addr in info.listen_addrs.iter() {
            //     // if ma_plausibly_reachable(addr) {
            //     info!("  📍 Peer {} listen addr: {}", peer_id, addr);
            //     swarm
            //         .behaviour_mut()
            //         .kademlia
            //         .add_address(&peer_id, addr.clone());
            //     // } else {
            //     //     debug!(
            //     //         "⏭️ Ignoring unreachable listen addr from {}: {}",
            //     //         peer_id, addr
            //     //     );
            //     // }

            //     // Relay Setting: from candidate's "public base", create /p2p-circuit
            //     if enable_autorelay && is_relay_candidate(&peer_id, relay_candidates) {
            //         if let Some(base_str) = relay_candidates
            //             .iter()
            //             .find(|s| s.contains(&peer_id.to_string()))
            //         {
            //             if let Ok(base) = base_str.parse::<Multiaddr>() {
            //                 // Skip unreachable relay addresses (localhost/private IPs)
            //                 if !ma_plausibly_reachable(&base) {
            //                     debug!("⏭️  Skipping unreachable relay base address: {}", base);
            //                 } else if let Some(relay_addr) = build_relay_listen_addr(&base) {
            //                     info!(
            //                         "📡 Attempting to listen via relay {} at {}",
            //                         peer_id, relay_addr
            //                     );
            //                     if let Err(e) = swarm.listen_on(relay_addr.clone()) {
            //                         warn!(
            //                             "Failed to listen on relay address {}: {}",
            //                             relay_addr, e
            //                         );
            //                     } else {
            //                         info!("📡 Attempting to listen via relay peer {}", peer_id);
            //                     }
            //                 } else {
            //                     debug!("⚠️ Could not derive relay listen addr from base: {}", base);
            //                 }
            //             } else {
            //                 debug!("⚠️ Invalid relay base multiaddr: {}", base_str);
            //             }
            //         } else {
            //             debug!("⚠️ No relay base in preferred_relays for {}", peer_id);
            //         }
            //     }
            // }
        }
        IdentifyEvent::Pushed { peer_id, info, .. } => {
        }
        IdentifyEvent::Sent { peer_id, .. } => {
            debug!("Sent identify info to {}", peer_id);
        }
        IdentifyEvent::Error { peer_id, error, .. } => {
            warn!("Identify protocol error with {}: {}", peer_id, error);
            let _ = event_tx
                .send(DhtEvent::Error(format!(
                    "Identify error with {}: {}",
                    peer_id, error
                )))
                .await;
        }
    }
}

async fn handle_mdns_event(
    event: MdnsEvent,
    swarm: &mut Swarm<DhtBehaviour>,
    event_tx: &mpsc::Sender<DhtEvent>,
    local_peer_id: &PeerId,
) {
    match event {
        MdnsEvent::Discovered(list) => {
            let mut discovered: HashMap<PeerId, Vec<String>> = HashMap::new();
            for (peer_id, multiaddr) in list {
                info!("mDNS discovered peer {} at {}", peer_id, multiaddr);
                // Skip self-discoveries to prevent self-connection attempts
                if peer_id == *local_peer_id {
                    continue;
                }
                match swarm.dial(multiaddr.clone()) {
                    Ok(_) => {
                        swarm
                            .behaviour_mut()
                            .kademlia
                            .add_address(&peer_id, multiaddr.clone());
                        discovered
                            .entry(peer_id)
                            .or_insert_with(Vec::new)
                            .push(multiaddr.to_string());
                    }
                    Err(e) => warn!("✗ Failed to dial bootstrap {}: {}", multiaddr, e),
                }
            }
            for (peer_id, addresses) in discovered {
                let _ = event_tx
                    .send(DhtEvent::PeerDiscovered {
                        peer_id: peer_id.to_string(),
                        addresses,
                    })
                    .await;
            }
        }
        MdnsEvent::Expired(list) => {
            for (peer_id, multiaddr) in list {
                info!("mDNS expired peer {} at {}", peer_id, multiaddr);
                swarm
                    .behaviour_mut()
                    .kademlia
                    .remove_address(&peer_id, &multiaddr);
            }
        }
    }
}

async fn handle_ping_event(event: PingEvent) {
    match event {
        ping::Event { result, .. } => {
            debug!("Ping result: {:?}", result);
        }
    }
}

async fn handle_autonat_client_event(
    swarm: &mut Swarm<DhtBehaviour>,
    event: v2::client::Event,
    metrics: &Arc<Mutex<DhtMetrics>>,
    event_tx: &mpsc::Sender<DhtEvent>,
) {
    let v2::client::Event {
        tested_addr,
        server,
        bytes_sent,
        result,
    } = event;

    let mut metrics_guard = metrics.lock().await;
    if !metrics_guard.autonat_enabled {
        return;
    }
    swarm.add_external_address(tested_addr.clone());
    info!(
        "Added {} to external address from autonat observed address.",
        tested_addr
    );

    let addr_str = tested_addr.to_string();
    let server_str = server.to_string();
    let (state, summary) = match result {
        Ok(()) => {
            metrics_guard.record_observed_addr(&tested_addr);
            info!(
                server = %server_str,
                address = %addr_str,
                bytes = bytes_sent,
                "AutoNAT probe succeeded"
            );
            (
                NatReachabilityState::Public,
                Some(format!(
                    "Confirmed reachability via {addr_str} (server {server_str})"
                )),
            )
        }
        Err(err) => {
            let err_msg = err.to_string();
            warn!(
                server = %server_str,
                address = %addr_str,
                error = %err_msg,
                bytes = bytes_sent,
                "AutoNAT probe failed"
            );
            (
                NatReachabilityState::Private,
                Some(format!(
                    "Probe via {addr_str} (server {server_str}) failed: {err_msg}"
                )),
            )
        }
    };

    metrics_guard.update_reachability(state, summary.clone());
    let nat_state = metrics_guard.reachability_state;
    let confidence = metrics_guard.reachability_confidence;
    let last_error = metrics_guard.last_reachability_error.clone();
    drop(metrics_guard);

    let _ = event_tx
        .send(DhtEvent::NatStatus {
            state: nat_state,
            confidence,
            last_error,
            summary,
        })
        .await;
}

async fn handle_dcutr_event(
    event: dcutr::Event,
    metrics: &Arc<Mutex<DhtMetrics>>,
    event_tx: &mpsc::Sender<DhtEvent>,
) {
    let mut metrics_guard = metrics.lock().await;
    // if !metrics_guard.dcutr_enabled {
    //     return;
    // }

    let dcutr::Event {
        remote_peer_id,
        result,
    } = event;

    metrics_guard.dcutr_hole_punch_attempts += 1;

    match result {
        Ok(_connection_id) => {
            metrics_guard.dcutr_hole_punch_successes += 1;
            metrics_guard.last_dcutr_success = Some(SystemTime::now());
            let success_rate = if metrics_guard.dcutr_hole_punch_attempts > 0 {
                (metrics_guard.dcutr_hole_punch_successes as f64 
                    / metrics_guard.dcutr_hole_punch_attempts as f64 * 100.0)
            } else {
                0.0
            };
            info!(
                peer = %remote_peer_id,
                successes = metrics_guard.dcutr_hole_punch_successes,
                attempts = metrics_guard.dcutr_hole_punch_attempts,
                success_rate = format!("{:.1}%", success_rate),
                "🎯 DCUtR: hole-punch succeeded, upgraded to direct connection"
            );
            drop(metrics_guard);
            let _ = event_tx
                .send(DhtEvent::Info(format!(
                    "✓ Direct connection established with {} via hole-punching",
                    remote_peer_id
                )))
                .await;
        }
        Err(error) => {
            metrics_guard.dcutr_hole_punch_failures += 1;
            metrics_guard.last_dcutr_failure = Some(SystemTime::now());
            let success_rate = if metrics_guard.dcutr_hole_punch_attempts > 0 {
                (metrics_guard.dcutr_hole_punch_successes as f64 
                    / metrics_guard.dcutr_hole_punch_attempts as f64 * 100.0)
            } else {
                0.0
            };
            let attempts = metrics_guard.dcutr_hole_punch_attempts;
            let failures = metrics_guard.dcutr_hole_punch_failures;
            
            // Only log as warning if this is a repeated failure
            if failures % 3 == 0 {
                warn!(
                    peer = %remote_peer_id,
                    error = %error,
                    failures = failures,
                    success_rate = format!("{:.1}%", success_rate),
                    "DCUtR: hole-punch failed (will continue using relay)"
                );
            } else {
                debug!(
                    peer = %remote_peer_id,
                    error = %error,
                    "DCUtR: hole-punch attempt failed, using relay fallback"
                );
            }
            drop(metrics_guard);
            // Don't send UI warning for every failure - relay still works
            if success_rate < 20.0 && attempts > 10 {
                let _ = event_tx
                    .send(DhtEvent::Info(format!(
                        "Using relay connections (direct upgrade rate: {:.0}%)",
                        success_rate
                    )))
                    .await;
            }
        }
    }
}

async fn handle_upnp_event(
    event: upnp::Event,
    swarm: &mut Swarm<DhtBehaviour>,
    event_tx: &mpsc::Sender<DhtEvent>,
) {
    match event {
        upnp::Event::NewExternalAddr(addr) => {
            info!("🌐 UPnP: Successfully mapped external address: {}", addr);
            
            // Add the external address to the swarm
            swarm.add_external_address(addr.clone());
            
            // Notify the UI
            let _ = event_tx
                .send(DhtEvent::Info(format!(
                    "✓ UPnP port mapping successful: {}",
                    addr
                )))
                .await;
        }
        upnp::Event::ExpiredExternalAddr(addr) => {
            warn!("⏰ UPnP: External address expired: {}", addr);
            
            let _ = event_tx
                .send(DhtEvent::Warning(format!(
                    "UPnP port mapping expired: {}",
                    addr
                )))
                .await;
        }
        upnp::Event::GatewayNotFound => {
            warn!("⚠️  UPnP: No UPnP gateway found on network");
            warn!("    - Make sure your router supports UPnP/IGD");
            warn!("    - Check if UPnP is enabled in router settings");
            warn!("    - Falling back to relay connections");
            
            let _ = event_tx
                .send(DhtEvent::Info(
                    "UPnP not available - using relay for NAT traversal".to_string()
                ))
                .await;
        }
        upnp::Event::NonRoutableGateway => {
            warn!("⚠️  UPnP: Gateway is not routable");
            warn!("    - Your router may be behind another NAT (carrier-grade NAT)");
            warn!("    - Direct connections may not be possible");
            
            let _ = event_tx
                .send(DhtEvent::Warning(
                    "UPnP gateway not routable - behind CGNAT?".to_string()
                ))
                .await;
        }
    }
}

async fn handle_external_addr_confirmed(
    swarm: &mut Swarm<DhtBehaviour>,
    addr: &Multiaddr,
    metrics: &Arc<Mutex<DhtMetrics>>,
    event_tx: &mpsc::Sender<DhtEvent>,
    proxy_mgr: &ProxyMgr,
) {
    let mut metrics_guard = metrics.lock().await;
    let nat_enabled = metrics_guard.autonat_enabled;
    metrics_guard.record_observed_addr(addr);
    if metrics_guard.reachability_state == NatReachabilityState::Public {
        drop(metrics_guard);
        return;
    }
    let summary = Some(format!("External address confirmed: {}", addr));
    metrics_guard.update_reachability(NatReachabilityState::Public, summary.clone());
    let state = metrics_guard.reachability_state;
    let confidence = metrics_guard.reachability_confidence;
    let last_error = metrics_guard.last_reachability_error.clone();
    drop(metrics_guard);

    // Upgrade Kademlia to Server mode now that we're publicly reachable
    // This allows other nodes to fetch DHT records from us
    swarm.behaviour_mut().kademlia.set_mode(Some(Mode::Server));
    info!(
        "🔄 Upgraded Kademlia to Server mode - node is publicly reachable at {}",
        addr
    );

    if nat_enabled {
        let _ = event_tx
            .send(DhtEvent::NatStatus {
                state,
                confidence,
                last_error,
                summary: summary.clone(),
            })
            .await;
    }

    if let Some(relay_peer_id) = extract_relay_peer(addr) {
        // Update relay metrics to reflect an active (listening) relay external address
        if let Ok(mut m) = metrics.try_lock() {
            m.active_relay_peer_id = Some(relay_peer_id.to_string());
            m.relay_reservation_status = Some("active".to_string());
        }
        let mut mgr = proxy_mgr.lock().await;
        let newly_ready = mgr.mark_relay_ready(relay_peer_id.clone());
        drop(mgr);
        let status = if newly_ready {
            "relay_ready"
        } else {
            "relay_address"
        };
        let _ = event_tx
            .send(DhtEvent::ProxyStatus {
                id: relay_peer_id.to_string(),
                address: addr.to_string(),
                status: status.into(),
                latency_ms: None,
                error: None,
            })
            .await;
    }
}

async fn handle_external_addr_expired(
    addr: &Multiaddr,
    metrics: &Arc<Mutex<DhtMetrics>>,
    event_tx: &mpsc::Sender<DhtEvent>,
    proxy_mgr: &ProxyMgr,
) {
    let summary_text = format!("External address expired: {}", addr);
    let mut metrics_guard = metrics.lock().await;
    let nat_enabled = metrics_guard.autonat_enabled;
    metrics_guard.remove_observed_addr(addr);

    if metrics_guard.observed_addrs.is_empty()
        && metrics_guard.reachability_state != NatReachabilityState::Unknown
    {
        let summary = Some(summary_text);
        metrics_guard.update_reachability(NatReachabilityState::Unknown, summary.clone());
        let state = metrics_guard.reachability_state;
        let confidence = metrics_guard.reachability_confidence;
        let last_error = metrics_guard.last_reachability_error.clone();
        drop(metrics_guard);

        if nat_enabled {
            let _ = event_tx
                .send(DhtEvent::NatStatus {
                    state,
                    confidence,
                    last_error,
                    summary: summary.clone(),
                })
                .await;
        }
    }

    if let Some(relay_peer_id) = extract_relay_peer(addr) {
        // Mark relay as expired in metrics
        if let Ok(mut m) = metrics.try_lock() {
            m.relay_reservation_status = Some("expired".to_string());
            m.active_relay_peer_id = None;
            m.reservation_evictions = m.reservation_evictions.saturating_add(1);
        }
        let mut mgr = proxy_mgr.lock().await;
        mgr.relay_ready.remove(&relay_peer_id);
        mgr.relay_pending.remove(&relay_peer_id);
        drop(mgr);
        let _ = event_tx
            .send(DhtEvent::ProxyStatus {
                id: relay_peer_id.to_string(),
                address: addr.to_string(),
                status: "relay_expired".into(),
                latency_ms: None,
                error: None,
            })
            .await;
    }
}

impl Socks5Transport {
    pub fn new(proxy: SocketAddr) -> Self {
        Self { proxy }
    }
}

/// Build a libp2p transport, optionally tunneling through a SOCKS5 proxy.
/// - Output type is unified to (PeerId, StreamMuxerBox).
/// - Dial preference: Relay first, then Direct TCP (or SOCKS5 TCP if proxy is set).
pub fn build_transport_with_relay(
    keypair: &identity::Keypair,
    relay_transport: relay::client::Transport,
    proxy_address: Option<String>,
) -> Result<Boxed<(PeerId, StreamMuxerBox)>, Box<dyn Error>> {
    use libp2p::{
        core::{muxing::StreamMuxerBox, transport::Boxed, upgrade::Version},
        noise, tcp, yamux, Transport as _,
    };
    use std::{io, net::SocketAddr, time::Duration};

    // === Upgrade stack for direct TCP/SOCKS5 paths ===
    let noise_cfg = noise::Config::new(keypair)?;
    let yamux_cfg = yamux::Config::default();

    // TCP/SOCKS5 → (PeerId, StreamMuxerBox)
    let into_muxed = |t: Boxed<Box<dyn AsyncIo>>| {
        t.upgrade(Version::V1Lazy)
            .authenticate(noise_cfg.clone())
            .multiplex(yamux_cfg.clone())
            .timeout(Duration::from_secs(20))
            .map(|(peer, muxer), _| (peer, StreamMuxerBox::new(muxer)))
            .boxed()
    };

    // --- Direct TCP path ---
    let tcp_base: Boxed<Box<dyn AsyncIo>> =
        tcp::tokio::Transport::new(tcp::Config::default().nodelay(true))
            .map(|s, _| -> Box<dyn AsyncIo> { Box::new(s.0.compat()) })
            .boxed();

    // --- SOCKS5 path (optional) ---
    let direct_tcp_muxed: Boxed<(PeerId, StreamMuxerBox)> = match proxy_address {
        Some(proxy) => {
            info!(
                "SOCKS5 enabled. Routing all P2P TCP dialing traffic via {}",
                proxy
            );
            let proxy_addr: SocketAddr = proxy.parse().map_err(|e| {
                io::Error::new(
                    io::ErrorKind::InvalidInput,
                    format!("Invalid proxy address: {}", e),
                )
            })?;
            let socks5: Boxed<Box<dyn AsyncIo>> = Socks5Transport::new(proxy_addr).boxed();
            into_muxed(socks5)
        }
        None => into_muxed(tcp_base),
    };

    // --- Relay path: Connection → (PeerId, StreamMuxerBox)
    // Apply the same upgrade stack to the relay transport
    let relay_muxed: Boxed<(PeerId, StreamMuxerBox)> = relay_transport
        .upgrade(Version::V1Lazy)
        .authenticate(noise_cfg.clone())
        .multiplex(yamux_cfg.clone())
        .timeout(Duration::from_secs(20))
        .map(|(peer, muxer), _| (peer, StreamMuxerBox::new(muxer)))
        .boxed();

    // --- Combine: Relay first, then Direct ---
    let layered: Boxed<(PeerId, StreamMuxerBox)> =
        libp2p::core::transport::OrTransport::new(relay_muxed, direct_tcp_muxed)
            .map(|either, _| match either {
                futures::future::Either::Left(v) => v,
                futures::future::Either::Right(v) => v,
            })
            .boxed();

    Ok(layered)
}

impl DhtService {
    pub async fn send_webrtc_offer(
        &self,
        peer: String,
        offer_request: WebRTCOfferRequest,
    ) -> Result<oneshot::Receiver<Result<WebRTCAnswerResponse, String>>, String> {
        let peer_id: PeerId = peer.parse().map_err(|e| format!("invalid peer id: {e}"))?;
        let (tx, rx) = oneshot::channel();

        self.cmd_tx
            .send(DhtCommand::SendWebRTCOffer {
                peer: peer_id,
                offer_request,
                sender: tx,
            })
            .await
            .map_err(|e| format!("send webrtc offer cmd: {e}"))?;

        Ok(rx)
    }
}

// Public API for the DHT
pub struct DhtService {
    cmd_tx: mpsc::Sender<DhtCommand>,
    event_rx: Arc<Mutex<mpsc::Receiver<DhtEvent>>>,
    peer_id: String,
    connected_peers: Arc<Mutex<HashSet<PeerId>>>,
    connected_addrs: HashMap<PeerId, Vec<Multiaddr>>,
    metrics: Arc<Mutex<DhtMetrics>>,
    pending_echo: Arc<Mutex<HashMap<rr::OutboundRequestId, PendingEcho>>>,
    pending_searches: Arc<Mutex<HashMap<String, Vec<PendingSearch>>>>,
    search_counter: Arc<AtomicU64>,
    proxy_mgr: ProxyMgr,
    peer_selection: Arc<Mutex<PeerSelectionService>>,
    file_metadata_cache: Arc<Mutex<HashMap<String, FileMetadata>>>,
    received_chunks: Arc<Mutex<HashMap<String, HashMap<u32, FileChunk>>>>,
    file_transfer_service: Option<Arc<FileTransferService>>,
    // chunk_manager: Option<Arc<ChunkManager>>, // Not needed here
    pending_webrtc_offers: Arc<
        Mutex<
            HashMap<rr::OutboundRequestId, oneshot::Sender<Result<WebRTCAnswerResponse, String>>>,
        >,
    >,
    pending_key_requests: Arc<
        Mutex<
            HashMap<rr::OutboundRequestId, oneshot::Sender<Result<EncryptedAesKeyBundle, String>>>,
        >,
    >,
    pending_provider_queries: Arc<Mutex<HashMap<String, PendingProviderQuery>>>,
    root_query_mapping: Arc<Mutex<HashMap<beetswap::QueryId, FileMetadata>>>,
    active_downloads: Arc<Mutex<HashMap<String, Arc<Mutex<ActiveDownload>>>>>,
    get_providers_queries: Arc<Mutex<HashMap<kad::QueryId, (String, std::time::Instant)>>>,
    chunk_size: usize,
    file_heartbeat_state: Arc<Mutex<HashMap<String, FileHeartbeatState>>>,
    seeder_heartbeats_cache: Arc<Mutex<HashMap<String, FileHeartbeatCacheEntry>>>,
    pending_heartbeat_updates: Arc<Mutex<HashSet<String>>>,
}
use memmap2::MmapMut;
use std::fs::OpenOptions;

#[derive(Debug)]
struct ActiveDownload {
    metadata: FileMetadata,
    queries: HashMap<beetswap::QueryId, u32>,
    temp_file_path: PathBuf,  // Path with .tmp suffix
    final_file_path: PathBuf, // Final path without .tmp
    mmap: Arc<std::sync::Mutex<MmapMut>>,
    received_chunks: Arc<std::sync::Mutex<HashSet<u32>>>,
    total_chunks: u32,
    chunk_offsets: Vec<u64>,
}

impl ActiveDownload {
    fn new(
        metadata: FileMetadata,
        queries: HashMap<beetswap::QueryId, u32>,
        download_path: &PathBuf, // Already the full file path from get_available_download_path
        total_size: u64,
        chunk_offsets: Vec<u64>,
    ) -> std::io::Result<Self> {
        let total_chunks = queries.len() as u32;

        // download_path is already the complete file path
        let final_file_path = download_path.clone();

        // Create temp file by replacing extension with .tmp
        let mut temp_file_path = download_path.clone();
        temp_file_path.set_extension("tmp");

        info!("Creating temp file at: {:?}", temp_file_path);
        info!("Will rename to: {:?} when complete", final_file_path);

        let file = OpenOptions::new()
            .read(true)
            .write(true)
            .create(true)
            .open(&temp_file_path)?;

        file.set_len(total_size)?;

        let mmap = unsafe { MmapMut::map_mut(&file)? };

        Ok(Self {
            metadata,
            queries,
            temp_file_path,
            final_file_path,
            mmap: Arc::new(std::sync::Mutex::new(mmap)),
            received_chunks: Arc::new(std::sync::Mutex::new(HashSet::new())),
            total_chunks,
            chunk_offsets,
        })
    }

    fn write_chunk(&self, chunk_index: u32, data: &[u8], offset: u64) -> std::io::Result<()> {
        let mut mmap = self.mmap.lock().map_err(|e| {
            std::io::Error::new(
                std::io::ErrorKind::Other,
                format!("Mutex lock failed: {}", e),
            )
        })?;
        let start = offset as usize;
        let end = start + data.len();

        if end > mmap.len() {
            return Err(std::io::Error::new(
                std::io::ErrorKind::InvalidInput,
                format!("Chunk {} would exceed file bounds", chunk_index),
            ));
        }

        mmap[start..end].copy_from_slice(data);
        self.received_chunks
            .lock()
            .map_err(|e| {
                std::io::Error::new(
                    std::io::ErrorKind::Other,
                    format!("Mutex lock failed: {}", e),
                )
            })?
            .insert(chunk_index);

        Ok(())
    }

    fn is_complete(&self) -> bool {
        self.queries.is_empty()
            && self
                .received_chunks
                .lock()
                .map(|chunks| chunks.len() == self.total_chunks as usize)
                .unwrap_or(false)
    }

    fn flush(&self) -> std::io::Result<()> {
        self.mmap
            .lock()
            .map_err(|e| {
                std::io::Error::new(
                    std::io::ErrorKind::Other,
                    format!("Mutex lock failed: {}", e),
                )
            })?
            .flush()
    }

    fn read_complete_file(&self) -> std::io::Result<Vec<u8>> {
        let mmap = self.mmap.lock().map_err(|e| {
            std::io::Error::new(
                std::io::ErrorKind::Other,
                format!("Mutex lock failed: {}", e),
            )
        })?;
        Ok(mmap.to_vec())
    }

    /// Finalize the download by renaming .tmp file to final filename
    fn finalize(&self) -> std::io::Result<()> {
        // First, flush to ensure all data is written
        self.flush()?;

        // Drop the mmap to release the file handle
        if let Ok(mmap_guard) = self.mmap.lock() {
            drop(mmap_guard);
        }

        info!(
            "Renaming {:?} to {:?}",
            self.temp_file_path, self.final_file_path
        );

        // Rename the temp file to the final file
        std::fs::rename(&self.temp_file_path, &self.final_file_path)?;

        info!("Successfully finalized file: {:?}", self.final_file_path);
        Ok(())
    }

    /// Clean up temp file (only call if download fails/is cancelled)
    fn cleanup(&self) {
        if self.temp_file_path.exists() {
            if let Err(e) = std::fs::remove_file(&self.temp_file_path) {
                error!(
                    "Failed to cleanup temp file {:?}: {}",
                    self.temp_file_path, e
                );
            } else {
                info!("Cleaned up temp file: {:?}", self.temp_file_path);
            }
        }
    }

    fn progress(&self) -> f32 {
        let received = self
            .received_chunks
            .lock()
            .map(|chunks| chunks.len())
            .unwrap_or(0) as f32;
        received / self.total_chunks as f32
    }

    fn chunks_received(&self) -> usize {
        self.received_chunks
            .lock()
            .map(|chunks| chunks.len())
            .unwrap_or(0)
    }
}

impl Clone for ActiveDownload {
    fn clone(&self) -> Self {
        Self {
            metadata: self.metadata.clone(),
            queries: self.queries.clone(),
            temp_file_path: self.temp_file_path.clone(),
            final_file_path: self.final_file_path.clone(),
            mmap: Arc::clone(&self.mmap),
            received_chunks: Arc::clone(&self.received_chunks),
            total_chunks: self.total_chunks,
            chunk_offsets: self.chunk_offsets.clone(),
        }
    }
}

impl Drop for ActiveDownload {
    fn drop(&mut self) {
        // Only cleanup temp file if this is the last reference and file wasn't finalized
        if Arc::strong_count(&self.mmap) == 1 {
            self.cleanup();
        }
    }
}
#[derive(Debug)]
struct FileHeartbeatState {
    /// Handle to the periodic heartbeat task so we can cancel it when seeding stops.
    task: JoinHandle<()>,
}

impl DhtService {
    pub async fn new(
        port: u16,
        bootstrap_nodes: Vec<String>,
        secret: Option<String>,
        is_bootstrap: bool,
        enable_autonat: bool,
        autonat_probe_interval: Option<Duration>,
        autonat_servers: Vec<String>,
        proxy_address: Option<String>,
        file_transfer_service: Option<Arc<FileTransferService>>,
        chunk_manager: Option<Arc<ChunkManager>>,
        chunk_size_kb: Option<usize>, // Chunk size in KB (default 256)
        cache_size_mb: Option<usize>, // Cache size in MB (default 1024)
        enable_autorelay: bool,
        preferred_relays: Vec<String>,
        enable_relay_server: bool,
        enable_upnp: bool,
        blockstore_db_path: Option<&Path>,
        last_autorelay_enabled_at: Option<SystemTime>,
        last_autorelay_disabled_at: Option<SystemTime>,
    ) -> Result<Self, Box<dyn Error>> {
        // Respect user-configured AutoRelay preference (allow env to force-disable)
        let mut final_enable_autorelay = enable_autorelay;
        info!("AutoRelay requested: {}", enable_autorelay);
        if std::env::var("CHIRAL_DISABLE_AUTORELAY").ok().as_deref() == Some("1") {
            final_enable_autorelay = false;
            info!("AutoRelay disabled via env CHIRAL_DISABLE_AUTORELAY=1");
        }
        info!("AutoRelay enabled (final): {}", final_enable_autorelay);
        // Convert chunk size from KB to bytes
        let chunk_size = chunk_size_kb.unwrap_or(256) * 1024; // Default 256 KB
        let cache_size = cache_size_mb.unwrap_or(1024); // Default 1024 MB
        let blockstore = if let Some(path) = blockstore_db_path {
            if let Some(path_str) = path.to_str() {
                info!("Attempting to use blockstore from disk: {}", path_str);
            }

            match RedbBlockstore::open(path).await {
                Ok(store) => {
                    info!("Successfully opened blockstore from disk");
                    Arc::new(store)
                }
                Err(e) => {
                    warn!("Failed to open blockstore from disk ({}), falling back to in-memory storage", e);
                    Arc::new(RedbBlockstore::in_memory()?)
                }
            }
        } else {
            info!("Using in-memory blockstore");
            Arc::new(RedbBlockstore::in_memory()?)
        };
        // Generate a new keypair for this node
        // If a secret is provided, derive a stable 32-byte seed via SHA-256(secret)
        // Otherwise, generate a fresh random key.
        let local_key = match secret {
            Some(secret_str) => {
                let mut hasher = Sha256::new();
                hasher.update(secret_str.as_bytes());
                let digest = hasher.finalize();
                let mut seed = [0u8; 32];
                seed.copy_from_slice(&digest[..32]);
                identity::Keypair::ed25519_from_bytes(seed)?
            }
            None => identity::Keypair::generate_ed25519(),
        };
        let local_peer_id = PeerId::from(local_key.public());
        let peer_id_str = local_peer_id.to_string();

        // Create a Kademlia behaviour with tuned configuration
        let store = MemoryStore::new(local_peer_id);
        let mut kad_cfg = KademliaConfig::new(StreamProtocol::new("/chiral/kad/1.0.0"));
        let bootstrap_interval = Duration::from_secs(1);
        if is_bootstrap {
            // These settings result in node to not provide files, only acts as a router
            kad_cfg.set_record_ttl(Some(Duration::from_secs(0)));
            kad_cfg.set_provider_record_ttl(Some(Duration::from_secs(0)));

            // ensures bootstrap node only keeps active peers in its routing table
            kad_cfg.set_periodic_bootstrap_interval(None);
        } else {
            // Only enable periodic bootstrap if we have bootstrap nodes
            // This prevents "No known peers" warnings when running standalone
            if !bootstrap_nodes.is_empty() {
                kad_cfg.set_periodic_bootstrap_interval(Some(bootstrap_interval));
            } else {
                kad_cfg.set_periodic_bootstrap_interval(None);
                info!("Periodic bootstrap disabled - no bootstrap nodes configured");
            }
        }

        // Align with docs: shorter queries, higher replication
        kad_cfg.set_query_timeout(Duration::from_secs(30));

        // Replication factor of 3 (as per spec table)
        if let Some(nz) = std::num::NonZeroUsize::new(3) {
            kad_cfg.set_replication_factor(nz);
        }

        // CRITICAL: Set provider publication interval
        // Without this, provider records are only published ONCE and never refreshed
        // This means after ~1 hour, providers expire and files become undiscoverable
        // Publish every 30 minutes (records expire after 1 hour by default)
        if !is_bootstrap {
            kad_cfg.set_provider_publication_interval(Some(Duration::from_secs(30 * 60)));
            info!("Provider publication interval set to 30 minutes");
        }

        let mut kademlia = Kademlia::with_config(local_peer_id, store, kad_cfg);

        // Start in Client mode - will switch to Server after AutoNAT confirms public reachability
        // This prevents NAT'd nodes from advertising unreachable addresses in the DHT
        // which would cause other peers to fail when trying to fetch records from them
        kademlia.set_mode(Some(Mode::Server));
        info!("Starting Kademlia in Server mode");

        // Create identify behaviour with proactive push updates
        let identify_config =
            identify::Config::new(EXPECTED_PROTOCOL_VERSION.to_string(), local_key.public())
                .with_agent_version(format!("chiral-network/{}", env!("CARGO_PKG_VERSION")))
                .with_push_listen_addr_updates(true);
        let identify = identify::Behaviour::new(identify_config);

        // mDNS for local peer discovery
        let disable_mdns_env = std::env::var("CHIRAL_DISABLE_MDNS").ok().as_deref() == Some("1");
        let mdns_opt = if disable_mdns_env {
            tracing::info!("mDNS disabled via env CHIRAL_DISABLE_MDNS=1");
            None
        } else {
            Some(Mdns::new(Default::default(), local_peer_id)?)
        };

        // Request-Response behaviours
        let rr_cfg = rr::Config::default();
        let proxy_protocols =
            std::iter::once(("/chiral/proxy/1.0.0".to_string(), rr::ProtocolSupport::Full));
        let proxy_rr = rr::Behaviour::new(proxy_protocols, rr_cfg.clone());

        let webrtc_protocols = std::iter::once((
            "/chiral/webrtc-signaling/1.0.0".to_string(),
            rr::ProtocolSupport::Full,
        ));
        let webrtc_signaling_rr = rr::Behaviour::new(webrtc_protocols, rr_cfg.clone());

        let key_request_protocols =
            std::iter::once((KeyRequestProtocol, rr::ProtocolSupport::Full));
        let key_request = rr::Behaviour::new(key_request_protocols, rr_cfg);

        let probe_interval = autonat_probe_interval.unwrap_or(Duration::from_secs(1));
        let autonat_client_behaviour = if enable_autonat {
            info!(
                "AutoNAT enabled (probe interval: {}s)",
                probe_interval.as_secs()
            );
            Some(v2::client::Behaviour::new(
                OsRng,
                v2::client::Config::default().with_probe_interval(probe_interval),
            ))
        } else {
            None
        };
        let autonat_server_behaviour = if is_bootstrap && enable_autonat {
            Some(v2::server::Behaviour::new(OsRng))
        } else {
            None
        };

        let bitswap = beetswap::Behaviour::new(blockstore);
        let (relay_transport, relay_client_behaviour) = relay::client::new(local_peer_id);
        let autonat_client_toggle = toggle::Toggle::from(autonat_client_behaviour);
        let autonat_server_toggle = toggle::Toggle::from(autonat_server_behaviour);
        let mdns_toggle = toggle::Toggle::from(mdns_opt);

        // DCUtR with optimized configuration for better hole-punching success
        // Key improvements:
        // - Always enabled for maximum connectivity
        // - Works in conjunction with relay for coordination
        // - Attempts direct connection upgrade after relay establishment
        info!("🔓 DCUtR enabled with enhanced hole-punching strategy");
        let dcutr_toggle = toggle::Toggle::from(Some(dcutr::Behaviour::new(local_peer_id)));

        // Relay server configuration
        let relay_server_behaviour = if enable_relay_server {
            info!("🔁 Relay server enabled - this node can relay traffic for others");
            Some(relay::Behaviour::new(
                local_peer_id,
                relay::Config::default(),
            ))
        } else {
            None
        };
        let relay_server_toggle = toggle::Toggle::from(relay_server_behaviour);

        // UPnP configuration for automatic port mapping
        let upnp_behaviour = if enable_upnp {
            info!("🌐 UPnP enabled - attempting automatic port mapping");
            Some(upnp::tokio::Behaviour::default())
        } else {
            info!("UPnP disabled");
            None
        };
        let upnp_toggle = toggle::Toggle::from(upnp_behaviour);
        let bootstrap_set: HashSet<String> = bootstrap_nodes.iter().cloned().collect();
        let mut autonat_targets: HashSet<String> = if enable_autonat && !autonat_servers.is_empty()
        {
            autonat_servers.into_iter().collect()
        } else {
            HashSet::new()
        };
        if enable_autonat {
            autonat_targets.extend(bootstrap_set.iter().cloned());
        }

        // Configure AutoRelay relay candidate discovery (use finalized flag)
        // Filter out unreachable addresses (localhost/private IPs) from relay candidates
        let relay_candidates: HashSet<String> = if final_enable_autorelay {
            let raw_candidates = if !preferred_relays.is_empty() {
                info!(
                    "🔗 AutoRelay enabled with {} preferred relays",
                    preferred_relays.len()
                );
                preferred_relays.into_iter().collect::<Vec<_>>()
            } else {
                info!(
                    "🔗 AutoRelay enabled, using {} bootstrap nodes as relay candidates",
                    bootstrap_set.len()
                );
                bootstrap_set.iter().cloned().collect::<Vec<_>>()
            };

            // Filter out unreachable addresses from relay candidates
            let filtered: HashSet<String> = raw_candidates
                .into_iter()
                .filter(|addr_str| {
                    if let Ok(addr) = addr_str.parse::<Multiaddr>() {
                        if ma_plausibly_reachable(&addr) {
                            true
                        } else {
                            warn!("⏭️  Excluding unreachable relay candidate: {}", addr_str);
                            false
                        }
                    } else {
                        warn!("⚠️ Invalid relay candidate address: {}", addr_str);
                        false
                    }
                })
                .collect();

            if filtered.is_empty() {
                warn!("⚠️ No reachable relay candidates available after filtering");
            } else {
                info!("✅ Using {} reachable relay candidates", filtered.len());
                for (i, relay) in filtered.iter().enumerate().take(5) {
                    info!("   Relay {}: {}", i + 1, relay);
                }
            }

            filtered
        } else {
            HashSet::new()
        };

        // Create the swarm
        let mut swarm = SwarmBuilder::with_existing_identity(local_key)
            .with_tokio()
            .with_tcp(
                tcp::Config::default().nodelay(true),
                noise::Config::new,
                yamux::Config::default,
            )?
            // .with_quic() seems to destablize peer connect/download, disabled for now until solution
            .with_relay_client(noise::Config::new, yamux::Config::default)?
            .with_behaviour(move |_, relay_client_behaviour: relay::client::Behaviour| {
                DhtBehaviour {
                    kademlia,
                    identify,
                    mdns: mdns_toggle,
                    bitswap,
                    ping: Ping::new(ping::Config::new()),
                    proxy_rr,
                    webrtc_signaling_rr,
                    key_request,
                    autonat_client: autonat_client_toggle,
                    autonat_server: autonat_server_toggle,
                    relay_client: relay_client_behaviour,
                    relay_server: relay_server_toggle,
                    dcutr: dcutr_toggle,
                    upnp: upnp_toggle,
                }
            })?
            .with_swarm_config(
                |c| c.with_idle_connection_timeout(Duration::from_secs(300)), // 5 minutes
            )
            .build();

        // Always listen on the specified port
        let tcp_addr: Multiaddr = format!("/ip4/0.0.0.0/tcp/{}", port).parse()?;
        swarm.listen_on(tcp_addr)?;

        // QUIC also bound to the same port (udp), seems to destablize peer connect/download, disabled for now until solution
        // let quic_addr: Multiaddr = format!("/ip4/0.0.0.0/udp/{}/quic-v1", port).parse()?;
        // swarm.listen_on(quic_addr)?;
        // Clean up any unreachable addresses from Kademlia's routing table at startup
        // This removes stale localhost/private addresses that may have been persisted
        {
            let kademlia = swarm.behaviour_mut().kademlia.kbuckets();
            let mut addrs_to_remove: Vec<(PeerId, Multiaddr)> = Vec::new();

            for bucket in kademlia {
                for entry in bucket.iter() {
                    let peer_id = entry.node.key.preimage();
                    for addr in entry.node.value.iter() {
                        if !ma_plausibly_reachable(addr) {
                            addrs_to_remove.push((*peer_id, addr.clone()));
                        }
                    }
                }
            }

            for (peer_id, addr) in addrs_to_remove {
                swarm
                    .behaviour_mut()
                    .kademlia
                    .remove_address(&peer_id, &addr);
                debug!(
                    "🧹 Cleaned up unreachable address at startup: {} -> {}",
                    peer_id, addr
                );
            }
        }

        // ---- advertise external addresses so relay reservations include routable addrs
        let mut ext_addrs: Vec<Multiaddr> = Vec::new();

        // 1) If CHIRAL_PUBLIC_IP is set, use it as the advertised external address
        if let Ok(pub_ip) = std::env::var("CHIRAL_PUBLIC_IP") {
            if let Ok(ma) = format!("/ip4/{}/tcp/{}", pub_ip, port).parse() {
                ext_addrs.push(ma);
            } else {
                tracing::warn!("CHIRAL_PUBLIC_IP is set but invalid: {}", pub_ip);
            }
        }

        // Register external addresses with the swarm (pin with high score)
        for ma in ext_addrs {
            swarm.add_external_address(ma);
        }

        // Connect to bootstrap nodes
        // NOTE: Bootstrap nodes are explicitly configured, so we trust them
        // and don't filter based on reachability (important for relay servers and local testing)
        let mut successful_connections = 0;
        let total_bootstrap_nodes = bootstrap_nodes.len();
        for bootstrap_addr in &bootstrap_nodes {
            if let Ok(addr) = bootstrap_addr.parse::<Multiaddr>() {
                // WAN Mode: skip unroutable bootstrap addresses
                // LAN Mode: allow private/loopback addresses for local development and testing
                let wan_mode = enable_autonat || enable_autorelay;
                if wan_mode && !ma_plausibly_reachable(&addr) {
                    warn!(
                        "⏭️  [WAN Mode] Skipping unreachable bootstrap addr: {}",
                        addr
                    );
                    continue;
                }

                match swarm.dial(addr.clone()) {
                    Ok(_) => {
                        successful_connections += 1;
                        // Add bootstrap nodes to Kademlia routing table if it has a peer ID
                        if let Some(peer_id) = addr.iter().find_map(|p| {
                            if let libp2p::multiaddr::Protocol::P2p(peer) = p {
                                Some(peer)
                            } else {
                                None
                            }
                        }) {
                            swarm
                                .behaviour_mut()
                                .kademlia
                                .add_address(&peer_id, addr.clone());
                        }
                    }
                    Err(e) => warn!("✗ Failed to dial bootstrap {}: {}", bootstrap_addr, e),
                }
            } else {
                warn!("✗ Invalid bootstrap address format: {}", bootstrap_addr);
            }
        }

        if enable_autonat {
            for server_addr in &autonat_targets {
                if bootstrap_set.contains(server_addr) {
                    continue;
                }
                match server_addr.parse::<Multiaddr>() {
                    Ok(addr) => match swarm.dial(addr.clone()) {
                        Ok(_) => {
                            info!("Dialing AutoNAT server: {}", server_addr);
                        }
                        Err(e) => {
                            debug!("Failed to dial AutoNAT server {}: {}", server_addr, e);
                        }
                    },
                    Err(e) => warn!("Invalid AutoNAT server address {}: {}", server_addr, e),
                }
            }
        }

        // Trigger initial bootstrap only if we successfully connected to at least one bootstrap node
        // Kademlia bootstrap requires at least one peer in the routing table to work
        if !bootstrap_nodes.is_empty() {
            if successful_connections > 0 {
                let _ = swarm.behaviour_mut().kademlia.bootstrap();
                info!(
                    "✓ Starting Kademlia bootstrap with {} bootstrap connection(s)",
                    successful_connections
                );
            } else {
                warn!("⚠ No bootstrap connections succeeded - cannot bootstrap DHT");
                warn!("  Node will operate in standalone mode until peers connect");
                warn!("  Consider checking network connectivity and bootstrap node addresses");
            }
        } else {
            info!("No bootstrap nodes provided - starting in standalone mode");
        }

        let (cmd_tx, cmd_rx) = mpsc::channel(100);
        let (event_tx, event_rx) = mpsc::channel(100);
        let connected_peers = Arc::new(Mutex::new(HashSet::new()));
        let metrics = Arc::new(Mutex::new(DhtMetrics::default()));
        let pending_echo = Arc::new(Mutex::new(HashMap::new()));
        let pending_searches = Arc::new(Mutex::new(HashMap::new()));
        let search_counter = Arc::new(AtomicU64::new(1));
        let proxy_mgr: ProxyMgr = Arc::new(Mutex::new(ProxyManager::default()));
        let peer_selection = Arc::new(Mutex::new(PeerSelectionService::new()));
        let pending_webrtc_offers = Arc::new(Mutex::new(HashMap::new()));
        let pending_key_requests = Arc::new(Mutex::new(HashMap::new()));
        let pending_provider_queries: Arc<Mutex<HashMap<String, PendingProviderQuery>>> =
            Arc::new(Mutex::new(HashMap::new()));
        let root_query_mapping: Arc<Mutex<HashMap<beetswap::QueryId, FileMetadata>>> =
            Arc::new(Mutex::new(HashMap::new()));
        let active_downloads: Arc<Mutex<HashMap<String, Arc<Mutex<ActiveDownload>>>>> =
            Arc::new(Mutex::new(HashMap::new()));
        let get_providers_queries_local: Arc<
            Mutex<HashMap<kad::QueryId, (String, std::time::Instant)>>,
        > = Arc::new(Mutex::new(HashMap::new()));
        let seeder_heartbeats_cache: Arc<Mutex<HashMap<String, FileHeartbeatCacheEntry>>> =
            Arc::new(Mutex::new(HashMap::new()));
        let file_heartbeat_state: Arc<Mutex<HashMap<String, FileHeartbeatState>>> =
            Arc::new(Mutex::new(HashMap::new()));
        let pending_heartbeat_updates: Arc<Mutex<HashSet<String>>> =
            Arc::new(Mutex::new(HashSet::new()));
        let pending_infohash_searches: Arc<Mutex<HashMap<kad::QueryId, PendingInfohashSearch>>> =
            Arc::new(Mutex::new(HashMap::new()));
        let pending_dht_queries: Arc<
            Mutex<HashMap<kad::QueryId, oneshot::Sender<Result<Option<Vec<u8>>, String>>>>,
        > = Arc::new(Mutex::new(HashMap::new()));

        {
            let mut guard = metrics.lock().await;
            guard.autonat_enabled = enable_autonat;
            guard.autorelay_enabled = final_enable_autorelay;
            guard.last_autorelay_enabled_at = last_autorelay_enabled_at;
            guard.last_autorelay_disabled_at = last_autorelay_disabled_at;
            guard.dcutr_enabled = enable_autonat; // DCUtR enabled when AutoNAT is enabled
            let now = SystemTime::now();
            if final_enable_autorelay {
                // Always record a fresh enable time when AutoRelay is turned on
                guard.last_autorelay_enabled_at = Some(now);
            } else {
                guard.last_autorelay_disabled_at = Some(now);
            }
        }

        // Spawn the Dht node task
        let received_chunks_clone = Arc::new(Mutex::new(HashMap::new()));
        let bootstrap_peer_ids = extract_bootstrap_peer_ids(&bootstrap_nodes);
        let file_metadata_cache_local: Arc<Mutex<HashMap<String, FileMetadata>>> =
            Arc::new(Mutex::new(HashMap::new()));

        tokio::spawn(run_dht_node(
            swarm,
            local_peer_id,
            cmd_rx,
            event_tx,
            connected_peers.clone(),
            metrics.clone(),
            pending_echo.clone(),
            pending_searches.clone(),
            proxy_mgr.clone(),
            pending_infohash_searches.clone(),
            peer_selection.clone(),
            received_chunks_clone.clone(),
            file_transfer_service.clone(),
            chunk_manager,
            pending_webrtc_offers.clone(),
            pending_provider_queries.clone(),
            root_query_mapping.clone(),
            active_downloads.clone(),
            get_providers_queries_local.clone(),
            seeder_heartbeats_cache.clone(),
            pending_heartbeat_updates.clone(),
            file_metadata_cache_local.clone(),
            pending_dht_queries.clone(),
            pending_key_requests.clone(),
            is_bootstrap,
            final_enable_autorelay,
            relay_candidates,
            chunk_size,
            bootstrap_peer_ids,
        ));

        Ok(DhtService {
            cmd_tx,
            event_rx: Arc::new(Mutex::new(event_rx)),
            peer_id: peer_id_str,
            connected_peers,
            connected_addrs: HashMap::new(),
            metrics,
            pending_echo,
            pending_searches,
            search_counter,
            proxy_mgr,
            peer_selection,
            file_metadata_cache: file_metadata_cache_local,
            received_chunks: received_chunks_clone,
            file_transfer_service,
            // chunk_manager is not stored in DhtService, only passed to the task
            pending_webrtc_offers,
            pending_key_requests,
            pending_provider_queries,
            root_query_mapping,
            active_downloads,
            get_providers_queries: get_providers_queries_local,
            chunk_size,
            file_heartbeat_state,
            seeder_heartbeats_cache,
            pending_heartbeat_updates,
        })
    }

    pub fn chunk_size(&self) -> usize {
        // Note: This might need to be adjusted if chunk_manager is the source of truth
        self.chunk_size
    }

    async fn start_file_heartbeat(&self, file_hash: &str) -> Result<(), String> {
        let file_hash_owned = file_hash.to_string();

        {
            let mut state = self.file_heartbeat_state.lock().await;
            if let Some(existing) = state.get(&file_hash_owned) {
                if !existing.task.is_finished() {
                    debug!("Heartbeat already active for {}", file_hash_owned);
                    return Ok(());
                }
                state.remove(&file_hash_owned);
            }
        }

        let cmd_tx = self.cmd_tx.clone();
        let hash_for_task = file_hash_owned.clone();

        let handle = tokio::spawn(async move {
            debug!("Starting heartbeat loop for {}", hash_for_task);

            if let Err(e) = cmd_tx
                .send(DhtCommand::HeartbeatFile {
                    file_hash: hash_for_task.clone(),
                })
                .await
            {
                warn!("Initial heartbeat send failed for {}: {}", hash_for_task, e);
                return;
            }

            let mut interval = tokio::time::interval(FILE_HEARTBEAT_INTERVAL);
            loop {
                interval.tick().await;
                match cmd_tx
                    .send(DhtCommand::HeartbeatFile {
                        file_hash: hash_for_task.clone(),
                    })
                    .await
                {
                    Ok(_) => {
                        trace!("Heartbeat refreshed for {}", hash_for_task);
                    }
                    Err(e) => {
                        warn!(
                            "Stopping heartbeat loop for {} due to send failure: {}",
                            hash_for_task, e
                        );
                        break;
                    }
                }
            }

            debug!("Heartbeat loop exited for {}", hash_for_task);
        });

        let mut state = self.file_heartbeat_state.lock().await;
        state.insert(file_hash_owned, FileHeartbeatState { task: handle });
        Ok(())
    }

    async fn stop_file_heartbeat(&self, file_hash: &str) {
        let handle = {
            let mut state = self.file_heartbeat_state.lock().await;
            state.remove(file_hash).map(|entry| entry.task)
        };

        if let Some(handle) = handle {
            if !handle.is_finished() {
                handle.abort();
            }
        }

        self.seeder_heartbeats_cache.lock().await.remove(file_hash);
        self.pending_heartbeat_updates
            .lock()
            .await
            .remove(file_hash);
        debug!("Heartbeat tracking stopped for {}", file_hash);
    }

    pub async fn publish_file(
        &self,
        mut metadata: FileMetadata,
        ftp_sources: Option<Vec<FtpSourceInfo>>,
    ) -> Result<(), String> {
        // Add FTP sources to metadata before publishing
        if let Some(sources) = ftp_sources {
            metadata.ftp_sources = Some(sources.into_iter().map(|s| s.for_dht_storage()).collect());
        }

        // Cache the full metadata immediately before any DHT operations
        // This ensures local files have complete metadata even if DHT discovery happens first
        let mut cache = self.file_metadata_cache.lock().await;
        cache.insert(metadata.merkle_root.clone(), metadata.clone());
        drop(cache);

        let (response_tx, response_rx) = oneshot::channel();

        self.cmd_tx
            .send(DhtCommand::PublishFile {
                metadata,
                response_tx,
            })
            .await
            .map_err(|e| e.to_string())?;

        let cid_populated_metadata = response_rx.await.map_err(|e| e.to_string())?;
        self.start_file_heartbeat(&cid_populated_metadata.merkle_root)
            .await?;
        Ok(())
    }

    pub async fn stop_publishing_file(&self, file_hash: String) -> Result<(), String> {
        let file_hash_clone = file_hash.clone();

        self.cmd_tx
            .send(DhtCommand::StopPublish(file_hash))
            .await
            .map_err(|e| e.to_string())?;

        self.stop_file_heartbeat(&file_hash_clone).await;
        Ok(())
    }
    pub async fn cache_remote_file(&self, metadata: &FileMetadata) {
        self.file_metadata_cache
            .lock()
            .await
            .insert(metadata.merkle_root.clone(), metadata.clone());
    }
    /// List all known FileMetadata (from cache, i.e., locally published or discovered)
    pub async fn get_all_file_metadata(&self) -> Result<Vec<FileMetadata>, String> {
        let cache = self.file_metadata_cache.lock().await;
        Ok(cache.values().cloned().collect())
    }

    /// Prepare a new FileMetadata for upload
    pub async fn prepare_file_metadata(
        &self,
        file_hash: String,
        file_name: String,
        file_size: u64,
        file_data: Vec<u8>,
        created_at: u64,
        mime_type: Option<String>,
        encrypted_key_bundle: Option<crate::encryption::EncryptedAesKeyBundle>,
        is_encrypted: bool,
        encryption_method: Option<String>,
        key_fingerprint: Option<String>,
        price: f64,
        uploader_address: Option<String>,
    ) -> Result<FileMetadata, String> {
        Ok(FileMetadata {
            merkle_root: file_hash,
            file_name,
            file_size,
            file_data,
            seeders: vec![],
            created_at,
            mime_type,
            is_encrypted,
            encryption_method,
            key_fingerprint,
            encrypted_key_bundle: None,
            parent_hash: None,
            cids: None,
            is_root: true,
            download_path: None,
            price,
            uploader_address,
            ftp_sources: None,
            http_sources: None,
            info_hash: None,
            trackers: None,
            ed2k_sources: None,
        })
    }

    pub async fn download_file(
        &self,
        file_metadata: FileMetadata,
        download_path: String,
    ) -> Result<(), String> {
        self.cmd_tx
            .send(DhtCommand::DownloadFile(file_metadata, download_path))
            .await
            .map_err(|e| e.to_string())
    }

    pub async fn publish_encrypted_file(
        &self,
        metadata: FileMetadata,
        blocks: Vec<(Cid, Vec<u8>)>,
    ) -> Result<(), String> {
        let file_hash = metadata.merkle_root.clone();
        // The root CID is the CID of the list of block CIDs.
        // This needs to be computed before calling the command.
        let block_cids: Vec<Cid> = blocks.iter().map(|(cid, _)| cid.clone()).collect();
        let root_block_data = serde_json::to_vec(&block_cids).map_err(|e| e.to_string())?;
        let root_cid = Cid::new_v1(RAW_CODEC, Code::Sha2_256.digest(&root_block_data));

        self.cmd_tx
            .send(DhtCommand::StoreBlocks {
                blocks,
                root_cid,
                metadata,
            })
            .await
            .map_err(|e| e.to_string())?;

        self.start_file_heartbeat(&file_hash).await?;
        Ok(())
    }

    pub async fn announce_torrent(&self, info_hash: String) -> Result<(), String> {
        self.cmd_tx
            .send(DhtCommand::AnnounceTorrent { info_hash })
            .await
            .map_err(|e| e.to_string())
    }

    pub async fn search_file(&self, file_hash: String) -> Result<(), String> {
        self.cmd_tx
            .send(DhtCommand::SearchFile(file_hash))
            .await
            .map_err(|e| e.to_string())
    }

    pub async fn get_file(&self, file_hash: String) -> Result<(), String> {
        self.search_file(file_hash).await
    }

    pub async fn search_metadata(&self, file_hash: String, timeout_ms: u64) -> Result<(), String> {
        self.cmd_tx
            .send(DhtCommand::SearchFile(file_hash.clone()))
            .await
            .map_err(|e| e.to_string())
    }
    pub async fn synchronous_search_metadata(
        &self,
        file_hash: String,
        timeout_ms: u64,
    ) -> Result<Option<FileMetadata>, String> {
        // First check local cache - avoid DHT query if we already have the metadata
        // This is especially important for locally published files
        {
            let cache = self.file_metadata_cache.lock().await;
            if let Some(metadata) = cache.get(&file_hash) {
                info!("Found file {} in local cache, skipping DHT query", file_hash);
                return Ok(Some(metadata.clone()));
            }
        }

        if timeout_ms == 0 {
            self.cmd_tx
                .send(DhtCommand::SearchFile(file_hash))
                .await
                .map_err(|e| e.to_string())?;
            return Ok(None);
        }

        let tzimeout_duration = Duration::from_millis(timeout_ms);
        let waiter_id = self.search_counter.fetch_add(1, Ordering::Relaxed);
        let (tx, rx) = oneshot::channel();

        {
            let mut pending = self.pending_searches.lock().await;
            pending
                .entry(file_hash.clone())
                .or_default()
                .push(PendingSearch {
                    id: waiter_id,
                    sender: tx,
                });
        }

        if let Err(err) = self
            .cmd_tx
            .send(DhtCommand::SearchFile(file_hash.clone()))
            .await
        {
            let mut pending = self.pending_searches.lock().await;
            if let Some(waiters) = pending.get_mut(&file_hash) {
                waiters.retain(|w| w.id != waiter_id);
                if waiters.is_empty() {
                    pending.remove(&file_hash);
                }
            }
            return Err(err.to_string());
        }

        match tokio::time::timeout(tzimeout_duration, rx).await {
            Ok(Ok(SearchResponse::Found(metadata))) => Ok(Some(metadata)),
            Ok(Ok(SearchResponse::NotFound)) => Ok(None),
            Ok(Err(_)) => Err("Search channel closed".into()),
            Err(_) => {
                let mut pending = self.pending_searches.lock().await;
                if let Some(waiters) = pending.get_mut(&file_hash) {
                    waiters.retain(|w| w.id != waiter_id);
                    if waiters.is_empty() {
                        pending.remove(&file_hash);
                    }
                }
                return Err("Search timed out".into());
            }
        }
    }

    pub async fn connect_peer(&self, addr: String) -> Result<(), String> {
        self.cmd_tx
            .send(DhtCommand::ConnectPeer(addr))
            .await
            .map_err(|e| e.to_string())
    }

    pub async fn connect_to_peer_by_id(&self, peer_id: String) -> Result<(), String> {
        let peer_id: PeerId = peer_id
            .parse()
            .map_err(|e| format!("Invalid peer ID: {}", e))?;
        self.cmd_tx
            .send(DhtCommand::ConnectToPeerById(peer_id))
            .await
            .map_err(|e| e.to_string())
    }

    pub async fn disconnect_peer(&self, peer_id: PeerId) -> Result<(), String> {
        self.cmd_tx
            .send(DhtCommand::DisconnectPeer(peer_id))
            .await
            .map_err(|e| e.to_string())
    }

    pub async fn get_peer_id(&self) -> String {
        self.peer_id.clone()
    }

    /// Get multiaddresses for this node (including the peer ID)
    pub async fn get_multiaddresses(&self) -> Vec<String> {
        let metrics = self.metrics.lock().await;
        let peer_id = &self.peer_id;

        metrics
            .listen_addrs
            .iter()
            .filter(|addr| {
                // Filter out loopback addresses
                !addr.contains("127.0.0.1") && !addr.contains("::1")
            })
            .map(|addr| {
                // Add peer ID if not already present
                if addr.contains("/p2p/") {
                    addr.clone()
                } else {
                    format!("{}/p2p/{}", addr, peer_id)
                }
            })
            .collect()
    }

    pub async fn get_peer_count(&self) -> usize {
        let (tx, rx) = oneshot::channel();
        if self.cmd_tx.send(DhtCommand::GetPeerCount(tx)).await.is_ok() {
            rx.await.unwrap_or(0)
        } else {
            0
        }
    }

    pub async fn get_connected_peers(&self) -> Vec<String> {
        let connected_peers = self.connected_peers.lock().await;
        connected_peers
            .iter()
            .map(|peer_id| peer_id.to_string())
            .collect()
    }
    
    /// Trigger a re-bootstrap to discover new peers
    /// Returns the number of new peers discovered
    pub async fn re_bootstrap(&self) -> Result<usize, String> {
        let (tx, rx) = oneshot::channel();
        self.cmd_tx
            .send(DhtCommand::ReBootstrap { sender: tx })
            .await
            .map_err(|e| format!("Failed to send re-bootstrap command: {}", e))?;
        
        rx.await
            .map_err(|e| format!("Re-bootstrap response error: {}", e))?
    }
    
    /// Check DHT health and optionally trigger automatic recovery
    /// 
    /// # Arguments
    /// * `min_peers` - Minimum number of peers required for healthy status
    /// * `auto_recover` - Whether to automatically trigger re-bootstrap if unhealthy
    /// 
    /// # Returns
    /// Health status including peer count and recommendations
    pub async fn check_health(&self, min_peers: usize, auto_recover: bool) -> DhtHealthStatus {
        let (tx, rx) = oneshot::channel();
        if self.cmd_tx
            .send(DhtCommand::HealthCheck {
                min_peers,
                auto_recover,
                sender: tx,
            })
            .await
            .is_ok()
        {
            rx.await.unwrap_or_else(|_| DhtHealthStatus {
                healthy: false,
                peer_count: 0,
                min_required: min_peers,
                bootstrap_failures: 0,
                last_bootstrap_secs_ago: None,
                recommendation: Some("Health check failed to complete".to_string()),
                recovery_triggered: false,
            })
        } else {
            DhtHealthStatus {
                healthy: false,
                peer_count: 0,
                min_required: min_peers,
                bootstrap_failures: 0,
                last_bootstrap_secs_ago: None,
                recommendation: Some("Failed to send health check command".to_string()),
                recovery_triggered: false,
            }
        }
    }
    
    /// Check if the DHT is healthy (has minimum required peers)
    pub async fn is_healthy(&self, min_peers: usize) -> bool {
        let peer_count = self.connected_peers.lock().await.len();
        peer_count >= min_peers
    }
    
    /// Start a background health monitoring task
    /// 
    /// This task periodically checks DHT health and triggers recovery if needed.
    /// Returns a handle to cancel the monitoring task.
    pub fn start_health_monitor(
        self: &Arc<Self>,
        check_interval_secs: u64,
        min_peers: usize,
    ) -> tokio::task::JoinHandle<()> {
        let dht_service = Arc::clone(self);
        
        tokio::spawn(async move {
            let mut interval = tokio::time::interval(
                std::time::Duration::from_secs(check_interval_secs)
            );
            
            // Skip the first tick (which fires immediately)
            interval.tick().await;
            
            loop {
                interval.tick().await;
                
                let peer_count = dht_service.connected_peers.lock().await.len();
                
                if peer_count < min_peers {
                    warn!(
                        "DHT health check: peer count ({}) below minimum ({}), triggering recovery",
                        peer_count, min_peers
                    );
                    
                    // Check full health and trigger auto-recovery
                    let status = dht_service.check_health(min_peers, true).await;
                    
                    if status.recovery_triggered {
                        info!("DHT recovery triggered, waiting for bootstrap to complete...");
                    } else if !status.healthy {
                        warn!("DHT recovery was not triggered: {:?}", status.recommendation);
                    }
                } else {
                    debug!("DHT health check: {} peers connected (min: {})", peer_count, min_peers);
                }
            }
        })
    }

    pub async fn echo(&self, peer_id: String, payload: Vec<u8>) -> Result<Vec<u8>, String> {
        let target_peer_id: PeerId = peer_id
            .parse()
            .map_err(|e| format!("Invalid peer ID: {e}"))?;

        let (tx, rx) = oneshot::channel();
        self.cmd_tx
            .send(DhtCommand::Echo {
                peer: target_peer_id,
                payload,
                tx,
            })
            .await
            .map_err(|e| format!("Failed to send echo command: {e}"))?;

        rx.await
            .map_err(|e| format!("Echo response error: {}", e))?
    }

    pub async fn update_privacy_proxy_targets(&self, addresses: Vec<String>) -> Result<(), String> {
        self.cmd_tx
            .send(DhtCommand::SetPrivacyProxies { addresses })
            .await
            .map_err(|e| format!("Failed to update privacy proxies: {e}"))
    }

    /// Verifies that a peer actually provides working proxy services through protocol negotiation
    async fn verify_proxy_capabilities(&self, peer_id: &PeerId) -> Result<(), String> {
        // Use the existing echo protocol to verify proxy capabilities
        // Send a special "proxy_verify" message that the peer should echo back if it's a working proxy

        let verification_payload = b"proxy_verify";

        // Send echo request with verification payload through DHT service
        match self
            .echo(peer_id.to_string(), verification_payload.to_vec())
            .await
        {
            Ok(response) => {
                // Check if the response matches our verification payload
                if response == verification_payload {
                    info!(
                        "✅ Proxy capability verified for peer {} via echo test",
                        peer_id
                    );
                    Ok(())
                } else {
                    Err(format!(
                        "Proxy verification failed: unexpected response from peer {}",
                        peer_id
                    ))
                }
            }
            Err(e) => Err(format!(
                "Proxy verification failed: echo request failed for peer {}: {}",
                peer_id, e
            )),
        }
    }

    /// Discovers proxy services through DHT provider queries
    /// Uses DHT provider discovery to find peers advertising proxy services
    async fn discover_proxy_services_through_dht_providers(
        &self,
        proxy_mgr: &mut ProxyManager,
    ) -> usize {
        let mut discovered_and_verified = 0;

        info!("Starting DHT proxy service discovery using provider queries...");

        // Query DHT for peers that provide proxy services
        // Use a standard proxy service identifier that proxy nodes would register as providers for
        let proxy_service_cid = "proxy:service:available"; // This would be a well-known CID for proxy services

        match self
            .query_dht_proxy_providers(proxy_service_cid.to_string())
            .await
        {
            Ok(provider_peers) => {
                for peer_id in provider_peers {
                    if !proxy_mgr.capable.contains(&peer_id) {
                        info!("Discovered proxy provider via DHT: {}", peer_id);

                        // Add to capable list for verification
                        proxy_mgr.set_capable(peer_id.clone());

                        // Verify the discovered proxy
                        match self.verify_proxy_capabilities(&peer_id).await {
                            Ok(_) => {
                                proxy_mgr.add_trusted_proxy_node(peer_id.clone());
                                discovered_and_verified += 1;
                                info!(
                                    "✅ Verified and added DHT-discovered proxy provider: {}",
                                    peer_id
                                );
                            }
                            Err(e) => {
                                warn!(
                                    "❌ DHT proxy provider verification failed for {}: {}",
                                    peer_id, e
                                );
                                proxy_mgr.capable.remove(&peer_id);
                            }
                        }
                    }
                }
            }
            Err(e) => {
                warn!("DHT proxy provider discovery failed: {}", e);
            }
        }

        info!(
            "DHT proxy provider discovery completed: {} proxies verified and added",
            discovered_and_verified
        );
        discovered_and_verified
    }

    /// Query DHT for peers providing proxy services using provider records
    /// Returns a list of peer IDs that provide proxy services
    async fn query_dht_proxy_providers(
        &self,
        service_identifier: String,
    ) -> Result<Vec<PeerId>, String> {
        // Create a DHT record key for proxy services
        let key = kad::RecordKey::new(&service_identifier);

        // Query DHT for providers of this service
        // This finds peers that have registered as providers for proxy services
        let (tx, rx) = oneshot::channel();

        // Send command to query providers
        if let Err(e) = self
            .cmd_tx
            .send(DhtCommand::GetProviders {
                file_hash: service_identifier.clone(),
                sender: tx,
            })
            .await
        {
            return Err(format!("Failed to send GetProviders command: {}", e));
        }

        // Wait for response with timeout
        match tokio::time::timeout(Duration::from_secs(15), rx).await {
            Ok(Ok(Ok(provider_strings))) => {
                let total_count = provider_strings.len();

                // Convert string peer IDs to PeerId objects
                let mut peer_ids = Vec::new();
                for peer_string in provider_strings {
                    match peer_string.parse::<PeerId>() {
                        Ok(peer_id) => peer_ids.push(peer_id),
                        Err(e) => {
                            warn!("Failed to parse peer ID from provider string: {}", e);
                        }
                    }
                }

                info!(
                    "Found {} proxy service providers in DHT ({} valid peer IDs)",
                    total_count,
                    peer_ids.len()
                );
                Ok(peer_ids)
            }
            Ok(Ok(Err(e))) => Err(format!("GetProviders command failed: {}", e)),
            Ok(Err(_)) => Err("GetProviders channel closed unexpectedly".to_string()),
            Err(_) => Err("GetProviders query timed out".to_string()),
        }
    }

    pub async fn metrics_snapshot(&self) -> DhtMetricsSnapshot {
        let metrics = self.metrics.lock().await.clone();
        let peer_count = self.connected_peers.lock().await.len();
        DhtMetricsSnapshot::from(metrics, peer_count)
    }

    pub async fn autorelay_history(
        &self,
    ) -> (Option<SystemTime>, Option<SystemTime>) {
        let metrics = self.metrics.lock().await;
        (
            metrics.last_autorelay_enabled_at.clone(),
            metrics.last_autorelay_disabled_at.clone(),
        )
    }

    pub async fn store_block(&self, cid: Cid, data: Vec<u8>) -> Result<(), String> {
        self.cmd_tx
            .send(DhtCommand::StoreBlock { cid, data })
            .await
            .map_err(|e| e.to_string())
    }

    // Drain up to `max` pending events without blocking
    pub async fn drain_events(&self, max: usize) -> Vec<DhtEvent> {
        use tokio::sync::mpsc::error::TryRecvError;
        let mut rx = self.event_rx.lock().await;
        let mut events = Vec::new();
        while events.len() < max {
            match rx.try_recv() {
                Ok(ev) => events.push(ev),
                Err(TryRecvError::Empty) => break,
                Err(TryRecvError::Disconnected) => break,
            }
        }
        events
    }

    /// Get recommended peers for file download using smart selection
    pub async fn get_recommended_peers_for_download(
        &self,
        file_hash: &str,
        file_size: u64,
        require_encryption: bool,
    ) -> Vec<String> {
        // First get peers that have the file
        let available_peers = self.get_seeders_for_file(file_hash).await;

        if available_peers.is_empty() {
            return Vec::new();
        }

        // Use smart peer selection
        let mut peer_selection = self.peer_selection.lock().await;
        peer_selection.recommend_peers_for_file(&available_peers, file_size, require_encryption)
    }

    /// Record successful transfer for peer metrics
    pub async fn record_transfer_success(&self, peer_id: &str, bytes: u64, duration_ms: u64) {
        let mut peer_selection = self.peer_selection.lock().await;
        peer_selection.record_transfer_success(peer_id, bytes, duration_ms);
    }

    /// Record failed transfer for peer metrics
    pub async fn record_transfer_failure(&self, peer_id: &str, error: &str) {
        let mut peer_selection = self.peer_selection.lock().await;
        peer_selection.record_transfer_failure(peer_id, error);
    }

    /// Update peer encryption support
    pub async fn set_peer_encryption_support(&self, peer_id: &str, supported: bool) {
        let mut peer_selection = self.peer_selection.lock().await;
        peer_selection.set_peer_encryption_support(peer_id, supported);
    }

    /// Report malicious behavior from a peer
    pub async fn report_malicious_peer(&self, peer_id: &str, severity: &str) {
        let mut peer_selection = self.peer_selection.lock().await;
        peer_selection.report_malicious_peer(peer_id, severity);
    }

    /// Get all peer metrics for monitoring
    pub async fn get_peer_metrics(&self) -> Vec<PeerMetrics> {
        let peer_selection = self.peer_selection.lock().await;
        peer_selection.get_all_metrics()
    }

    /// Select best peers using a specific strategy
    pub async fn select_peers_with_strategy(
        &self,
        available_peers: &[String],
        count: usize,
        strategy: SelectionStrategy,
        require_encryption: bool,
    ) -> Vec<String> {
        let mut peer_selection = self.peer_selection.lock().await;
        peer_selection.select_peers(available_peers, count, strategy, require_encryption)
    }

    /// Clean up inactive peer metrics
    pub async fn cleanup_inactive_peers(&self, max_age_seconds: u64) {
        let mut peer_selection = self.peer_selection.lock().await;
        peer_selection.cleanup_inactive_peers(max_age_seconds);
    }

    /// Discover and verify available peers for a specific file
    pub async fn discover_peers_for_file(
        &self,
        metadata: &FileMetadata, // This now contains the merkle_root
    ) -> Result<Vec<String>, String> {
        info!(
            "Starting peer discovery for file: {} with {} seeders",
            metadata.merkle_root,
            metadata.seeders.len()
        );

        let mut available_peers = Vec::new();
        let connected_peers = self.connected_peers.lock().await;

        // Check which seeders from metadata are currently connected
        for seeder_id in &metadata.seeders {
            if let Ok(peer_id) = seeder_id.parse::<libp2p::PeerId>() {
                if connected_peers.contains(&peer_id) {
                    info!("Seeder {} is currently connected", seeder_id);
                    available_peers.push(seeder_id.clone());
                } else {
                    info!("Seeder {} is not currently connected", seeder_id);
                    // Try to connect to this peer by sending a ConnectToPeerById command
                    // This will query the DHT for the peer's addresses and attempt connection
                    if let Err(e) = self
                        .cmd_tx
                        .send(DhtCommand::ConnectToPeerById(peer_id))
                        .await
                    {
                        warn!(
                            "Failed to send ConnectToPeerById command for {}: {}",
                            seeder_id, e
                        );
                    } else {
                        info!("Attempting to connect to seeder {}", seeder_id);
                    }
                }
            } else {
                warn!("Invalid peer ID in seeders list: {}", seeder_id);
            }
        }

        // If no seeders are connected, the file is not available for download
        if available_peers.is_empty() {
            info!("No seeders are currently connected - file not available for download");
        }

        info!(
            "Peer discovery completed: found {} available peers",
            available_peers.len()
        );
        Ok(available_peers)
    }

    /// Get seeders for a specific file (searches DHT for providers)
    pub async fn get_seeders_for_file(&self, file_hash: &str) -> Vec<String> {
        // Fast path: consult local heartbeat cache and prune expired entries
        let now = unix_timestamp();
        if let Some(entry) = self.seeder_heartbeats_cache.lock().await.get_mut(file_hash) {
            entry.heartbeats = prune_heartbeats(entry.heartbeats.clone(), now);
            entry.metadata["seeders"] = serde_json::Value::Array(
                heartbeats_to_peer_list(&entry.heartbeats)
                    .iter()
                    .cloned()
                    .map(serde_json::Value::String)
                    .collect(),
            );
            entry.metadata["seederHeartbeats"] = serde_json::to_value(&entry.heartbeats)
                .unwrap_or_else(|_| serde_json::Value::Array(vec![]));

            let peers = heartbeats_to_peer_list(&entry.heartbeats);
            if !peers.is_empty() {
                // return the pruned local view immediately to keep UI responsive/fresh
                return peers;
            }
            // otherwise fall back to querying the DHT providers
        }

        // Send command to DHT task to query provider records for this file
        let (tx, rx) = oneshot::channel();

        if let Err(e) = self
            .cmd_tx
            .send(DhtCommand::GetProviders {
                file_hash: file_hash.to_string(),
                sender: tx,
            })
            .await
        {
            warn!("Failed to send GetProviders command: {}", e);
            return Vec::new();
        }

        // Wait for response with timeout
        match tokio::time::timeout(Duration::from_secs(5), rx).await {
            Ok(Ok(Ok(providers))) => {
                info!(
                    "Found {} providers for file: {}",
                    providers.len(),
                    file_hash
                );
                // Optionally filter unreachable providers here (try connect/ping) before returning.
                providers
            }
            Ok(Ok(Err(e))) => {
                warn!("GetProviders command failed: {}", e);
                // Fallback to connected peers
                let connected = self.connected_peers.lock().await;
                connected.iter().take(3).map(|p| p.to_string()).collect()
            }
            Ok(Err(e)) => {
                warn!("Receiver error: {}", e);
                // Fallback to connected peers
                let connected = self.connected_peers.lock().await;
                connected.iter().take(3).map(|p| p.to_string()).collect()
            }
            Err(_) => {
                warn!("GetProviders command timed out for file: {}", file_hash);
                // Fallback to connected peers
                let connected = self.connected_peers.lock().await;
                connected.iter().take(3).map(|p| p.to_string()).collect()
            }
        }
    }

    /// Shutdown the Dht service
    pub async fn shutdown(&self) -> Result<(), String> {
        let (tx, rx) = oneshot::channel();
        self.cmd_tx
            .send(DhtCommand::Shutdown(tx))
            .await
            .map_err(|e| format!("Failed to send shutdown command: {}", e))?;
        rx.await
            .map_err(|e| format!("Failed to receive shutdown acknowledgment: {}", e))
    }

    /// Enable privacy routing through proxy nodes
    pub async fn enable_privacy_routing(&self, mode: PrivacyMode) -> Result<(), String> {
        let mut proxy_mgr = self.proxy_mgr.lock().await;

        // Enable privacy routing in the proxy manager
        proxy_mgr.enable_privacy_routing(mode);

        // Identify and mark trusted proxy nodes from connected peers
        // Query connected peers for proxy capabilities and establish trust relationships
        let connected_peers_list = {
            let connected = self.connected_peers.lock().await;
            connected.iter().cloned().collect::<Vec<_>>()
        };

        let mut trusted_proxy_count = 0;
        for peer_id in connected_peers_list {
            // Check if this peer is capable of proxy services
            if proxy_mgr.capable.contains(&peer_id) && proxy_mgr.online.contains(&peer_id) {
                // Verify proxy capabilities through protocol negotiation
                match self.verify_proxy_capabilities(&peer_id).await {
                    Ok(_) => {
                        proxy_mgr.add_trusted_proxy_node(peer_id.clone());
                        trusted_proxy_count += 1;
                        info!("✅ Added connected peer {} as trusted proxy node (capability verified)", peer_id);
                    }
                    Err(e) => {
                        warn!(
                            "❌ Proxy capability verification failed for peer {}: {}",
                            peer_id, e
                        );
                        // Remove from capable list if verification fails
                        proxy_mgr.capable.remove(&peer_id);
                    }
                }
            }
        }

        // Query DHT for peers advertising proxy services and add them to verification pipeline
        let dht_proxy_count = self
            .discover_proxy_services_through_dht_providers(&mut proxy_mgr)
            .await;

        let trusted_count = trusted_proxy_count + dht_proxy_count;
        info!(
            "Privacy routing enabled with {} trusted proxy nodes (mode: {:?})",
            trusted_count, mode
        );

        Ok(())
    }

    /// Disable privacy routing, revert to direct connections
    pub async fn disable_privacy_routing(&self) -> Result<(), String> {
        let mut proxy_mgr = self.proxy_mgr.lock().await;

        // Disable privacy routing in the proxy manager
        proxy_mgr.disable_privacy_routing();

        // Clear trusted proxy nodes
        proxy_mgr.trusted_proxy_nodes.clear();
        proxy_mgr.manual_trusted.clear();

        info!("Privacy routing disabled - reverting to direct connections");

        Ok(())
    }

    /// Generates a proof for a given file chunk and submits it to the blockchain.
    /// This function is called by the blockchain listener upon receiving a challenge.
    pub async fn generate_and_submit_proof(
        &self,
        file_root_hex: String,
        chunk_index: u64,
    ) -> Result<(), String> {
        info!(
            "Generating proof for file root {} and chunk index {}",
            file_root_hex, chunk_index
        );

        // 1. Locate the file manifest from the local cache.
        let manifest = self
            .get_manifest_from_cache(&file_root_hex)
            .await
            .ok_or_else(|| format!("File manifest not found for root: {}", file_root_hex))?;

        // 2. Locate the requested file chunk data.
        let chunk_data = self
            .get_chunk_data(&file_root_hex, chunk_index as usize)
            .await
            .map_err(|e| format!("Failed to locate chunk: {}", e))?;

        // 3. Generate Merkle proof for that chunk.
        let proof = self
            .get_merkle_proof(&manifest, chunk_index as usize)
            .await
            .map_err(|e| format!("Failed to generate Merkle proof: {}", e))?;

        // 4. Submit proof to the smart contract.
        self.submit_to_contract(&file_root_hex, proof, chunk_data, chunk_index)
            .await
            .map_err(|e| format!("Failed to submit proof to contract: {}", e))?;

        Ok(())
    }

    /// Retrieves a file's manifest from the local cache.
    async fn get_manifest_from_cache(&self, file_root_hex: &str) -> Option<FileMetadata> {
        let cache = self.file_metadata_cache.lock().await;
        cache.get(file_root_hex).cloned()
    }

    /// Retrieves the original, unencrypted chunk data from local storage.
    /// This assumes the `FileTransferService` provides access to the underlying storage.
    async fn get_chunk_data(
        &self,
        file_root_hex: &str,
        chunk_index: usize,
    ) -> Result<Vec<u8>, String> {
        if let Some(ft_service) = &self.file_transfer_service {
            let file_data = ft_service
                .get_file_data(file_root_hex)
                .await
                .ok_or_else(|| format!("File data not found for root {}", file_root_hex))?;

            let chunk_size = self.chunk_size();
            let start = chunk_index * chunk_size;
            let end = (start + chunk_size).min(file_data.len());

            if start >= file_data.len() {
                return Err(format!("Chunk index {} is out of bounds", chunk_index));
            }

            Ok(file_data[start..end].to_vec())
        } else {
            Err("FileTransferService is not available".to_string())
        }
    }

    /// Generates a Merkle proof for a specific chunk index.
    async fn get_merkle_proof(
        &self,
        manifest: &FileMetadata,
        chunk_index: usize,
    ) -> Result<Vec<[u8; 32]>, String> {
        // This requires re-calculating the original chunk hashes to build the tree.
        // A more optimized version would store the hashes in the manifest.
        if let Some(ft_service) = &self.file_transfer_service {
            let file_data = ft_service
                .get_file_data(&manifest.merkle_root)
                .await
                .ok_or_else(|| format!("File data not found for root {}", manifest.merkle_root))?;

            let chunk_size = self.chunk_size();
            let original_chunk_hashes: Vec<[u8; 32]> = file_data
                .chunks(chunk_size)
                .map(Sha256Hasher::hash)
                .collect();

            if chunk_index >= original_chunk_hashes.len() {
                return Err(format!(
                    "Chunk index {} out of bounds for proof generation",
                    chunk_index
                ));
            }

            let tree = MerkleTree::<Sha256Hasher>::from_leaves(&original_chunk_hashes);
            let proof = tree.proof(&[chunk_index]);
            Ok(proof.proof_hashes().to_vec())
        } else {
            Err("FileTransferService is not available".to_string())
        }
    }

    /// Placeholder for submitting the proof to the smart contract.
    async fn submit_to_contract(
        &self,
        file_root: &str,
        proof: Vec<[u8; 32]>,
        chunk_data: Vec<u8>,
        chunk_index: u64,
    ) -> Result<(), String> {
        info!(
            "Submitting proof for file root {} to smart contract...",
            file_root
        );

        // This is a simplified example. In a real app, you would get the provider,
        // contract address, and signer from the AppState or configuration.
        let provider = Provider::<Http>::try_from("http://127.0.0.1:8545")
            .map_err(|e| format!("Failed to create provider: {}", e))?;
        let client = Arc::new(provider);

        // This private key is for demonstration. In a real app, you would retrieve
        // this securely from the AppState's keystore/active_account_private_key.
        let wallet: LocalWallet =
            "0xac0974bec39a17e36ba4a6b4d238ff944bacb478cbed5efcae784d7bf4f2ff80"
                .parse()
                .map_err(|e| format!("Failed to parse private key: {}", e))?;
        let signer = SignerMiddleware::new(client.clone(), wallet.with_chain_id(*CHAIN_ID));

        // The contract address needs to be known. This would come from AppState.
        let contract_address: Address = "0x5FbDB2315678afecb367f032d93F642f64180aa3"
            .parse()
            .map_err(|e| format!("Failed to parse contract address: {}", e))?;

        // Define the contract ABI for the `verifyProof` function.
        // In a larger project, you would use `abigen!` to generate this from the contract JSON.
        abigen!(
            ProofOfStorage,
            r#"[
                function verifyProof(bytes32 fileRoot, bytes32[] calldata proof, bytes calldata chunkData, uint256 chunkIndex) external view returns (bool)
            ]"#,
        );

        let contract = ProofOfStorage::new(contract_address, Arc::new(signer));

        // Prepare arguments for the contract call
        let root_bytes: [u8; 32] = hex::decode(file_root)
            .map_err(|e| format!("Invalid file root hex: {}", e))?
            .try_into()
            .map_err(|_| "File root is not 32 bytes".to_string())?;

        // Call the contract's `verifyProof` method.
        // Note: `verifyProof` is a `view` function, so we use `.call()` which doesn't create a transaction.
        // If it were a state-changing function, we would use `.send()`.
        let is_valid = contract
            .verify_proof(root_bytes, proof, chunk_data.into(), chunk_index.into())
            .call()
            .await
            .map_err(|e| format!("Contract call failed: {}", e))?;

        info!("Proof verification result from contract: {}", is_valid);
        if !is_valid {
            return Err("Proof was rejected by the smart contract.".to_string());
        }

        Ok(())
    }
}

/// A synchronous helper to perform the two-step info_hash lookup.
/// This is not ideal for the main event loop but can be useful for commands.
async fn synchronous_search_by_infohash(
    swarm: &mut Swarm<DhtBehaviour>,
    info_hash: &str,
) -> Result<Option<FileMetadata>, String> {
    // Step 1: Get the merkle_root from the info_hash index.
    let index_key = format!("info_hash:{}", info_hash);
    let record_key = kad::RecordKey::new(&index_key.as_bytes());
    swarm.behaviour_mut().kademlia.get_record(record_key);

    // This part is tricky without a proper request/response setup for internal swarm queries.
    // We'll simulate waiting for the event. In a real scenario, you'd use a channel.
    // For now, this function is more of a structural guide.
    // A proper implementation would require refactoring the event loop to handle multi-stage queries.
    warn!("synchronous_search_by_infohash is a placeholder due to event loop complexity.");
    Err("Synchronous info_hash search not fully implemented.".to_string())
}

impl DhtService {
    pub async fn search_by_infohash(
        &self,
        info_hash: String,
    ) -> Result<Option<FileMetadata>, String> {
        let (sender, receiver) = oneshot::channel();
        self.cmd_tx
            .send(DhtCommand::SearchByInfohash { info_hash, sender })
            .await
            .map_err(|e| e.to_string())?;
        receiver.await.map_err(|e| e.to_string())
    }

    /// Store a value in the DHT with the given key
    pub async fn put_dht_value(&self, key: String, value: Vec<u8>) -> Result<(), String> {
        let (sender, receiver) = oneshot::channel();
        self.cmd_tx
            .send(DhtCommand::PutDhtValue { key, value, sender })
            .await
            .map_err(|e| e.to_string())?;
        receiver.await.map_err(|e| e.to_string())?
    }

    /// Retrieve a value from the DHT by key
    pub async fn get_dht_value(&self, key: String) -> Result<Option<Vec<u8>>, String> {
        let (sender, receiver) = oneshot::channel();
        self.cmd_tx
            .send(DhtCommand::GetDhtValue { key, sender })
            .await
            .map_err(|e| e.to_string())?;
        receiver.await.map_err(|e| e.to_string())?
    }
}

impl DhtService {
    /// Finds Chiral peers in the DHT that are seeding a torrent with the given info_hash.
    pub async fn search_peers_by_infohash(&self, info_hash: String) -> Result<Vec<String>, String> {
        let (sender, receiver) = oneshot::channel();
        self.cmd_tx
            .send(DhtCommand::SearchPeersByInfohash { info_hash, sender })
            .await
            .map_err(|e| e.to_string())?;

        // Wait for the DHT query to complete
        receiver.await.map_err(|e| e.to_string())?
    }
}

/// Process received Bitswap chunk data and assemble complete files
async fn process_bitswap_chunk(
    query_id: &beetswap::QueryId,
    data: &[u8],
    event_tx: &mpsc::Sender<DhtEvent>,
    received_chunks: &Arc<Mutex<HashMap<String, HashMap<u32, FileChunk>>>>,
    file_transfer_service: &Arc<FileTransferService>,
) {
    // Try to parse the data as a FileChunk
    match serde_json::from_slice::<FileChunk>(data) {
        Ok(chunk) => {
            info!(
                "Received chunk {}/{} for file {} ({} bytes)",
                chunk.chunk_index + 1,
                chunk.total_chunks,
                chunk.file_hash,
                chunk.data.len()
            );

            // Store the chunk
            {
                let mut chunks_map = received_chunks.lock().await;
                let file_chunks = chunks_map
                    .entry(chunk.file_hash.clone())
                    .or_insert_with(HashMap::new);
                file_chunks.insert(chunk.chunk_index, chunk.clone());
            }

            // Check if we have all chunks for this file
            let has_all_chunks = {
                let chunks_map = received_chunks.lock().await;
                if let Some(file_chunks) = chunks_map.get(&chunk.file_hash) {
                    file_chunks.len() == chunk.total_chunks as usize
                } else {
                    false
                }
            };

            if has_all_chunks {
                // Assemble the file from all chunks
                assemble_file_from_chunks(
                    &chunk.file_hash,
                    received_chunks,
                    file_transfer_service,
                    event_tx,
                )
                .await;
            }

            let _ = event_tx
                .send(DhtEvent::BitswapDataReceived {
                    query_id: format!("{:?}", query_id),
                    data: data.to_vec(),
                })
                .await;
        }
        Err(e) => {
            warn!("Failed to parse Bitswap data as FileChunk: {}", e);
            // Emit raw data event for debugging
            let _ = event_tx
                .send(DhtEvent::BitswapDataReceived {
                    query_id: format!("{:?}", query_id),
                    data: data.to_vec(),
                })
                .await;
        }
    }
}

/// Assemble a complete file from received chunks
async fn assemble_file_from_chunks(
    file_hash: &str,
    received_chunks: &Arc<Mutex<HashMap<String, HashMap<u32, FileChunk>>>>,
    file_transfer_service: &Arc<FileTransferService>,
    event_tx: &mpsc::Sender<DhtEvent>,
) {
    // Get all chunks for this file
    let chunks = {
        let mut chunks_map = received_chunks.lock().await;
        chunks_map.remove(file_hash)
    };

    if let Some(mut file_chunks) = chunks {
        // Sort chunks by index
        let mut sorted_chunks: Vec<FileChunk> =
            file_chunks.drain().map(|(_, chunk)| chunk).collect();
        sorted_chunks.sort_by_key(|c| c.chunk_index);

        // Get the count before consuming the vector
        let chunk_count = sorted_chunks.len();

        // Concatenate chunk data
        let mut file_data = Vec::new();
        for chunk in sorted_chunks {
            file_data.extend_from_slice(&chunk.data);
        }

        // Store the assembled file
        let file_name = format!("downloaded_{}", file_hash);
        file_transfer_service
            .store_file_data(file_hash.to_string(), file_name, file_data)
            .await;

        info!(
            "Successfully assembled file {} from {} chunks",
            file_hash, chunk_count
        );

        let _ = event_tx
            .send(DhtEvent::FileDownloaded {
                file_hash: file_hash.to_string(),
            })
            .await;
    }
}

fn not_loopback(ip: &Multiaddr) -> bool {
    multiaddr_to_ip(ip)
        .map(|ip| !ip.is_loopback())
        .unwrap_or(false)
}

fn multiaddr_to_ip(addr: &Multiaddr) -> Option<IpAddr> {
    for comp in addr.iter() {
        match comp {
            Protocol::Ip4(ipv4) => return Some(IpAddr::V4(ipv4)),
            Protocol::Ip6(ipv6) => return Some(IpAddr::V6(ipv6)),
            _ => {}
        }
    }
    None
}

fn ipv4_in_same_subnet(target: Ipv4Addr, iface_ip: Ipv4Addr, iface_mask: Ipv4Addr) -> bool {
    let t = u32::from(target);
    let i = u32::from(iface_ip);
    let m = u32::from(iface_mask);
    (t & m) == (i & m)
}

/// If multiaddr can be plausibly reached from this machine
/// - Relay paths (p2p-circuit) are allowed
/// - IPv4 loopback (127.0.0.1) is REJECTED (not reachable from remote peers)
/// - For WAN intent, only public IPv4 addresses are allowed (not private ranges)
fn ma_plausibly_reachable(ma: &Multiaddr) -> bool {
    // Relay paths are allowed
    if ma.iter().any(|p| matches!(p, Protocol::P2pCircuit)) {
        return true;
    }
    // Only consider IPv4 (IPv6 can be added if needed)
    if let Some(Protocol::Ip4(v4)) = ma.iter().find(|p| matches!(p, Protocol::Ip4(_))) {
        // Reject loopback addresses - they're not reachable from remote peers
        if v4.is_loopback() {
            return false;
        }
        // Allow public addresses, reject private
        return !v4.is_private();
    }
    false
}

/// Score addresses for connection priority (higher score = better for hole punching)
/// This helps establish direct connections without relay by prioritizing:
/// 1. Direct TCP/UDP connections over relay circuits
/// 2. Public IPs over NAT-traversed addresses
/// 3. TCP over QUIC (more reliable for initial hole punch)
fn score_address_for_holepunch(ma: &Multiaddr) -> i32 {
    let mut score = 0;
    let mut has_ip = false;
    let mut is_relay = false;
    let mut is_public = false;
    let mut protocol_bonus = 0;

    for protocol in ma.iter() {
        match protocol {
            // Relay circuit = lowest priority (we want direct!)
            Protocol::P2pCircuit => {
                is_relay = true;
                score -= 100;
            }
            // Public IP = high priority
            Protocol::Ip4(v4) => {
                has_ip = true;
                if !v4.is_private() && !v4.is_loopback() {
                    is_public = true;
                    score += 50;
                } else if v4.is_private() {
                    // Private IPs can work if both peers are behind same NAT
                    score += 10;
                }
            }
            Protocol::Ip6(v6) => {
                has_ip = true;
                if !v6.is_loopback() {
                    is_public = true;
                    score += 45; // IPv6 slightly lower than IPv4 for compatibility
                }
            }
            // TCP = most reliable for hole punching
            Protocol::Tcp(_) => {
                protocol_bonus = 30;
            }
            // UDP/QUIC = good but TCP is more reliable for initial punch
            Protocol::Udp(_) => {
                protocol_bonus = 20;
            }
            Protocol::QuicV1 => {
                protocol_bonus = 25;
            }
            _ => {}
        }
    }

    score += protocol_bonus;

    // Bonus for having direct reachable address
    if has_ip && !is_relay && is_public {
        score += 20; // Direct public address = best for hole punching
    }

    score
}

/// Parsing multiaddr from error string is heuristic and may not be reliable
fn extract_multiaddr_from_error_str(s: &str) -> Option<Multiaddr> {
    // Example: "Failed to negotiate ... [(/ip4/172.17.0.3/tcp/4001/p2p/12D...: : Timeout ...)]"
    // Try to find the first occurrence of "/ip" and extract until a delimiter
    if let Some(start) = s.find("/ip") {
        // Extract until we hit ": " (colon followed by space) which indicates end of multiaddr
        let tail = &s[start..];
        let end = tail.find(": ").unwrap_or_else(|| tail.len());
        let cand = &tail[..end];
        return cand.parse::<Multiaddr>().ok();
    }
    None
}

/// Check if an IPv4 address is private or loopback
fn is_private_or_loopback_v4(ip: Ipv4Addr) -> bool {
    let o = ip.octets();
    o[0] == 10
        || (o[0] == 172 && (16..=31).contains(&o[1]))
        || (o[0] == 192 && o[1] == 168)
        || o[0] == 127
}

async fn record_identify_push_metrics(metrics: &Arc<Mutex<DhtMetrics>>, info: &identify::Info) {
    if let Ok(mut metrics_guard) = metrics.try_lock() {
        for addr in &info.listen_addrs {
            metrics_guard.record_listen_addr(addr);
        }
    }
}

pub struct StringBlock(pub String);
pub struct ByteBlock(pub Vec<u8>);

impl Block<64> for ByteBlock {
    fn cid(&self) -> Result<Cid, CidError> {
        let hash = Code::Sha2_256.digest(&self.0);
        Ok(Cid::new_v1(RAW_CODEC, hash))
    }

    fn data(&self) -> &[u8] {
        &self.0
    }
}

pub fn split_into_blocks(bytes: &[u8], chunk_size: usize) -> Vec<ByteBlock> {
    let mut blocks = Vec::new();
    let mut i = 0usize;
    while i < bytes.len() {
        let end = (i + chunk_size).min(bytes.len());
        let slice = &bytes[i..end];
        // Store raw bytes - no conversion needed
        blocks.push(ByteBlock(slice.to_vec()));
        i = end;
    }
    blocks
}

async fn get_available_download_path(path: PathBuf) -> PathBuf {
    // Helper function to get the temp file path
    let get_temp_path = |p: &PathBuf| -> PathBuf {
        p.with_extension(format!(
            "{}.tmp",
            p.extension().and_then(|s| s.to_str()).unwrap_or("")
        ))
    };

    // Check if both the final path and temp path are available
    let temp_path = get_temp_path(&path);
    let path_exists = fs::metadata(&path).await.is_ok();
    let temp_exists = fs::metadata(&temp_path).await.is_ok();

    if !path_exists && !temp_exists {
        return path;
    }

    let parent = match path.parent() {
        Some(p) => p,
        None => return path, // If no parent, return original path
    };

    let stem = path.file_stem().and_then(|s| s.to_str()).unwrap_or("file");
    let extension = path.extension().and_then(|s| s.to_str());

    let mut counter = 1;
    loop {
        let new_name = match extension {
            Some(ext) => format!("{} ({}).{}", stem, counter, ext),
            None => format!("{} ({})", stem, counter),
        };

        let new_path = parent.join(new_name);
        let new_temp_path = get_temp_path(&new_path);

        // Check if both the final path and temp path are available
        let new_path_exists = fs::metadata(&new_path).await.is_ok();
        let new_temp_exists = fs::metadata(&new_temp_path).await.is_ok();

        if !new_path_exists && !new_temp_exists {
            return new_path;
        }

        counter += 1;
    }
}

/// Represents the data parsed from a magnet URI.
#[derive(Debug, PartialEq, Eq)]
pub struct MagnetData {
    pub info_hash: String,
    pub display_name: Option<String>,
    pub trackers: Vec<String>,
}

/// Parses a magnet URI string into a `MagnetData` struct.
///
/// This function extracts the info hash (btih), display name (dn),
/// and tracker URLs (tr) from a standard magnet link.
///
/// # Examples
///
/// ```
/// let magnet_uri = "magnet:?xt=urn:btih:b263275b1e3138b29596356533f685c33103575c&dn=My+Awesome+File&tr=udp%3A%2F%2Ftracker.openbittorrent.com%3A80";
/// let magnet_data = parse_magnet_uri(magnet_uri).unwrap();
/// assert_eq!(magnet_data.info_hash, "b263275b1e3138b29596356533f685c33103575c");
/// assert_eq!(magnet_data.display_name, Some("My Awesome File".to_string()));
/// assert_eq!(magnet_data.trackers, vec!["udp://tracker.openbittorrent.com:80".to_string()]);
/// ```
pub fn parse_magnet_uri(uri: &str) -> Result<MagnetData, String> {
    if !uri.starts_with("magnet:?") {
        return Err("Invalid magnet URI: must start with 'magnet:?'".to_string());
    }

    let params_str = &uri[8..];
    let params: HashMap<String, Vec<String>> = url::form_urlencoded::parse(params_str.as_bytes())
        .into_owned()
        .fold(HashMap::new(), |mut acc, (key, val)| {
            acc.entry(key).or_default().push(val);
            acc
        });

    let info_hash = params
        .get("xt")
        .and_then(|xts| {
            xts.iter()
                .find_map(|xt| xt.strip_prefix("urn:btih:").map(|hash| hash.to_lowercase()))
        })
        .ok_or_else(|| "Magnet URI is missing 'xt' (info hash) parameter".to_string())?;

    let display_name = params.get("dn").and_then(|dns| dns.first().cloned());

    let trackers = params.get("tr").cloned().unwrap_or_default();

    Ok(MagnetData {
        info_hash,
        display_name,
        trackers,
    })
}

#[cfg(test)]
mod tests {
    use super::*;
    use sha1::{Digest as Sha1Digest, Sha1};

    #[test]
    fn test_parse_magnet_uri_full() {
        let magnet = "magnet:?xt=urn:btih:b263275b1e3138b29596356533f685c33103575c&dn=My+Awesome+File.txt&tr=udp%3A%2F%2Ftracker.openbittorrent.com%3A80&tr=udp%3A%2F%2Ftracker.leechers-paradise.org%3A6969";
        let result = parse_magnet_uri(magnet).unwrap();
        assert_eq!(
            result,
            MagnetData {
                info_hash: "b263275b1e3138b29596356533f685c33103575c".to_string(),
                display_name: Some("My Awesome File.txt".to_string()),
                trackers: vec![
                    "udp://tracker.openbittorrent.com:80".to_string(),
                    "udp://tracker.leechers-paradise.org:6969".to_string(),
                ],
            }
        );
    }

    #[test]
    fn test_parse_magnet_uri_minimal() {
        let magnet = "magnet:?xt=urn:btih:b263275b1e3138b29596356533f685c33103575c";
        let result = parse_magnet_uri(magnet).unwrap();
        assert_eq!(
            result,
            MagnetData {
                info_hash: "b263275b1e3138b29596356533f685c33103575c".to_string(),
                display_name: None,
                trackers: vec![],
            }
        );
    }

    #[test]
    fn test_parse_magnet_uri_case_insensitivity() {
        let magnet = "magnet:?XT=urn:btih:B263275B1E3138B29596356533F685C33103575C";
        let result = parse_magnet_uri(magnet).unwrap();
        assert_eq!(result.info_hash, "b263275b1e3138b29596356533f685c33103575c");
    }

    #[test]
    fn test_parse_magnet_uri_invalid() {
        assert!(parse_magnet_uri("http://example.com").is_err());
        assert!(parse_magnet_uri("magnet:?dn=MyFile").is_err());
    }

    #[test]
    fn test_torrent_piece_hash_verification() {
        // Simulate a torrent file with 3 pieces.
        // Piece size is 16 bytes for this test.
        let piece_size = 16;

        let piece1_data = b"This is piece 1."; // 16 bytes
        let piece2_data = b"This is piece 2!"; // 16 bytes
        let piece3_data = b"Short piece."; // 12 bytes

        // In a real torrent, these hashes would be in the .torrent file's `info.pieces` field.
        let mut hasher = Sha1::new();
        hasher.update(piece1_data);
        let expected_hash1 = hasher.finalize_reset();

        hasher.update(piece2_data);
        let expected_hash2 = hasher.finalize_reset();

        hasher.update(piece3_data);
        let expected_hash3 = hasher.finalize();

        // Simulate receiving the pieces (e.g., from peers).
        let received_piece1 = piece1_data.to_vec();
        let received_piece2 = piece2_data.to_vec();
        let received_piece3 = piece3_data.to_vec();

        // Verify each piece.
        let mut verifier = Sha1::new();
        verifier.update(&received_piece1);
        assert_eq!(verifier.finalize_reset(), expected_hash1);

        verifier.update(&received_piece2);
        assert_eq!(verifier.finalize_reset(), expected_hash2);

        verifier.update(&received_piece3);
        assert_eq!(verifier.finalize(), expected_hash3);
    }

    #[tokio::test(flavor = "multi_thread", worker_threads = 2)]
    async fn shutdown_command_stops_dht_service() {
        let service = match DhtService::new(
            0,
            Vec::new(),
            None,
            false,
            false,
            None,
            Vec::new(),
            None,
            None,
            None,
            Some(256),  // chunk_size_kb
            Some(1024), // cache_size_mb
            false,      // enable_autorelay
            Vec::new(), // preferred_relays
            false,      // enable_relay_server
            false,      // enable_upnp (disabled for testing)
            None,
            None,
            None,
        )
        .await
        {
            Ok(service) => service,
            Err(err) => {
                let message = err.to_string();
                let lowered = message.to_ascii_lowercase();
                if lowered.contains("permission denied") || lowered.contains("not permitted") {
                    // skipping shutdown_command_stops_dht_service (likely sandboxed)
                    return;
                }
                panic!("start service: {message}");
            }
        };

        service.shutdown().await.expect("shutdown");

        // Subsequent calls should gracefully no-op
        assert_eq!(service.get_peer_count().await, 0);

        let snapshot = service.metrics_snapshot().await;
        assert_eq!(snapshot.peer_count, 0);
        assert_eq!(snapshot.reachability, NatReachabilityState::Unknown);
    }

    #[test]
    fn metrics_snapshot_carries_listen_addrs() {
        let mut metrics = DhtMetrics::default();
        metrics.record_listen_addr(&"/ip4/127.0.0.1/tcp/4001".parse::<Multiaddr>().unwrap());
        metrics.record_listen_addr(&"/ip4/0.0.0.0/tcp/4001".parse::<Multiaddr>().unwrap());
        // Duplicate should be ignored
        metrics.record_listen_addr(&"/ip4/127.0.0.1/tcp/4001".parse::<Multiaddr>().unwrap());

        let snapshot = DhtMetricsSnapshot::from(metrics, 5);
        assert_eq!(snapshot.peer_count, 5);
        assert_eq!(snapshot.listen_addrs.len(), 2);
        assert!(snapshot
            .listen_addrs
            .contains(&"/ip4/127.0.0.1/tcp/4001".to_string()));
        assert!(snapshot
            .listen_addrs
            .contains(&"/ip4/0.0.0.0/tcp/4001".to_string()));
        assert!(snapshot.observed_addrs.is_empty());
        assert!(snapshot.reachability_history.is_empty());
    }

    #[tokio::test]
    async fn identify_push_records_listen_addrs() {
        let metrics = Arc::new(Mutex::new(DhtMetrics::default()));
        let listen_addr: Multiaddr = "/ip4/10.0.0.1/tcp/4001".parse().unwrap();
        let secondary_addr: Multiaddr = "/ip4/192.168.0.1/tcp/4001".parse().unwrap();
        let info = identify::Info {
            public_key: identity::Keypair::generate_ed25519().public(),
            protocol_version: EXPECTED_PROTOCOL_VERSION.to_string(),
            agent_version: "test-agent/1.0.0".to_string(),
            listen_addrs: vec![listen_addr.clone(), secondary_addr.clone()],
            protocols: vec![StreamProtocol::new("/chiral/test/1.0.0")],
            observed_addr: "/ip4/127.0.0.1/tcp/4001".parse().unwrap(),
        };

        record_identify_push_metrics(&metrics, &info).await;

        {
            let guard = metrics.lock().await;
            assert_eq!(guard.listen_addrs.len(), 2);
            assert!(guard.listen_addrs.contains(&listen_addr.to_string()));
            assert!(guard.listen_addrs.contains(&secondary_addr.to_string()));
        }

        record_identify_push_metrics(&metrics, &info).await;

        let guard = metrics.lock().await;
        assert_eq!(guard.listen_addrs.len(), 2);
    }
}<|MERGE_RESOLUTION|>--- conflicted
+++ resolved
@@ -4478,7 +4478,6 @@
                                 continue;
                             }
 
-<<<<<<< HEAD
                             // Sort addresses by hole-punch score (direct connections first)
                             let mut scored_addrs: Vec<_> = peer_info.addrs.iter()
                                 .filter(|addr| ma_plausibly_reachable(addr))
@@ -4496,28 +4495,12 @@
 
                                 // Add all addresses to Kademlia routing table
                                 for (addr, _score) in &scored_addrs {
-=======
-                            // Try to connect using parallel address strategy for better success rate
-                            let reachable_addrs: Vec<_> = peer_info.addrs.iter()
-                                .filter(|addr| ma_plausibly_reachable(addr))
-                                .collect();
-
-                            if !reachable_addrs.is_empty() {
-                                info!(
-                                    "Attempting {} parallel connections to peer {}",
-                                    reachable_addrs.len(), peer_info.peer_id
-                                );
-
-                                // Add all addresses to Kademlia routing table first
-                                for addr in &reachable_addrs {
->>>>>>> 0a3f4868
                                     swarm
                                         .behaviour_mut()
                                         .kademlia
                                         .add_address(&peer_info.peer_id, (*addr).clone());
                                 }
 
-<<<<<<< HEAD
                                 // Try direct addresses first (high score), relay last (low score)
                                 let mut dial_success = false;
                                 for (addr, score) in scored_addrs {
@@ -4543,19 +4526,6 @@
                                             if connection_attempts >= 3 {
                                                 break;
                                             }
-=======
-                                // Dial all reachable addresses in parallel - libp2p will use fastest
-                                let mut dial_success = false;
-                                for addr in reachable_addrs {
-                                    match swarm.dial(addr.clone()) {
-                                        Ok(_) => {
-                                            debug!(
-                                                "Initiated connection to peer {} at {}",
-                                                peer_info.peer_id, addr
-                                            );
-                                            connection_attempts += 1;
-                                            dial_success = true;
->>>>>>> 0a3f4868
                                         }
                                         Err(e) => {
                                             debug!(
@@ -4565,18 +4535,14 @@
                                         }
                                     }
                                 }
-
-<<<<<<< HEAD
+                                        }
+                                    }
+                                }
+
                                 if !dial_success {
                                     info!(
                                         "Could not initiate any connections to peer {}",
                                         peer_info.peer_id
-=======
-                                if dial_success {
-                                    info!(
-                                        "✅ Initiated {} connection attempts to peer {}",
-                                        connection_attempts, peer_info.peer_id
->>>>>>> 0a3f4868
                                     );
                                 }
                             } else {
