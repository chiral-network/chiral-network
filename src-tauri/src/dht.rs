use futures::io::{AsyncRead, AsyncReadExt, AsyncWrite, AsyncWriteExt};
use futures_util::StreamExt;
use libp2p::multiaddr::Protocol;
use async_std::net::IpAddr;
use libp2p::tcp;

use serde::{Deserialize, Serialize};
use std::collections::{HashMap, HashSet};
use std::sync::atomic::{AtomicU64, Ordering};
use std::sync::Arc;
use std::time::{Duration, SystemTime, UNIX_EPOCH};
use tokio::sync::{mpsc, oneshot, Mutex};
use tracing::{debug, error, info, warn};

use libp2p::{
    identify::{self, Event as IdentifyEvent},
    identity,
    kad::{
        self, store::MemoryStore, Behaviour as Kademlia, Config as KademliaConfig,
        Event as KademliaEvent, GetRecordOk, Mode, PutRecordOk, QueryResult, Record,
    },
    mdns::{tokio::Behaviour as Mdns, Event as MdnsEvent},
    ping::{self, Behaviour as Ping, Event as PingEvent},
    request_response as rr,
    swarm::{NetworkBehaviour, SwarmEvent},
    Multiaddr, PeerId, StreamProtocol, Swarm, SwarmBuilder,
};
const EXPECTED_PROTOCOL_VERSION: &str = "/chiral/1.0.0";
#[derive(Debug, Clone, Serialize, Deserialize)]
#[serde(rename_all = "camelCase")]
pub struct FileMetadata {
    /// The Merkle root of the file's chunks, which serves as its unique identifier.
    pub file_hash: String, // This is the Merkle Root
    pub file_name: String,
    pub file_size: u64,
    pub seeders: Vec<String>,
    pub created_at: u64,
    pub mime_type: Option<String>,
}

#[derive(NetworkBehaviour)]
struct DhtBehaviour {
    kademlia: Kademlia<MemoryStore>,
    identify: identify::Behaviour,
    mdns: Mdns,
    ping: ping::Behaviour,
    proxy_rr: rr::Behaviour<ProxyCodec>,
}

#[derive(Debug)]
pub enum DhtCommand {
    PublishFile(FileMetadata),
    SearchFile(String),
    ConnectPeer(String),
    GetPeerCount(oneshot::Sender<usize>),
    Echo {
        peer: PeerId,
        payload: Vec<u8>,
        tx: oneshot::Sender<Result<Vec<u8>, String>>,
    },
    Shutdown(oneshot::Sender<()>),
    StopPublish(String),
}

#[derive(Debug, Clone, Serialize)]
pub enum DhtEvent {
    PeerDiscovered(String),
    PeerConnected(String),    // Replaced by ProxyStatus
    PeerDisconnected(String), // Replaced by ProxyStatus
    FileDiscovered(FileMetadata),
    FileNotFound(String),
    Error(String),
    ProxyStatus {
        id: String,
        address: String,
        status: String,
        latency_ms: Option<u64>,
        error: Option<String>,
    },
    PeerRtt {
        peer: String,
        rtt_ms: u64,
    },
    EchoReceived {
        from: String,
        utf8: Option<String>,
        bytes: usize,
    },
}

#[derive(Debug, Clone)]
enum SearchResponse {
    Found(FileMetadata),
    NotFound,
}

#[derive(Debug)]
struct PendingSearch {
    id: u64,
    sender: oneshot::Sender<SearchResponse>,
}

#[derive(Debug, Clone, Default)]
struct DhtMetrics {
    last_bootstrap: Option<SystemTime>,
    last_success: Option<SystemTime>,
    last_error_at: Option<SystemTime>,
    last_error: Option<String>,
    bootstrap_failures: u64,
    listen_addrs: Vec<String>,
}

#[derive(Debug, Clone, Serialize)]
#[serde(rename_all = "camelCase")]
pub struct DhtMetricsSnapshot {
    pub peer_count: usize,
    pub last_bootstrap: Option<u64>,
    pub last_peer_event: Option<u64>,
    pub last_error: Option<String>,
    pub last_error_at: Option<u64>,
    pub bootstrap_failures: u64,
    pub listen_addrs: Vec<String>,
}

// ------Proxy Protocol Implementation------
#[derive(Clone, Debug, Default)]
struct ProxyCodec;

#[derive(Debug, Clone)]
struct EchoRequest(pub Vec<u8>);
#[derive(Debug, Clone)]
struct EchoResponse(pub Vec<u8>);

// 4byte LE length prefix
async fn read_framed<T: AsyncRead + Unpin + Send>(io: &mut T) -> std::io::Result<Vec<u8>> {
    let mut len_buf = [0u8; 4];
    io.read_exact(&mut len_buf).await?;
    let len = u32::from_le_bytes(len_buf) as usize;
    let mut data = vec![0u8; len];
    io.read_exact(&mut data).await?;
    Ok(data)
}
async fn write_framed<T: AsyncWrite + Unpin + Send>(
    io: &mut T,
    data: Vec<u8>,
) -> std::io::Result<()> {
    io.write_all(&(data.len() as u32).to_le_bytes()).await?;
    io.write_all(&data).await?;
    io.flush().await
}

#[async_trait::async_trait]
impl rr::Codec for ProxyCodec {
    type Protocol = String;
    type Request = EchoRequest;
    type Response = EchoResponse;

    async fn read_request<T>(
        &mut self,
        _: &Self::Protocol,
        io: &mut T,
    ) -> std::io::Result<Self::Request>
    where
        T: AsyncRead + Unpin + Send,
    {
        Ok(EchoRequest(read_framed(io).await?))
    }
    async fn read_response<T>(
        &mut self,
        _: &Self::Protocol,
        io: &mut T,
    ) -> std::io::Result<Self::Response>
    where
        T: AsyncRead + Unpin + Send,
    {
        Ok(EchoResponse(read_framed(io).await?))
    }
    async fn write_request<T>(
        &mut self,
        _: &Self::Protocol,
        io: &mut T,
        EchoRequest(data): EchoRequest,
    ) -> std::io::Result<()>
    where
        T: AsyncWrite + Unpin + Send,
    {
        write_framed(io, data).await
    }
    async fn write_response<T>(
        &mut self,
        _: &Self::Protocol,
        io: &mut T,
        EchoResponse(data): EchoResponse,
    ) -> std::io::Result<()>
    where
        T: AsyncWrite + Unpin + Send,
    {
        write_framed(io, data).await
    }
}
// ------End Proxy Protocol Implementation------

impl DhtMetricsSnapshot {
    fn from(metrics: DhtMetrics, peer_count: usize) -> Self {
        fn to_secs(ts: SystemTime) -> Option<u64> {
            ts.duration_since(UNIX_EPOCH).ok().map(|d| d.as_secs())
        }

        DhtMetricsSnapshot {
            peer_count,
            last_bootstrap: metrics.last_bootstrap.and_then(to_secs),
            last_peer_event: metrics.last_success.and_then(to_secs),
            last_error: metrics.last_error,
            last_error_at: metrics.last_error_at.and_then(to_secs),
            bootstrap_failures: metrics.bootstrap_failures,
            listen_addrs: metrics.listen_addrs,
        }
    }
}

impl DhtMetrics {
    fn record_listen_addr(&mut self, addr: &Multiaddr) {
        let addr_str = addr.to_string();
        if !self
            .listen_addrs
            .iter()
            .any(|existing| existing == &addr_str)
        {
            self.listen_addrs.push(addr_str);
        }
    }
}

async fn notify_pending_searches(
    pending: &Arc<Mutex<HashMap<String, Vec<PendingSearch>>>>,
    key: &str,
    response: SearchResponse,
) {
    let waiters = {
        let mut pending = pending.lock().await;
        pending.remove(key)
    };

    if let Some(waiters) = waiters {
        for waiter in waiters {
            let _ = waiter.sender.send(response.clone());
        }
    }
}

async fn is_proxy_peer(
    id: &PeerId,
    proxy_targets: &Arc<Mutex<HashSet<PeerId>>>,
    proxy_capable: &Arc<Mutex<HashSet<PeerId>>>,
) -> bool {
    let t = proxy_targets.lock().await;
    if t.contains(id) {
        return true;
    }
    drop(t);
    let c = proxy_capable.lock().await;
    c.contains(id)
}

async fn run_dht_node(
    mut swarm: Swarm<DhtBehaviour>,
    peer_id: PeerId,
    mut cmd_rx: mpsc::Receiver<DhtCommand>,
    event_tx: mpsc::Sender<DhtEvent>,
    connected_peers: Arc<Mutex<HashSet<PeerId>>>,
    metrics: Arc<Mutex<DhtMetrics>>,
    pending_echo: Arc<
        Mutex<HashMap<rr::OutboundRequestId, oneshot::Sender<Result<Vec<u8>, String>>>>,
    >,
    pending_searches: Arc<Mutex<HashMap<String, Vec<PendingSearch>>>>,
    proxy_targets: Arc<Mutex<HashSet<PeerId>>>,
    proxy_capable: Arc<Mutex<HashSet<PeerId>>>,
) {
    // Periodic bootstrap interval
    let mut shutdown_ack: Option<oneshot::Sender<()>> = None;

    let mut ping_failures: HashMap<PeerId, u8> = HashMap::new();

    'outer: loop {
        tokio::select! {


            cmd = cmd_rx.recv() => {
                match cmd {
                    Some(DhtCommand::Shutdown(ack)) => {
                        info!("Received shutdown signal for DHT node");
                        shutdown_ack = Some(ack);
                        break 'outer;
                    }
                    Some(DhtCommand::PublishFile(metadata)) => {
                        let key = kad::RecordKey::new(&metadata.file_hash.as_bytes());
                        match serde_json::to_vec(&metadata) {
                            Ok(value) => {
                                let record = Record {
                                    key,
                                    value,
                                    publisher: Some(peer_id),
                                    expires: None,
                                };

                                match swarm.behaviour_mut().kademlia.put_record(record, kad::Quorum::One) {
                                    Ok(_) => {
                                        info!("Published file metadata: {}", metadata.file_hash);
                                    }
                                    Err(e) => {
                                        error!("Failed to publish file metadata {}: {}", metadata.file_hash, e);
                                        let _ = event_tx.send(DhtEvent::Error(format!("Failed to publish: {}", e))).await;
                                    }
                                }
                            }
                            Err(e) => {
                                error!("Failed to serialize file metadata {}: {}", metadata.file_hash, e);
                                let _ = event_tx.send(DhtEvent::Error(format!("Failed to serialize metadata: {}", e))).await;
                            }
                        }
                    }
                    Some(DhtCommand::StopPublish(file_hash)) => {
                        let key = kad::RecordKey::new(&file_hash);
                        // Remove the record
                        // swarm.behaviour_mut().kademlia.stop_providing(&key);
                        swarm.behaviour_mut().kademlia.remove_record(&key)
                    }
                    Some(DhtCommand::SearchFile(file_hash)) => {
                        let key = kad::RecordKey::new(&file_hash.as_bytes());
                        let _query_id = swarm.behaviour_mut().kademlia.get_record(key);
                        info!("Searching for file: {}", file_hash);
                    }
                    Some(DhtCommand::ConnectPeer(addr)) => {
                        info!("Attempting to connect to: {}", addr);
                        if let Ok(multiaddr) = addr.parse::<Multiaddr>() {
                            if let Some(p2p) = multiaddr.iter().find_map(|p| {
                                if let libp2p::multiaddr::Protocol::P2p(peer) = p { Some(peer) } else { None }
                            }) {
                                proxy_targets.lock().await.insert(PeerId::from(p2p));
                            }
                            match swarm.dial(multiaddr.clone()) {
                                Ok(_) => {
                                    info!("✓ Initiated connection to: {}", addr);
                                    info!("  Multiaddr: {}", multiaddr);
                                    info!("  Waiting for ConnectionEstablished event...");
                                }
                                Err(e) => {
                                    error!("✗ Failed to dial {}: {}", addr, e);
                                    let _ = event_tx.send(DhtEvent::Error(format!("Failed to connect: {}", e))).await;
                                }
                            }
                        } else {
                            error!("✗ Invalid multiaddr format: {}", addr);
                            let _ = event_tx.send(DhtEvent::Error(format!("Invalid address: {}", addr))).await;
                        }
                    }
                    Some(DhtCommand::GetPeerCount(tx)) => {
                        let count = connected_peers.lock().await.len();
                        let _ = tx.send(count);
                    }
                    Some(DhtCommand::Echo { peer, payload, tx }) => {
                        let id = swarm.behaviour_mut().proxy_rr.send_request(&peer, EchoRequest(payload));
                        pending_echo.lock().await.insert(id, tx);
                    }
                    None => {
                        info!("DHT command channel closed; shutting down node task");
                        break 'outer;
                    }
                }
            }

            event = swarm.next() => if let Some(event) = event {
                match event {
                    SwarmEvent::Behaviour(DhtBehaviourEvent::Kademlia(kad_event)) => {
                        handle_kademlia_event(
                            kad_event,
                            &event_tx,
                            &pending_searches,
                        )
                        .await;
                    }
                    SwarmEvent::Behaviour(DhtBehaviourEvent::Identify(identify_event)) => {
                        handle_identify_event(identify_event, &mut swarm, &event_tx).await;
                    }
                    SwarmEvent::Behaviour(DhtBehaviourEvent::Mdns(mdns_event)) => {
                        handle_mdns_event(mdns_event, &mut swarm, &event_tx).await;
                    }
                    SwarmEvent::Behaviour(DhtBehaviourEvent::Ping(ev)) => {
                        match ev {
                            libp2p::ping::Event { peer, result: Ok(rtt), .. } => {
<<<<<<< HEAD
                                let _ = event_tx
                                    .send(DhtEvent::PeerRtt {
                                        peer: peer.to_string(),
                                        rtt_ms: rtt.as_millis() as u64,
                                    })
                                    .await;

                                ping_failures.remove(&peer);
=======
                                let is_connected = connected_peers.lock().await.contains(&peer);

                                let show_as_proxy = {
                                    let t = proxy_targets.lock().await;
                                    let c = proxy_capable.lock().await;
                                    t.contains(&peer) || c.contains(&peer)
                                };

                                if is_connected && show_as_proxy {
                                    let _ = event_tx
                                        .send(DhtEvent::PeerRtt {
                                            peer: peer.to_string(),
                                            rtt_ms: rtt.as_millis() as u64,
                                        })
                                        .await;
                                } else {
                                    debug!("skip rtt update for non-proxy/offline peer {}", peer);
                                }
>>>>>>> 31ef6f64
                            }
                            libp2p::ping::Event { peer, result: Err(libp2p::ping::Failure::Timeout), .. } => {
                                let _ = event_tx
                                    .send(DhtEvent::Error(format!("Ping timeout {}", peer)))
                                    .await;

                                let count = ping_failures.entry(peer).or_insert(0);
                                *count += 1;

                                if *count >= 3 {
                                    info!(
                                        "Kademlia routing table: {:?}",
                                        for bucket in swarm.behaviour_mut().kademlia.kbuckets() {
                                            println!("Bucket range: {:?}", bucket.range());
                                            println!("Nodes in bucket:");
                                            for entry in bucket.iter() {
                                                println!(
                                                    "  Peer ID: {:?}, Available At: {:?}",
                                                    entry.node.key.preimage(),
                                                    entry.node.value
                                                );
                                            }
                                        }
                                    );
                                    swarm.behaviour_mut().kademlia.remove_peer(&peer);
                                    ping_failures.remove(&peer);
                                    let _ = event_tx.send(DhtEvent::Error(format!(
                                        "Peer {} removed after 3 failed pings", peer
                                    ))).await;
                                }

                            }
                            libp2p::ping::Event { peer, result: Err(e), .. } => {
                                warn!("ping error with {}: {}", peer, e);
                                // If needed, also send to UI
                                // let _ = event_tx.send(DhtEvent::Error(format!("Ping error {}: {}", peer, e))).await;
                                let count = ping_failures.entry(peer).or_insert(0);
                                *count += 1;
                                if *count >= 3 {
                                    info!(
                                        "Kademlia routing table: {:?}",
                                        for bucket in swarm.behaviour_mut().kademlia.kbuckets() {
                                            println!("Bucket range: {:?}", bucket.range());
                                            println!("Nodes in bucket:");
                                            for entry in bucket.iter() {
                                                println!(
                                                    "  Peer ID: {:?}, Available At: {:?}",
                                                    entry.node.key.preimage(),
                                                    entry.node.value
                                                );
                                            }
                                        }
                                    );

                                    swarm.behaviour_mut().kademlia.remove_peer(&peer);
                                    ping_failures.remove(&peer);
                                    let _ = event_tx.send(DhtEvent::Error(format!(
                                        "Peer {} removed after 3 failed pings", peer
                                    ))).await;
                                }
                            }
                        }
                    }
                    SwarmEvent::ConnectionEstablished { peer_id, endpoint, .. } => {
                        info!("✅ CONNECTION ESTABLISHED with peer: {}", peer_id);
                        info!("   Endpoint: {:?}", endpoint);

                        if is_proxy_peer(&peer_id, &proxy_targets, &proxy_capable).await {
                            let remote_addr_str = endpoint.get_remote_address().to_string();
                            let _ = event_tx.send(DhtEvent::ProxyStatus {
                                id: peer_id.to_string(),
                                address: remote_addr_str,
                                status: "online".to_string(),
                                latency_ms: None,
                                error: None,
                            }).await;
                        } else {
                            debug!("connection is non-proxy peer; skip ProxyStatus emit: {}", peer_id);
                        }

                        let peers_count = {
                            let mut peers = connected_peers.lock().await;
                            peers.insert(peer_id);
                            peers.len()
                        };
                        if let Ok(mut m) = metrics.try_lock() {
                            m.last_success = Some(SystemTime::now());
                        }
                        info!("   Total connected peers: {}", peers_count);
                    }
                    SwarmEvent::ConnectionClosed { peer_id, cause, .. } => {
                        warn!("❌ DISCONNECTED from peer: {}", peer_id);
                        warn!("   Cause: {:?}", cause);

                        if is_proxy_peer(&peer_id, &proxy_targets, &proxy_capable).await {
                            let _ = event_tx.send(DhtEvent::ProxyStatus {
                                id: peer_id.to_string(),
                                address: "".to_string(),
                                status: "offline".to_string(),
                                latency_ms: None,
                                error: cause.as_ref().map(|c| c.to_string()),
                            }).await;

                            {
                                let mut peers = connected_peers.lock().await;
                                peers.remove(&peer_id);
                            }

                            {
                                let mut t = proxy_targets.lock().await;
                                t.remove(&peer_id);
                            }
                            {
                                let mut c = proxy_capable.lock().await;
                                c.remove(&peer_id);
                            }

                            info!("Disconnected from {}, cleaned up proxy sets", peer_id);
                        } else {
                            debug!("non-proxy peer closed; skip ProxyStatus: {}", peer_id);
                        }

                        let peers_count = {
                            let mut peers = connected_peers.lock().await;
                            peers.remove(&peer_id);
                            peers.len()
                        };
                        info!("   Remaining connected peers: {}", peers_count);
                    }
                    SwarmEvent::NewListenAddr { address, .. } => {
                        info!("📡 Now listening on: {}", address);
                        if let Ok(mut m) = metrics.try_lock() {
                            m.record_listen_addr(&address);
                        }
                    }
                    SwarmEvent::OutgoingConnectionError { peer_id, error, .. } => {
                        if let Some(pid) = peer_id {
                            if is_proxy_peer(&pid, &proxy_targets, &proxy_capable).await {
                                let _ = event_tx.send(DhtEvent::ProxyStatus {
                                    id: pid.to_string(),
                                    address: "".into(),
                                    status: "offline".into(),
                                    latency_ms: None,
                                    error: Some(error.to_string()),
                                }).await;
                            }
                        }
                        if let Ok(mut m) = metrics.try_lock() {
                            m.last_error = Some(error.to_string());
                            m.last_error_at = Some(SystemTime::now());
                            m.bootstrap_failures = m.bootstrap_failures.saturating_add(1);
                        }
                        if let Some(peer_id) = peer_id {
                            error!("❌ Outgoing connection error to {}: {}", peer_id, error);
                            // Check if this is a bootstrap connection error
                            if error.to_string().contains("rsa") {
                                error!("   ℹ Hint: This node uses RSA keys. Enable 'rsa' feature if needed.");
                            } else if error.to_string().contains("Timeout") {
                                warn!("   ℹ Hint: Bootstrap nodes may be unreachable or overloaded.");
                            } else if error.to_string().contains("Connection refused") {
                                warn!("   ℹ Hint: Bootstrap nodes are not accepting connections.");
                            } else if error.to_string().contains("Transport") {
                                warn!("   ℹ Hint: Transport protocol negotiation failed.");
                            }
                            swarm.behaviour_mut().kademlia.remove_peer(&peer_id);
                        } else {
                            error!("❌ Outgoing connection error to unknown peer: {}", error);
                        }
                        let _ = event_tx.send(DhtEvent::Error(format!("Connection failed: {}", error))).await;
                    }
                    SwarmEvent::Behaviour(DhtBehaviourEvent::ProxyRr(ev)) => {
                        use libp2p::request_response::{Event as RREvent, Message};
                        match ev {
                            RREvent::Message { peer, message } => match message {
                                // Echo server
                                Message::Request { request, channel, .. } => {
                                    proxy_capable.lock().await.insert(peer);

                                    // 1) Notify UI of peer status
                                    let _ = event_tx.send(DhtEvent::ProxyStatus {
                                        id: peer.to_string(),
                                        address: String::new(),
                                        status: "online".into(),
                                        latency_ms: None, error: None,
                                    }).await;
                                    let EchoRequest(data) = request;

                                    // 2) Showing received data to UI
                                    let preview = std::str::from_utf8(&data).ok().map(|s| s.to_string());
                                    let _ = event_tx.send(DhtEvent::EchoReceived {
                                        from: peer.to_string(),
                                        utf8: preview,
                                        bytes: data.len(),
                                    }).await;

                                    // 3) Echo response
                                    swarm.behaviour_mut().proxy_rr
                                        .send_response(channel, EchoResponse(data))
                                        .unwrap_or_else(|e| error!("send_response failed: {e:?}"));


                                }
                                // Client response
                                Message::Response { request_id, response } => {
                                    proxy_capable.lock().await.insert(peer);
                                    let _ = event_tx.send(DhtEvent::ProxyStatus {
                                        id: peer.to_string(),
                                        address: String::new(),
                                        status: "online".into(),
                                        latency_ms: None, error: None,
                                    }).await;

                                    if let Some(tx) = pending_echo.lock().await.remove(&request_id) {
                                        let EchoResponse(data) = response;
                                        let _ = tx.send(Ok(data));
                                    }
                                }
                            },

                            RREvent::OutboundFailure { request_id, error, .. } => {
                                if matches!(error, libp2p::request_response::OutboundFailure::UnsupportedProtocols) {
                                    // Optional: negative cache for capability
                                }
                                if let Some(tx) = pending_echo.lock().await.remove(&request_id) {
                                    let _ = tx.send(Err(format!("outbound failure: {error:?}")));
                                }
                            }

                            RREvent::InboundFailure { error, .. } => {
                                warn!("inbound failure: {error:?}");
                            }

                            RREvent::ResponseSent { .. } => {}
                        }
                    }
                    SwarmEvent::IncomingConnectionError { error, .. } => {
                        if let Ok(mut m) = metrics.try_lock() {
                            m.last_error = Some(error.to_string());
                            m.last_error_at = Some(SystemTime::now());
                            m.bootstrap_failures = m.bootstrap_failures.saturating_add(1);
                        }
                        error!("❌ Incoming connection error: {}", error);
                    }
                    _ => {}
                }
            } else {
                info!("DHT swarm stream ended; shutting down node task");
                break 'outer;
            }
        }
    }

    connected_peers.lock().await.clear();
    info!("DHT node task exiting");
    if let Some(ack) = shutdown_ack {
        let _ = ack.send(());
    }
}

async fn handle_kademlia_event(
    event: KademliaEvent,
    event_tx: &mpsc::Sender<DhtEvent>,
    pending_searches: &Arc<Mutex<HashMap<String, Vec<PendingSearch>>>>,
) {
    match event {
        KademliaEvent::RoutingUpdated { peer, .. } => {
            debug!("Routing table updated with peer: {}", peer);
        }
        KademliaEvent::UnroutablePeer { peer } => {
            warn!("Peer {} is unroutable", peer);
        }
        KademliaEvent::RoutablePeer { peer, .. } => {
            debug!("Peer {} became routable", peer);
        }
        KademliaEvent::OutboundQueryProgressed { result, .. } => {
            match result {
                QueryResult::GetRecord(Ok(ok)) => match ok {
                    GetRecordOk::FoundRecord(peer_record) => {
                        // Try to parse file metadata from record value
                        if let Ok(metadata) =
                            serde_json::from_slice::<FileMetadata>(&peer_record.record.value)
                        {
                            let notify_metadata = metadata.clone();
                            let file_hash = notify_metadata.file_hash.clone();
                            let _ = event_tx.send(DhtEvent::FileDiscovered(metadata)).await;
                            notify_pending_searches(
                                pending_searches,
                                &file_hash,
                                SearchResponse::Found(notify_metadata),
                            )
                            .await;
                        } else {
                            debug!("Received non-file metadata record");
                        }
                    }
                    GetRecordOk::FinishedWithNoAdditionalRecord { .. } => {
                        // No additional records; do nothing here
                    }
                },
                QueryResult::GetRecord(Err(err)) => {
                    warn!("GetRecord error: {:?}", err);
                    // If the error includes the key, emit FileNotFound
                    if let kad::GetRecordError::NotFound { key, .. } = err {
                        let file_hash = String::from_utf8_lossy(key.as_ref()).to_string();
                        let _ = event_tx
                            .send(DhtEvent::FileNotFound(file_hash.clone()))
                            .await;
                        notify_pending_searches(
                            pending_searches,
                            &file_hash,
                            SearchResponse::NotFound,
                        )
                        .await;
                    }
                }
                QueryResult::PutRecord(Ok(PutRecordOk { key })) => {
                    debug!("PutRecord succeeded for key: {:?}", key);
                }
                QueryResult::PutRecord(Err(err)) => {
                    warn!("PutRecord error: {:?}", err);
                    let _ = event_tx
                        .send(DhtEvent::Error(format!("PutRecord failed: {:?}", err)))
                        .await;
                }
                _ => {}
            }
        }
        _ => {}
    }
}

async fn handle_identify_event(
    event: IdentifyEvent,
    swarm: &mut Swarm<DhtBehaviour>,
    _event_tx: &mpsc::Sender<DhtEvent>,
) {
    match event {
        IdentifyEvent::Received { peer_id, info, .. } => {
            info!("Identified peer {}: {:?}", peer_id, info.protocol_version);
            // Add identified peer to Kademlia routing table
            if info.protocol_version != EXPECTED_PROTOCOL_VERSION {
                warn!(
                    "Peer {} has a mismatched protocol version: '{}'. Expected: '{}'. Removing peer.",
                    peer_id,
                    info.protocol_version,
                    EXPECTED_PROTOCOL_VERSION
                );
                swarm.behaviour_mut().kademlia.remove_peer(&peer_id);
            } else {
                for addr in info.listen_addrs {
                    if not_loopback(&addr){
                        swarm.behaviour_mut().kademlia.add_address(&peer_id, addr);
                    }
                }
            }
        }
        IdentifyEvent::Sent { peer_id, .. } => {
            debug!("Sent identify info to {}", peer_id);
        }
        _ => {}
    }
}

async fn handle_mdns_event(
    event: MdnsEvent,
    swarm: &mut Swarm<DhtBehaviour>,
    event_tx: &mpsc::Sender<DhtEvent>,
) {
    match event {
        MdnsEvent::Discovered(list) => {
            for (peer_id, multiaddr) in list {
                debug!("mDNS discovered peer {} at {}", peer_id, multiaddr);
                if not_loopback(&multiaddr){
                swarm
                    .behaviour_mut()
                    .kademlia
                    .add_address(&peer_id, multiaddr);
                let _ = event_tx
                    .send(DhtEvent::PeerDiscovered(peer_id.to_string()))
                    .await;
                }
            }
        }
        MdnsEvent::Expired(list) => {
            for (peer_id, multiaddr) in list {
                debug!("mDNS expired peer {} at {}", peer_id, multiaddr);
                swarm
                    .behaviour_mut()
                    .kademlia
                    .remove_address(&peer_id, &multiaddr);
            }
        }
    }
}

async fn handle_ping_event(event: PingEvent) {
    match event {
        ping::Event { result, .. } => {
            debug!("Ping result: {:?}", result);
        }
    }
}

impl DhtService {
    pub async fn echo(&self, peer_id: String, payload: Vec<u8>) -> Result<Vec<u8>, String> {
        let peer: PeerId = peer_id
            .parse()
            .map_err(|e| format!("invalid peer id: {e}"))?;
        let (tx, rx) = oneshot::channel();
        self.cmd_tx
            .send(DhtCommand::Echo { peer, payload, tx })
            .await
            .map_err(|e| format!("send echo cmd: {e}"))?;
        rx.await.map_err(|e| format!("echo await: {e}"))?
    }
}

// Public API for the DHT
pub struct DhtService {
    cmd_tx: mpsc::Sender<DhtCommand>,
    event_rx: Arc<Mutex<mpsc::Receiver<DhtEvent>>>,
    peer_id: String,
    connected_peers: Arc<Mutex<HashSet<PeerId>>>,
    metrics: Arc<Mutex<DhtMetrics>>,
    pending_echo:
        Arc<Mutex<HashMap<rr::OutboundRequestId, oneshot::Sender<Result<Vec<u8>, String>>>>>,
    pending_searches: Arc<Mutex<HashMap<String, Vec<PendingSearch>>>>,
    search_counter: Arc<AtomicU64>,
    proxy_targets: Arc<Mutex<HashSet<PeerId>>>,
    proxy_capable: Arc<Mutex<HashSet<PeerId>>>,
}

impl DhtService {
    pub async fn new(
        port: u16,
        bootstrap_nodes: Vec<String>,
        secret: Option<String>,
    ) -> Result<Self, Box<dyn std::error::Error>> {
        // Generate a new keypair for this node
        // Generate a keypair either from the secret or randomly
        let local_key = match secret {
            Some(secret_str) => {
                let secret_bytes = secret_str.as_bytes();
                let mut seed = [0u8; 32];
                for (i, &b) in secret_bytes.iter().take(32).enumerate() {
                    seed[i] = b;
                }
                identity::Keypair::ed25519_from_bytes(seed)?
            }
            None => identity::Keypair::generate_ed25519(),
        };
        let local_peer_id = PeerId::from(local_key.public());
        let peer_id_str = local_peer_id.to_string();

        info!("Local peer id: {}", local_peer_id);

        // Create a Kademlia behaviour with tuned configuration
        let store = MemoryStore::new(local_peer_id);
        let mut kad_cfg = KademliaConfig::new(StreamProtocol::new("/chiral/kad/1.0.0"));
        // Align with docs: shorter queries, higher replication
        kad_cfg.set_query_timeout(Duration::from_secs(10));
        let bootstrap_interval = Duration::from_secs(30);

        kad_cfg.set_periodic_bootstrap_interval(Some(bootstrap_interval));

        // Replication factor of 3 (as per spec table)
        if let Some(nz) = std::num::NonZeroUsize::new(3) {
            kad_cfg.set_replication_factor(nz);
        }
        let mut kademlia = Kademlia::with_config(local_peer_id, store, kad_cfg);

        // Set Kademlia to server mode to accept incoming connections
        kademlia.set_mode(Some(Mode::Server));

        // Create identify behaviour
        let identify = identify::Behaviour::new(identify::Config::new(
            EXPECTED_PROTOCOL_VERSION.to_string(),
            local_key.public(),
        ));

        // mDNS for local peer discovery
        let mdns = Mdns::new(Default::default(), local_peer_id)?;

        // Request-Response behaviour
        let rr_cfg = rr::Config::default();
        let protocols =
            std::iter::once(("/chiral/proxy/1.0.0".to_string(), rr::ProtocolSupport::Full));
        let proxy_rr = rr::Behaviour::new(protocols, rr_cfg);

        let behaviour = DhtBehaviour {
            kademlia,
            identify,
            mdns,
            ping: Ping::new(ping::Config::new()),
            proxy_rr,
        };
        let tcp_config = tcp::Config::default().nodelay(true);
        // Create the swarm
        let mut swarm = SwarmBuilder::with_existing_identity(local_key)
            .with_tokio()
            .with_tcp(
                tcp_config,
                libp2p::noise::Config::new,
                libp2p::yamux::Config::default,
            )?
            .with_behaviour(|_| behaviour)?
            .with_swarm_config(
                |c| c.with_idle_connection_timeout(Duration::from_secs(300)), // 5 minutes
            )
            .build();

        // Listen on the specified port
        let listen_addr: Multiaddr = format!("/ip4/0.0.0.0/tcp/{}", port).parse()?;
        swarm.listen_on(listen_addr)?;
        info!("DHT listening on port: {}", port);

        // Connect to bootstrap nodes
        info!("Bootstrap nodes to connect: {:?}", bootstrap_nodes);
        let mut successful_connections = 0;
        let total_bootstrap_nodes = bootstrap_nodes.len();
        for bootstrap_addr in &bootstrap_nodes {
            info!("Attempting to connect to bootstrap: {}", bootstrap_addr);
            if let Ok(addr) = bootstrap_addr.parse::<Multiaddr>() {
                match swarm.dial(addr.clone()) {
                    Ok(_) => {
                        info!("✓ Initiated connection to bootstrap: {}", bootstrap_addr);
                        successful_connections += 1;
                        // Add bootstrap nodes to Kademlia routing table if it has a peer ID
                        if let Some(peer_id) = addr.iter().find_map(|p| {
                            if let libp2p::multiaddr::Protocol::P2p(peer) = p {
                                Some(peer)
                            } else {
                                None
                            }
                        }) {
                            swarm
                                .behaviour_mut()
                                .kademlia
                                .add_address(&peer_id, addr.clone());
                        }
                    }
                    Err(e) => warn!("✗ Failed to dial bootstrap {}: {}", bootstrap_addr, e),
                }
            } else {
                warn!("✗ Invalid bootstrap address format: {}", bootstrap_addr);
            }
        }

        // Trigger initial bootstrap if we have any bootstrap nodes (even if connection failed)
        if !bootstrap_nodes.is_empty() {
            let _ = swarm.behaviour_mut().kademlia.bootstrap();
            info!(
                "Triggered initial Kademlia bootstrap (attempted {}/{} connections)",
                successful_connections, total_bootstrap_nodes
            );
            if successful_connections == 0 {
                warn!(
                    "⚠ No bootstrap connections succeeded - node will operate in standalone mode"
                );
                warn!("  Other nodes can still connect to this node directly");
            }
        } else {
            info!("No bootstrap nodes provided - starting in standalone mode");
        }

        let (cmd_tx, cmd_rx) = mpsc::channel(100);
        let (event_tx, event_rx) = mpsc::channel(100);
        let connected_peers = Arc::new(Mutex::new(HashSet::new()));
        let metrics = Arc::new(Mutex::new(DhtMetrics::default()));
        let pending_echo = Arc::new(Mutex::new(HashMap::new()));
        let pending_searches = Arc::new(Mutex::new(HashMap::new()));
        let search_counter = Arc::new(AtomicU64::new(1));
        let proxy_targets = Arc::new(Mutex::new(HashSet::new()));
        let proxy_capable = Arc::new(Mutex::new(HashSet::new()));

        // Spawn the DHT node task
        tokio::spawn(run_dht_node(
            swarm,
            local_peer_id,
            cmd_rx,
            event_tx,
            connected_peers.clone(),
            metrics.clone(),
            pending_echo.clone(),
            pending_searches.clone(),
            proxy_targets.clone(),
            proxy_capable.clone(),
        ));

        Ok(DhtService {
            cmd_tx,
            event_rx: Arc::new(Mutex::new(event_rx)),
            peer_id: peer_id_str,
            connected_peers,
            metrics,
            pending_echo,
            pending_searches,
            search_counter,
            proxy_targets,
            proxy_capable,
        })
    }

    pub async fn run(&self) {
        // The node is already running in a spawned task
        info!("DHT node is running");
    }

    pub async fn publish_file(&self, metadata: FileMetadata) -> Result<(), String> {
        self.cmd_tx
            .send(DhtCommand::PublishFile(metadata))
            .await
            .map_err(|e| e.to_string())
    }
    pub async fn stop_publishing_file(&self, file_hash: String) -> Result<(), String> {
        self.cmd_tx
            .send(DhtCommand::StopPublish(file_hash))
            .await
            .map_err(|e| e.to_string())
    }

    pub async fn search_file(&self, file_hash: String) -> Result<(), String> {
        self.cmd_tx
            .send(DhtCommand::SearchFile(file_hash))
            .await
            .map_err(|e| e.to_string())
    }

    pub async fn get_file(&self, file_hash: String) -> Result<(), String> {
        self.search_file(file_hash).await
    }

    pub async fn search_metadata(
        &self,
        file_hash: String,
        timeout_ms: u64,
    ) -> Result<Option<FileMetadata>, String> {
        if timeout_ms == 0 {
            self.cmd_tx
                .send(DhtCommand::SearchFile(file_hash))
                .await
                .map_err(|e| e.to_string())?;
            return Ok(None);
        }

        let timeout_duration = Duration::from_millis(timeout_ms);
        let waiter_id = self.search_counter.fetch_add(1, Ordering::Relaxed);
        let (tx, rx) = oneshot::channel();

        {
            let mut pending = self.pending_searches.lock().await;
            pending
                .entry(file_hash.clone())
                .or_default()
                .push(PendingSearch {
                    id: waiter_id,
                    sender: tx,
                });
        }

        if let Err(err) = self
            .cmd_tx
            .send(DhtCommand::SearchFile(file_hash.clone()))
            .await
        {
            let mut pending = self.pending_searches.lock().await;
            if let Some(waiters) = pending.get_mut(&file_hash) {
                waiters.retain(|w| w.id != waiter_id);
                if waiters.is_empty() {
                    pending.remove(&file_hash);
                }
            }
            return Err(err.to_string());
        }

        match tokio::time::timeout(timeout_duration, rx).await {
            Ok(Ok(SearchResponse::Found(metadata))) => Ok(Some(metadata)),
            Ok(Ok(SearchResponse::NotFound)) => Ok(None),
            Ok(Err(_)) => Err("Search channel closed".into()),
            Err(_) => {
                let mut pending = self.pending_searches.lock().await;
                if let Some(waiters) = pending.get_mut(&file_hash) {
                    waiters.retain(|w| w.id != waiter_id);
                    if waiters.is_empty() {
                        pending.remove(&file_hash);
                    }
                }
                Err("Search timed out".into())
            }
        }
    }

    pub async fn connect_peer(&self, addr: String) -> Result<(), String> {
        self.cmd_tx
            .send(DhtCommand::ConnectPeer(addr))
            .await
            .map_err(|e| e.to_string())
    }

    pub async fn get_peer_id(&self) -> String {
        self.peer_id.clone()
    }

    pub async fn get_peer_count(&self) -> usize {
        let (tx, rx) = oneshot::channel();
        if self.cmd_tx.send(DhtCommand::GetPeerCount(tx)).await.is_ok() {
            rx.await.unwrap_or(0)
        } else {
            0
        }
    }

    pub async fn metrics_snapshot(&self) -> DhtMetricsSnapshot {
        let metrics = self.metrics.lock().await.clone();
        let peer_count = self.connected_peers.lock().await.len();
        DhtMetricsSnapshot::from(metrics, peer_count)
    }

    pub async fn shutdown(&self) -> Result<(), String> {
        let (tx, rx) = oneshot::channel();
        if self.cmd_tx.send(DhtCommand::Shutdown(tx)).await.is_err() {
            return Ok(());
        }

        rx.await.map_err(|e| e.to_string())?;

        Ok(())
    }

    // Drain up to `max` pending events without blocking
    pub async fn drain_events(&self, max: usize) -> Vec<DhtEvent> {
        use tokio::sync::mpsc::error::TryRecvError;
        let mut rx = self.event_rx.lock().await;
        let mut events = Vec::new();
        while events.len() < max {
            match rx.try_recv() {
                Ok(ev) => events.push(ev),
                Err(TryRecvError::Empty) => break,
                Err(TryRecvError::Disconnected) => break,
            }
        }
        events
    }
}

// Not filtering out some locals because SBU peer connections are being done over local IPs
fn is_global_v4(ip: std::net::Ipv4Addr) -> bool {
    let octets = ip.octets();

    // Check if it's a global address by excluding all local/private ranges
    !(
        // RFC1918 private ranges
        // (octets[0] == 10) ||
        // (octets[0] == 172 && (16..=31).contains(&octets[1])) ||
        // (octets[0] == 192 && octets[1] == 168) ||

        // Loopback (127.0.0.0/8)
<<<<<<< HEAD
        // (octets[0] == 127) ||

=======
        (octets[0] == 127) ||
        
>>>>>>> 31ef6f64
        // // Link-local (169.254.0.0/16)
        // (octets[0] == 169 && octets[1] == 254) ||

        // // Multicast (224.0.0.0/4)
        // (octets[0] >= 224 && octets[0] <= 239) ||

        // // Reserved/experimental (240.0.0.0/4)
        // (octets[0] >= 240) ||

        // // This network (0.0.0.0/8) - though rarely seen
        // (octets[0] == 0) ||

        // Broadcast address
        (octets == [255, 255, 255, 255])
    )
}

fn is_global_v6(ip: std::net::Ipv6Addr) -> bool {
    let segments = ip.segments();
    let seg0 = segments[0];

    !(
        // Loopback (::1)
        ip.is_loopback() ||

        // Unspecified (::)
        ip.is_unspecified() ||

        // Link-local (fe80::/10)
        (seg0 & 0xffc0 == 0xfe80) ||

        // Unique local (fc00::/7)
        (seg0 & 0xfe00 == 0xfc00) ||

        // Site-local (deprecated, fec0::/10)
        (seg0 & 0xffc0 == 0xfec0) ||

        // Multicast (ff00::/8)
        (seg0 & 0xff00 == 0xff00) ||

        // IPv4-mapped IPv6 addresses (::ffff:0:0/96) - check if the mapped IPv4 is local
        (ip.to_ipv4_mapped().map_or(false, |v4| !is_global_v4(v4)))
    )
}

fn not_loopback(ip: &Multiaddr) -> bool {
    if let Some(ip) = multiaddr_to_ip(ip) {
        match ip {
            IpAddr::V4(v4) => is_global_v4(v4),
            IpAddr::V6(v6) => is_global_v6(v6),
        }
    } else {
        false
    }
}

fn multiaddr_to_ip(addr: &Multiaddr) -> Option<IpAddr> {
    for comp in addr.iter() {
        match comp {
            Protocol::Ip4(ipv4) => return Some(IpAddr::V4(ipv4)),
            Protocol::Ip6(ipv6) => return Some(IpAddr::V6(ipv6)),
            _ => {}
        }
    }
    None
}

#[cfg(test)]
mod tests {
    use super::*;

    #[tokio::test(flavor = "multi_thread", worker_threads = 2)]
    async fn shutdown_command_stops_dht_service() {
        let service = match DhtService::new(0, Vec::new(), None).await {
            Ok(service) => service,
            Err(err) => {
                let message = err.to_string();
                let lowered = message.to_ascii_lowercase();
                if lowered.contains("permission denied") || lowered.contains("not permitted") {
                    eprintln!(
                        "skipping shutdown_command_stops_dht_service: {message} (likely sandboxed)"
                    );
                    return;
                }
                panic!("start service: {message}");
            }
        };
        service.run().await;

        service.shutdown().await.expect("shutdown");

        // Subsequent calls should gracefully no-op
        assert_eq!(service.get_peer_count().await, 0);

        let snapshot = service.metrics_snapshot().await;
        assert_eq!(snapshot.peer_count, 0);
    }

    #[test]
    fn metrics_snapshot_carries_listen_addrs() {
        let mut metrics = DhtMetrics::default();
        metrics.record_listen_addr(&"/ip4/127.0.0.1/tcp/4001".parse::<Multiaddr>().unwrap());
        metrics.record_listen_addr(&"/ip4/0.0.0.0/tcp/4001".parse::<Multiaddr>().unwrap());

        let snapshot = DhtMetricsSnapshot::from(metrics, 5);
        assert_eq!(snapshot.peer_count, 5);
        assert_eq!(snapshot.listen_addrs.len(), 2);
        assert!(snapshot
            .listen_addrs
            .contains(&"/ip4/127.0.0.1/tcp/4001".to_string()));
        assert!(snapshot
            .listen_addrs
            .contains(&"/ip4/0.0.0.0/tcp/4001".to_string()));
    }
}<|MERGE_RESOLUTION|>--- conflicted
+++ resolved
@@ -388,16 +388,6 @@
                     SwarmEvent::Behaviour(DhtBehaviourEvent::Ping(ev)) => {
                         match ev {
                             libp2p::ping::Event { peer, result: Ok(rtt), .. } => {
-<<<<<<< HEAD
-                                let _ = event_tx
-                                    .send(DhtEvent::PeerRtt {
-                                        peer: peer.to_string(),
-                                        rtt_ms: rtt.as_millis() as u64,
-                                    })
-                                    .await;
-
-                                ping_failures.remove(&peer);
-=======
                                 let is_connected = connected_peers.lock().await.contains(&peer);
 
                                 let show_as_proxy = {
@@ -416,7 +406,6 @@
                                 } else {
                                     debug!("skip rtt update for non-proxy/offline peer {}", peer);
                                 }
->>>>>>> 31ef6f64
                             }
                             libp2p::ping::Event { peer, result: Err(libp2p::ping::Failure::Timeout), .. } => {
                                 let _ = event_tx
@@ -1174,13 +1163,10 @@
         // (octets[0] == 192 && octets[1] == 168) ||
 
         // Loopback (127.0.0.0/8)
-<<<<<<< HEAD
         // (octets[0] == 127) ||
 
-=======
         (octets[0] == 127) ||
-        
->>>>>>> 31ef6f64
+
         // // Link-local (169.254.0.0/16)
         // (octets[0] == 169 && octets[1] == 254) ||
 
