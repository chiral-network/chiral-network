use crate::encryption::EncryptedAesKeyBundle;
use x25519_dalek::PublicKey;
use serde_bytes;

// ------ Key Request Protocol Implementation ------
#[derive(Debug, Clone, PartialEq, Eq)]
pub struct KeyRequestProtocol;

impl AsRef<str> for KeyRequestProtocol {
    fn as_ref(&self) -> &str {
        "/chiral/key-request/1.0.0"
    }
}

#[derive(Clone, Debug, Default)]
pub struct KeyRequestCodec;

#[derive(Debug, Clone, serde::Serialize, serde::Deserialize)]
pub struct KeyRequest {
    pub merkle_root: String,
    #[serde(with = "serde_bytes")]
    pub recipient_public_key: Vec<u8>,
}

#[derive(Debug, Clone, serde::Serialize, serde::Deserialize)]
pub struct KeyResponse {
    pub encrypted_bundle: Option<EncryptedAesKeyBundle>,
    pub error: Option<String>,
}

#[async_trait::async_trait]
impl rr::Codec for KeyRequestCodec {
    type Protocol = KeyRequestProtocol;
    type Request = KeyRequest;
    type Response = KeyResponse;

    async fn read_request<T>(&mut self, _: &Self::Protocol, io: &mut T) -> std::io::Result<Self::Request>
    where
        T: FAsyncRead + Unpin + Send,
    {
        let data = read_framed(io).await?;
        serde_json::from_slice(&data).map_err(|e| std::io::Error::new(std::io::ErrorKind::InvalidData, e))
    }

    async fn read_response<T>(&mut self, _: &Self::Protocol, io: &mut T) -> std::io::Result<Self::Response>
    where
        T: FAsyncRead + Unpin + Send,
    {
        let data = read_framed(io).await?;
        serde_json::from_slice(&data).map_err(|e| std::io::Error::new(std::io::ErrorKind::InvalidData, e))
    }

    async fn write_request<T>(&mut self, _: &Self::Protocol, io: &mut T, request: Self::Request) -> std::io::Result<()>
    where
        T: FAsyncWrite + Unpin + Send,
    {
        let data = serde_json::to_vec(&request).map_err(|e| std::io::Error::new(std::io::ErrorKind::InvalidData, e))?;
        write_framed(io, data).await
    }

    async fn write_response<T>(&mut self, _: &Self::Protocol, io: &mut T, response: Self::Response) -> std::io::Result<()>
    where
        T: FAsyncWrite + Unpin + Send,
    {
        let data = serde_json::to_vec(&response).map_err(|e| std::io::Error::new(std::io::ErrorKind::InvalidData, e))?;
        write_framed(io, data).await
    }
}
use async_std::fs;
use async_std::path::Path;
use async_trait::async_trait;
use blockstore::{
    block::{Block, CidError},
    RedbBlockstore,
};
use ethers::prelude::*;
use tokio::task::JoinHandle;

pub use cid::Cid;
use futures::future::{BoxFuture, FutureExt};
use futures::io::{AsyncRead as FAsyncRead, AsyncWrite as FAsyncWrite};
use futures::{AsyncReadExt as _, AsyncWriteExt as _};
use futures_util::{StreamExt, TryFutureExt};
use libp2p::multiaddr::Protocol;
pub use multihash_codetable::{Code, MultihashDigest};
use relay::client::Event as RelayClientEvent;
use rs_merkle::{Hasher, MerkleTree};
use serde::{Deserialize, Serialize};
use sha2::{Digest, Sha256};
use std::net::{IpAddr, Ipv4Addr, SocketAddr};
use std::sync::atomic::{AtomicU64, Ordering};
use std::sync::Arc;
use std::time::{Duration, Instant, SystemTime, UNIX_EPOCH};
use std::{
    collections::{HashMap, HashSet, VecDeque},
    path::PathBuf,
    str::FromStr,
};
use tokio::sync::{mpsc, oneshot, Mutex};
use tokio_util::compat::TokioAsyncReadCompatExt;
use tracing::{debug, error, info, trace, warn};

use crate::peer_selection::{PeerMetrics, PeerSelectionService, SelectionStrategy};
use crate::webrtc_service::{get_webrtc_service, FileChunk};
use crate::manager::Sha256Hasher;
use multihash_codetable::Multihash;
use std::io::{self};
use tokio_socks::tcp::Socks5Stream;

use std::pin::Pin;
use std::task::{Context, Poll};

// Import the missing types
use crate::file_transfer::FileTransferService;
use crate::manager::ChunkManager;
use std::error::Error;

// Trait alias to abstract over async I/O types used by proxy transport
pub trait AsyncIo: FAsyncRead + FAsyncWrite + Unpin + Send {}
impl<T: FAsyncRead + FAsyncWrite + Unpin + Send> AsyncIo for T {}
use anyhow::Result;

use libp2p::{
    autonat::v2,
    core::{
        muxing::StreamMuxerBox,
        // FIXED E0432: ListenerEvent is removed, only import what is available.
        transport::{Boxed, DialOpts, ListenerId, Transport, TransportError, TransportEvent},
    },
    dcutr,
    identify::{self, Event as IdentifyEvent},
    identity,
    kad::{
        self, store::MemoryStore, Behaviour as Kademlia, Config as KademliaConfig,
        Event as KademliaEvent, GetRecordOk, Mode, PutRecordOk, QueryResult, Record,
    },
    mdns::{tokio::Behaviour as Mdns, Event as MdnsEvent},
    ping::{self, Behaviour as Ping, Event as PingEvent},
    relay, request_response as rr,
    swarm::{behaviour::toggle, NetworkBehaviour, SwarmEvent},
    Multiaddr, PeerId, StreamProtocol, Swarm, SwarmBuilder,
};
use rand::rngs::OsRng;
const EXPECTED_PROTOCOL_VERSION: &str = "/chiral/1.0.0";
const MAX_MULTIHASH_LENGHT: usize = 64;
pub const RAW_CODEC: u64 = 0x55;
/// Heartbeat interval (how often we refresh our provider entry).
const FILE_HEARTBEAT_INTERVAL: Duration = Duration::from_secs(15); // More frequent updates
/// File seeder TTL – if no heartbeat lands within this window, drop the entry.
const FILE_HEARTBEAT_TTL: Duration = Duration::from_secs(90); // Longer TTL with grace period
pub struct PendingKeywordIndex;

/// Extracts a set of unique, searchable keywords from a filename.
fn extract_keywords(file_name: &str) -> Vec<String> {
    // 1. Sanitize: remove the file extension and convert to lowercase.
    let name_without_ext = std::path::Path::new(file_name)
        .file_stem()
        .unwrap_or_default()
        .to_str()
        .unwrap_or_default()
        .to_lowercase();

    // 2. Split the name into words based on common non-alphanumeric delimiters.
    let keywords: std::collections::HashSet<String> = name_without_ext
        .split(|c: char| !c.is_alphanumeric())
        // 3. Filter out empty strings and common short words (e.g., "a", "of").
        .filter(|s| !s.is_empty() && s.len() > 2)
        .map(String::from)
        .collect(); // Using a HashSet automatically handles duplicates.

    // 4. Return the unique keywords as a Vec.
    keywords.into_iter().collect()
}

#[derive(Debug, Clone, Serialize, Deserialize, Default)]
#[serde(rename_all = "camelCase")]
pub struct FileMetadata {
    /// The Merkle root of the original file chunks, used as the primary identifier for integrity.
    pub merkle_root: String,
    pub file_name: String,
    pub file_size: u64,
    #[serde(skip)]
    pub file_data: Vec<u8>, // holds the actual file data
    pub seeders: Vec<String>,
    pub created_at: u64,
    #[serde(skip_serializing_if = "Option::is_none")]
    pub mime_type: Option<String>,
    /// Whether the file is encrypted
    pub is_encrypted: bool,
    /// The encryption method used (e.g., "AES-256-GCM")
    #[serde(skip_serializing_if = "Option::is_none")]
    pub encryption_method: Option<String>,
    /// Fingerprint of the encryption key for identification.
    /// This is now deprecated in favor of the merkle_root.
    #[serde(skip_serializing_if = "Option::is_none")]
    pub key_fingerprint: Option<String>,
    // --- VERSIONING FIELDS ---
    #[serde(skip_serializing_if = "Option::is_none")]
    pub version: Option<u32>,
    #[serde(skip_serializing_if = "Option::is_none")]
    pub parent_hash: Option<String>,
    #[serde(skip_serializing_if = "Option::is_none")]
    /// The root CID(s) for retrieving the file from Bitswap. Usually one.
    pub cids: Option<Vec<Cid>>,
    /// For encrypted files, this contains the encrypted AES key and other info.
    #[serde(skip_serializing_if = "Option::is_none")]
    pub encrypted_key_bundle: Option<crate::encryption::EncryptedAesKeyBundle>,
    #[serde(skip_serializing_if = "Option::is_none")] 
    pub ftp_sources: Option<Vec<FtpSourceInfo>>,
    pub is_root: bool,
    #[serde(skip_serializing_if = "Option::is_none")]
    pub download_path: Option<String>,
    /// Price in Chiral tokens set by the uploader
    #[serde(default)]
    pub price: Option<f64>,
    /// Ethereum address of the uploader (for payment)
    #[serde(default)]
    pub uploader_address: Option<String>,
    /// The SHA-1 info hash for BitTorrent compatibility.
    #[serde(skip_serializing_if = "Option::is_none")]
    pub info_hash: Option<String>,
    /// A list of BitTorrent tracker URLs.
    #[serde(skip_serializing_if = "Option::is_none")]
    pub trackers: Option<Vec<String>>,
}

#[derive(Debug, Clone, Serialize, Deserialize)]
#[serde(rename_all = "camelCase")]
pub struct FtpSourceInfo {
    pub url: String, // e.g., "ftp://ftp.example.com/path/to/file" or "ftp://user@host/path"
    #[serde(skip_serializing_if = "Option::is_none")]
    pub username: Option<String>,
    // Store an encrypted password, if one is provided.
    // This string would be the Base64-encoded result of:
    // AES-GCM-SIV(key: file_aes_key, plaintext: ftp_password)
    #[serde(skip_serializing_if = "Option::is_none")]
    pub encrypted_password: Option<String>,
}

#[derive(Debug, Clone, Serialize, Deserialize)]
#[serde(rename_all = "camelCase")]
struct SeederHeartbeat {
    peer_id: String,
    expires_at: u64,
    last_heartbeat: u64,
}

#[derive(Debug, Clone)]
struct FileHeartbeatCacheEntry {
    heartbeats: Vec<SeederHeartbeat>,
    metadata: serde_json::Value,
}

fn unix_timestamp() -> u64 {
    SystemTime::now()
        .duration_since(UNIX_EPOCH)
        .unwrap_or_else(|_| Duration::from_secs(0))
        .as_secs()
}

fn merge_heartbeats(mut a: Vec<SeederHeartbeat>, mut b: Vec<SeederHeartbeat>) -> Vec<SeederHeartbeat> {
    let mut merged = Vec::new();
    let mut seen_peers = std::collections::HashSet::new();
    let now = unix_timestamp();

    // Create sets to track which peers appear in both vectors
    let a_peers: HashSet<String> = a.iter().map(|hb| hb.peer_id.clone()).collect();
    let b_peers: HashSet<String> = b.iter().map(|hb| hb.peer_id.clone()).collect();
    let common_peers: HashSet<_> = a_peers.intersection(&b_peers).cloned().collect();

    // Filter and collect entries in one pass instead of using retain
    let filtered_a: Vec<_> = a.into_iter()
        .filter(|hb| {
            common_peers.contains(&hb.peer_id) || 
            hb.expires_at > now.saturating_sub(30) // 30s grace period
        })
        .collect();

    let filtered_b: Vec<_> = b.into_iter()
        .filter(|hb| {
            common_peers.contains(&hb.peer_id) || 
            hb.expires_at > now.saturating_sub(30) // 30s grace period
        })
        .collect();

    // Now work with the filtered vectors
    a = filtered_a;
    b = filtered_b;

    // Sort both vectors by peer_id for deterministic merging
    a.sort_by(|x, y| x.peer_id.cmp(&y.peer_id));
    b.sort_by(|x, y| x.peer_id.cmp(&y.peer_id));

    let mut a_iter = a.into_iter();
    let mut b_iter = b.into_iter();
    
    let mut next_a = a_iter.next();
    let mut next_b = b_iter.next();

    while let (Some(a_entry), Some(b_entry)) = (&next_a, &next_b) {
        match a_entry.peer_id.cmp(&b_entry.peer_id) {
            std::cmp::Ordering::Equal => {
                // For equal peer IDs, create a merged entry that:
                // 1. Takes the most recent heartbeat timestamp
                // 2. Uses the latest expiry time
                // 3. Extends the expiry if it's an active seeder (recent heartbeat)
                let latest_heartbeat = std::cmp::max(a_entry.last_heartbeat, b_entry.last_heartbeat);
                let latest_expiry = std::cmp::max(a_entry.expires_at, b_entry.expires_at);
                
                // If this is an active seeder (recent heartbeat), extend its expiry
                let new_expiry = if now.saturating_sub(latest_heartbeat) < FILE_HEARTBEAT_INTERVAL.as_secs() {
                    now.saturating_add(FILE_HEARTBEAT_TTL.as_secs())
                } else {
                    latest_expiry
                };
                
                let entry = SeederHeartbeat {
                    peer_id: a_entry.peer_id.clone(),
                    expires_at: new_expiry,
                    last_heartbeat: latest_heartbeat,
                };
                
                if !seen_peers.contains(&entry.peer_id) {
                    seen_peers.insert(entry.peer_id.clone());
                    merged.push(entry);
                }
                
                next_a = a_iter.next();
                next_b = b_iter.next();
            }
            std::cmp::Ordering::Less => {
                if !seen_peers.contains(&a_entry.peer_id) {
                    seen_peers.insert(a_entry.peer_id.clone());
                    merged.push(a_entry.clone());
                }
                next_a = a_iter.next();
            }
            std::cmp::Ordering::Greater => {
                if !seen_peers.contains(&b_entry.peer_id) {
                    seen_peers.insert(b_entry.peer_id.clone());
                    merged.push(b_entry.clone());
                }
                next_b = b_iter.next();
            }
        }
    }

    // Add remaining entries from a
    while let Some(entry) = next_a {
        if !seen_peers.contains(&entry.peer_id) {
            seen_peers.insert(entry.peer_id.clone());
            merged.push(entry);
        }
        next_a = a_iter.next();
    }

    // Add remaining entries from b
    while let Some(entry) = next_b {
        if !seen_peers.contains(&entry.peer_id) {
            seen_peers.insert(entry.peer_id.clone());
            merged.push(entry);
        }
        next_b = b_iter.next();
    }

    merged
}

fn prune_heartbeats(mut entries: Vec<SeederHeartbeat>, now: u64) -> Vec<SeederHeartbeat> {
    // Add a more generous grace period to prevent premature pruning
    // Use 30 seconds which is between the heartbeat interval (15s) and TTL (90s)
    let prune_threshold = now.saturating_sub(30); // 30 second grace period
    entries.retain(|hb| hb.expires_at > prune_threshold);
    entries.sort_by(|a, b| a.peer_id.cmp(&b.peer_id));
    entries
}

fn upsert_heartbeat(entries: &mut Vec<SeederHeartbeat>, peer_id: &str, now: u64) {
    let expires_at = now.saturating_add(FILE_HEARTBEAT_TTL.as_secs());
    
    // First remove any expired entries
    entries.retain(|hb| hb.expires_at > now);
    
    // Then update or add the new heartbeat
    if let Some(entry) = entries.iter_mut().find(|hb| hb.peer_id == peer_id) {
        entry.expires_at = expires_at;
        entry.last_heartbeat = now;
    } else {
        entries.push(SeederHeartbeat {
            peer_id: peer_id.to_string(),
            expires_at,
            last_heartbeat: now,
        });
    }
    
    // Sort by peer_id for consistent ordering
    entries.sort_by(|a, b| a.peer_id.cmp(&b.peer_id));
}

fn heartbeats_to_peer_list(entries: &[SeederHeartbeat]) -> Vec<String> {
    entries.iter().map(|hb| hb.peer_id.clone()).collect()
}

#[derive(Debug, Clone, Copy, Serialize, Deserialize, PartialEq, Eq)]
#[serde(rename_all = "snake_case")]
pub enum NatReachabilityState {
    Unknown,
    Public,
    Private,
}

impl Default for NatReachabilityState {
    fn default() -> Self {
        NatReachabilityState::Unknown
    }
}

#[derive(Debug, Clone, Copy, Serialize, Deserialize, PartialEq, Eq)]
#[serde(rename_all = "snake_case")]
pub enum NatConfidence {
    Low,
    Medium,
    High,
}

impl Default for NatConfidence {
    fn default() -> Self {
        NatConfidence::Low
    }
}

#[derive(Debug, Clone, Serialize, Deserialize)]
#[serde(rename_all = "camelCase")]
pub struct NatHistoryItem {
    pub state: NatReachabilityState,
    pub confidence: NatConfidence,
    pub timestamp: u64,
    pub summary: Option<String>,
}

#[derive(Debug, Clone)]
struct ReachabilityRecord {
    state: NatReachabilityState,
    confidence: NatConfidence,
    timestamp: SystemTime,
    summary: Option<String>,
}
/// thread-safe, mutable block store

#[derive(NetworkBehaviour)]
struct DhtBehaviour {
    kademlia: Kademlia<MemoryStore>,
    identify: identify::Behaviour,
    mdns: toggle::Toggle<Mdns>,
    bitswap: beetswap::Behaviour<MAX_MULTIHASH_LENGHT, RedbBlockstore>,
    ping: ping::Behaviour,
    proxy_rr: rr::Behaviour<ProxyCodec>,
    webrtc_signaling_rr: rr::Behaviour<WebRTCSignalingCodec>,
    key_request: rr::Behaviour<KeyRequestCodec>,
    autonat_client: toggle::Toggle<v2::client::Behaviour>,
    autonat_server: toggle::Toggle<v2::server::Behaviour>,
    relay_client: relay::client::Behaviour,
    relay_server: toggle::Toggle<relay::Behaviour>,
    dcutr: toggle::Toggle<dcutr::Behaviour>,
}
#[derive(Debug)]
pub enum DhtCommand {
    PublishFile {
        metadata: FileMetadata,
        response_tx: oneshot::Sender<FileMetadata>,
    },
    SearchByCid(String),
    SearchByInfoHash(String),
    SearchFile(String),
    DownloadFile(FileMetadata, String),
    ConnectPeer(String),
    ConnectToPeerById(PeerId),
    DisconnectPeer(PeerId),
    SetPrivacyProxies {
        addresses: Vec<String>,
    },
    GetPeerCount(oneshot::Sender<usize>),
    Echo {
        peer: PeerId,
        payload: Vec<u8>,
        tx: oneshot::Sender<Result<Vec<u8>, String>>,
    },
    Shutdown(oneshot::Sender<()>),
    StopPublish(String),
    HeartbeatFile {
        file_hash: String,
    },
    GetProviders {
        file_hash: String,
        sender: oneshot::Sender<Result<Vec<String>, String>>,
    },
    SendWebRTCOffer {
        peer: PeerId,
        offer_request: WebRTCOfferRequest,
        sender: oneshot::Sender<Result<WebRTCAnswerResponse, String>>,
    },
    SendMessageToPeer {
        target_peer_id: PeerId,
        message: serde_json::Value,
    },
    StoreBlock {
        cid: Cid,
        data: Vec<u8>,
    },
        StoreBlocks {
            blocks: Vec<(Cid, Vec<u8>)>, 
            root_cid: Cid,
            metadata: FileMetadata,
        },
        RequestFileAccess {
            seeder: PeerId,
            merkle_root: String,
            recipient_public_key: PublicKey,
            sender: oneshot::Sender<Result<EncryptedAesKeyBundle, String>>,
        },
    AnnounceTorrent {
        info_hash: String,
    },
    }
#[derive(Debug, Clone, Serialize)]
pub enum DhtEvent {
    // PeerDiscovered(String),
    // PeerConnected(String),
    // PeerDisconnected(String),
    PeerDiscovered {
        peer_id: String,
        addresses: Vec<String>,
    },
    PeerConnected {
        peer_id: String,
        address: Option<String>,
    },
    PeerDisconnected {
        peer_id: String,
    },
    FileDiscovered(FileMetadata),
    FileNotFound(String),
    DownloadedFile(FileMetadata),
    FileDownloaded {
        file_hash: String,
    },
    Error(String),
    Info(String),
    Warning(String),
    PublishedFile(FileMetadata),
    ProxyStatus {
        id: String,
        address: String,
        status: String,
        latency_ms: Option<u64>,
        error: Option<String>,
    },
    PeerRtt {
        peer: String,
        rtt_ms: u64,
    },
    EchoReceived {
        from: String,
        utf8: Option<String>,
        bytes: usize,
    },
    NatStatus {
        state: NatReachabilityState,
        confidence: NatConfidence,
        last_error: Option<String>,
        summary: Option<String>,
    },
    BitswapDataReceived {
        query_id: String,
        data: Vec<u8>,
    },
    BitswapError {
        query_id: String,
        error: String,
    },
    ReputationEvent {
        peer_id: String,
        event_type: String,
        impact: f64,
        data: serde_json::Value,
    },
    BitswapChunkDownloaded {
        file_hash: String,
        chunk_index: u32,
        total_chunks: u32,
        chunk_size: usize,
    },
    PaymentNotificationReceived {
        from_peer: String,
        payload: serde_json::Value,
    },
}

struct RelayState {
    blacklist: HashSet<PeerId>,
}

// ------------ Proxy Manager Structs and Enums ------------
#[derive(Debug, Clone, Copy, PartialEq, Eq)]
pub enum PrivacyMode {
    Off,
    Prefer,
    Strict,
}

impl PrivacyMode {
    pub fn from_str(mode: &str) -> Self {
        match mode.to_lowercase().as_str() {
            "strict" => PrivacyMode::Strict,
            "off" => PrivacyMode::Off,
            "prefer" => PrivacyMode::Prefer,
            _ => PrivacyMode::Prefer,
        }
    }
}

struct ProxyManager {
    targets: std::collections::HashSet<PeerId>,
    capable: std::collections::HashSet<PeerId>,
    online: std::collections::HashSet<PeerId>,
    relay_pending: std::collections::HashSet<PeerId>,
    relay_ready: std::collections::HashSet<PeerId>,
    // Privacy routing state
    privacy_routing_enabled: bool,
    trusted_proxy_nodes: std::collections::HashSet<PeerId>,
    privacy_mode: PrivacyMode,
    manual_trusted: std::collections::HashSet<PeerId>,
}

impl ProxyManager {
    fn set_target(&mut self, id: PeerId) {
        self.targets.insert(id);
    }
    fn clear_target(&mut self, id: &PeerId) {
        self.targets.remove(id);
    }
    fn set_capable(&mut self, id: PeerId) {
        self.capable.insert(id);
    }
    fn set_online(&mut self, id: PeerId) {
        self.online.insert(id);
    }
    fn set_offline(&mut self, id: &PeerId) {
        self.online.remove(id);
    }
    fn remove_all(&mut self, id: &PeerId) {
        self.targets.remove(id);
        self.capable.remove(id);
        self.online.remove(id);
        self.relay_pending.remove(id);
        self.relay_ready.remove(id);
        self.trusted_proxy_nodes.remove(id);
        self.manual_trusted.remove(id);
    }
    fn is_proxy(&self, id: &PeerId) -> bool {
        self.targets.contains(id) || self.capable.contains(id)
    }
    fn mark_relay_pending(&mut self, id: PeerId) -> bool {
        if self.relay_ready.contains(&id) {
            return false;
        }
        self.relay_pending.insert(id)
    }
    fn mark_relay_ready(&mut self, id: PeerId) -> bool {
        self.relay_pending.remove(&id);
        self.relay_ready.insert(id)
    }
    fn has_relay_request(&self, id: &PeerId) -> bool {
        self.relay_pending.contains(id) || self.relay_ready.contains(id)
    }

    // Privacy routing methods
    fn enable_privacy_routing(&mut self, mode: PrivacyMode) {
        self.privacy_routing_enabled = mode != PrivacyMode::Off;
        self.privacy_mode = mode;
        info!(
            "Privacy routing enabled in proxy manager (mode: {:?})",
            mode
        );
    }

    fn disable_privacy_routing(&mut self) {
        self.privacy_routing_enabled = false;
        self.privacy_mode = PrivacyMode::Off;
        info!("Privacy routing disabled in proxy manager");
    }

    fn is_privacy_routing_enabled(&self) -> bool {
        self.privacy_routing_enabled
    }

    fn privacy_mode(&self) -> PrivacyMode {
        self.privacy_mode
    }

    fn add_trusted_proxy_node(&mut self, peer_id: PeerId) {
        self.trusted_proxy_nodes.insert(peer_id);
    }

    fn remove_trusted_proxy_node(&mut self, peer_id: &PeerId) {
        self.trusted_proxy_nodes.remove(peer_id);
        self.manual_trusted.remove(peer_id);
    }

    fn is_trusted_proxy_node(&self, peer_id: &PeerId) -> bool {
        self.trusted_proxy_nodes.contains(peer_id)
    }

    fn get_trusted_proxy_nodes(&self) -> &std::collections::HashSet<PeerId> {
        &self.trusted_proxy_nodes
    }

    fn set_manual_trusted(&mut self, peers: &[PeerId]) {
        for peer in self.manual_trusted.drain() {
            self.trusted_proxy_nodes.remove(&peer);
        }

        for peer in peers {
            self.manual_trusted.insert(peer.clone());
            self.trusted_proxy_nodes.insert(peer.clone());
        }
    }

    fn select_proxy_for_routing(&self, target_peer: &PeerId) -> Option<PeerId> {
        if !self.privacy_routing_enabled {
            return None;
        }

        // Select a trusted proxy node that's online and not the target itself
        self.trusted_proxy_nodes
            .iter()
            .find(|&&proxy_id| {
                proxy_id != *target_peer
                    && self.online.contains(&proxy_id)
                    && self.capable.contains(&proxy_id)
            })
            .cloned()
    }
}

impl Default for ProxyManager {
    fn default() -> Self {
        Self {
            targets: std::collections::HashSet::new(),
            capable: std::collections::HashSet::new(),
            online: std::collections::HashSet::new(),
            relay_pending: std::collections::HashSet::new(),
            relay_ready: std::collections::HashSet::new(),
            privacy_routing_enabled: false,
            trusted_proxy_nodes: std::collections::HashSet::new(),
            privacy_mode: PrivacyMode::Off,
            manual_trusted: std::collections::HashSet::new(),
        }
    }
}

struct PendingEcho {
    peer: PeerId,
    tx: oneshot::Sender<Result<Vec<u8>, String>>,
}

// Runtime type for ProxyManager
type ProxyMgr = Arc<Mutex<ProxyManager>>;

// ----------------------------------------------------------

#[derive(Debug, Clone)]
enum SearchResponse {
    Found(FileMetadata),
    NotFound,
}

#[derive(Debug)]
struct PendingSearch {
    id: u64,
    sender: oneshot::Sender<SearchResponse>,
}

#[derive(Debug)]
struct PendingProviderQuery {
    id: u64,
    sender: oneshot::Sender<Result<Vec<String>, String>>,
}

#[derive(Debug, Clone, Default)]
struct DhtMetrics {
    last_bootstrap: Option<SystemTime>,
    last_success: Option<SystemTime>,
    last_error_at: Option<SystemTime>,
    last_error: Option<String>,
    bootstrap_failures: u64,
    listen_addrs: Vec<String>,
    reachability_state: NatReachabilityState,
    reachability_confidence: NatConfidence,
    last_reachability_change: Option<SystemTime>,
    last_probe_at: Option<SystemTime>,
    last_reachability_error: Option<String>,
    observed_addrs: Vec<String>,
    reachability_history: VecDeque<ReachabilityRecord>,
    success_streak: u32,
    failure_streak: u32,
    autonat_enabled: bool,
    // AutoRelay metrics
    autorelay_enabled: bool,
    active_relay_peer_id: Option<String>,
    relay_reservation_status: Option<String>,
    last_reservation_success: Option<SystemTime>,
    last_reservation_failure: Option<SystemTime>,
    reservation_renewals: u64,
    reservation_evictions: u64,
    // DCUtR metrics
    dcutr_enabled: bool,
    dcutr_hole_punch_attempts: u64,
    dcutr_hole_punch_successes: u64,
    dcutr_hole_punch_failures: u64,
    last_dcutr_success: Option<SystemTime>,
    last_dcutr_failure: Option<SystemTime>,
}

#[derive(Debug, Clone, Serialize)]
#[serde(rename_all = "camelCase")]
pub struct DhtMetricsSnapshot {
    pub peer_count: usize,
    pub last_bootstrap: Option<u64>,
    pub last_peer_event: Option<u64>,
    pub last_error: Option<String>,
    pub last_error_at: Option<u64>,
    pub bootstrap_failures: u64,
    pub listen_addrs: Vec<String>,
    pub relay_listen_addrs: Vec<String>,
    pub reachability: NatReachabilityState,
    pub reachability_confidence: NatConfidence,
    pub last_reachability_change: Option<u64>,
    pub last_probe_at: Option<u64>,
    pub last_reachability_error: Option<String>,
    pub observed_addrs: Vec<String>,
    pub reachability_history: Vec<NatHistoryItem>,
    pub autonat_enabled: bool,
    // AutoRelay metrics
    pub autorelay_enabled: bool,
    pub active_relay_peer_id: Option<String>,
    pub relay_reservation_status: Option<String>,
    pub last_reservation_success: Option<u64>,
    pub last_reservation_failure: Option<u64>,
    pub reservation_renewals: u64,
    pub reservation_evictions: u64,
    // DCUtR metrics
    pub dcutr_enabled: bool,
    pub dcutr_hole_punch_attempts: u64,
    pub dcutr_hole_punch_successes: u64,
    pub dcutr_hole_punch_failures: u64,
    pub last_dcutr_success: Option<u64>,
    pub last_dcutr_failure: Option<u64>,
}

// ------Proxy Protocol Implementation------
#[derive(Clone, Debug, Default)]
struct ProxyCodec;

#[derive(Clone, Debug, Default)]
struct WebRTCSignalingCodec;

#[derive(Debug, Clone)]
struct EchoRequest(pub Vec<u8>);
#[derive(Debug, Clone)]
struct EchoResponse(pub Vec<u8>);

// WebRTC Signaling Protocol
#[derive(Debug, Clone, serde::Serialize, serde::Deserialize)]
pub struct WebRTCOfferRequest {
    pub offer_sdp: String,
    pub file_hash: String,
    pub requester_peer_id: String,
}

#[derive(Debug, Clone, serde::Serialize, serde::Deserialize)]
pub struct WebRTCAnswerResponse {
    pub answer_sdp: String,
}

// 4byte LE length prefix
async fn read_framed<T: FAsyncRead + Unpin + Send>(io: &mut T) -> std::io::Result<Vec<u8>> {
    let mut len_buf = [0u8; 4];
    io.read_exact(&mut len_buf).await?;
    let len = u32::from_le_bytes(len_buf) as usize;
    let mut data = vec![0u8; len];
    io.read_exact(&mut data).await?;
    Ok(data)
}
async fn write_framed<T: FAsyncWrite + Unpin + Send>(
    io: &mut T,
    data: Vec<u8>,
) -> std::io::Result<()> {
    io.write_all(&(data.len() as u32).to_le_bytes()).await?;
    io.write_all(&data).await?;
    io.flush().await
}

#[async_trait::async_trait]
impl rr::Codec for ProxyCodec {
    type Protocol = String;
    type Request = EchoRequest;
    type Response = EchoResponse;

    async fn read_request<T>(
        &mut self,
        _: &Self::Protocol,
        io: &mut T,
    ) -> std::io::Result<Self::Request>
    where
        // CORRECTED: FAsyncRead is now correctly defined via the new imports
        T: FAsyncRead + Unpin + Send,
    {
        Ok(EchoRequest(read_framed(io).await?))
    }
    async fn read_response<T>(
        &mut self,
        _: &Self::Protocol,
        io: &mut T,
    ) -> std::io::Result<Self::Response>
    where
        // CORRECTED: FAsyncRead is now correctly defined via the new imports
        T: FAsyncRead + Unpin + Send,
    {
        Ok(EchoResponse(read_framed(io).await?))
    }
    async fn write_request<T>(
        &mut self,
        _: &Self::Protocol,
        io: &mut T,
        EchoRequest(data): EchoRequest,
    ) -> std::io::Result<()>
    where
        // CORRECTED: FAsyncWrite is now correctly defined via the new imports
        T: FAsyncWrite + Unpin + Send,
    {
        write_framed(io, data).await
    }
    async fn write_response<T>(
        &mut self,
        _: &Self::Protocol,
        io: &mut T,
        EchoResponse(data): EchoResponse,
    ) -> std::io::Result<()>
    where
        // CORRECTED: FAsyncWrite is now correctly defined via the new imports
        T: FAsyncWrite + Unpin + Send,
    {
        write_framed(io, data).await
    }
}

// ------WebRTC Signaling Protocol Implementation------
#[async_trait::async_trait]
impl rr::Codec for WebRTCSignalingCodec {
    type Protocol = String;
    type Request = WebRTCOfferRequest;
    type Response = WebRTCAnswerResponse;

    async fn read_request<T>(
        &mut self,
        _: &Self::Protocol,
        io: &mut T,
    ) -> std::io::Result<Self::Request>
    where
        T: FAsyncRead + Unpin + Send,
    {
        let data = read_framed(io).await?;
        let request: WebRTCOfferRequest = serde_json::from_slice(&data)
            .map_err(|e| std::io::Error::new(std::io::ErrorKind::InvalidData, e))?;
        Ok(request)
    }
    async fn read_response<T>(
        &mut self,
        _: &Self::Protocol,
        io: &mut T,
    ) -> std::io::Result<Self::Response>
    where
        T: FAsyncRead + Unpin + Send,
    {
        let data = read_framed(io).await?;
        let response: WebRTCAnswerResponse = serde_json::from_slice(&data)
            .map_err(|e| std::io::Error::new(std::io::ErrorKind::InvalidData, e))?;
        Ok(response)
    }
    async fn write_request<T>(
        &mut self,
        _: &Self::Protocol,
        io: &mut T,
        request: WebRTCOfferRequest,
    ) -> std::io::Result<()>
    where
        T: FAsyncWrite + Unpin + Send,
    {
        let data = serde_json::to_vec(&request)
            .map_err(|e| std::io::Error::new(std::io::ErrorKind::InvalidData, e))?;
        write_framed(io, data).await
    }
    async fn write_response<T>(
        &mut self,
        _: &Self::Protocol,
        io: &mut T,
        response: WebRTCAnswerResponse,
    ) -> std::io::Result<()>
    where
        T: FAsyncWrite + Unpin + Send,
    {
        let data = serde_json::to_vec(&response)
            .map_err(|e| std::io::Error::new(std::io::ErrorKind::InvalidData, e))?;
        write_framed(io, data).await
    }
}
#[derive(Clone)]
struct Socks5Transport {
    proxy: SocketAddr,
}

#[async_trait]
impl Transport for Socks5Transport {
    type Output = Box<dyn AsyncIo>;
    type Error = io::Error;
    type ListenerUpgrade = futures::future::Pending<Result<Self::Output, Self::Error>>;
    // FIXED E0412: Use imported BoxFuture
    type Dial = BoxFuture<'static, Result<Self::Output, Self::Error>>;

    // FIXED E0050, E0046: Corrected implementation
    fn listen_on(
        &mut self,
        _id: ListenerId,
        _addr: libp2p::Multiaddr,
    ) -> Result<(), TransportError<Self::Error>> {
        Err(TransportError::Other(io::Error::new(
            io::ErrorKind::Other,
            "SOCKS5 transport does not support listening",
        )))
    }

    fn remove_listener(&mut self, _id: ListenerId) -> bool {
        false
    }

    fn poll(
        self: Pin<&mut Self>,
        _cx: &mut Context<'_>,
    ) -> Poll<TransportEvent<Self::ListenerUpgrade, Self::Error>> {
        Poll::Pending
    }

    fn dial(
        &mut self,
        addr: libp2p::Multiaddr,
        _opts: DialOpts,
    ) -> Result<Self::Dial, TransportError<Self::Error>> {
        let proxy = self.proxy;

        // Convert Multiaddr to string for SOCKS5 connection
        let target = match addr_to_socket_addr(&addr) {
            Some(socket_addr) => socket_addr.to_string(),
            None => {
                return Err(TransportError::Other(io::Error::new(
                    io::ErrorKind::InvalidInput,
                    "Invalid address for SOCKS5",
                )))
            }
        };

        Ok(async move {
            let stream = Socks5Stream::connect(proxy, target)
                .await
                .map_err(|e| io::Error::new(io::ErrorKind::Other, e.to_string()))?;

            // CORRECT: Convert tokio stream to futures stream via .compat().
            let compat = stream.compat();
            // The compat stream correctly implements FAsyncRead/FAsyncWrite required by AsyncIo.
            Ok(Box::new(compat) as Box<dyn AsyncIo>)
        }
        .boxed())
    }
}

// Helper function to convert Multiaddr to SocketAddr
fn addr_to_socket_addr(addr: &libp2p::Multiaddr) -> Option<SocketAddr> {
    use libp2p::multiaddr::Protocol;

    let mut iter = addr.iter();
    match (iter.next(), iter.next()) {
        (Some(Protocol::Ip4(ip)), Some(Protocol::Tcp(port))) => {
            Some(SocketAddr::new(ip.into(), port))
        }
        (Some(Protocol::Ip6(ip)), Some(Protocol::Tcp(port))) => {
            Some(SocketAddr::new(ip.into(), port))
        }
        _ => None,
    }
}

pub fn build_relay_listen_addr(base: &Multiaddr) -> Option<Multiaddr> {
    let mut out = base.clone();
    let has_p2p = out.iter().any(|p| matches!(p, Protocol::P2p(_)));
    if !has_p2p {
        return None;
    }
    out.push(Protocol::P2pCircuit);
    Some(out)
}

fn is_relay_candidate(peer_id: &PeerId, relay_candidates: &HashSet<String>) -> bool {
    if relay_candidates.is_empty() {
        return false;
    }

    let peer_str = peer_id.to_string();
    relay_candidates.iter().any(|candidate| {
        // Check if the candidate multiaddr contains this peer ID
        candidate.contains(&peer_str)
    })
}

fn peer_id_from_multiaddr_str(s: &str) -> Option<PeerId> {
    if let Ok(ma) = s.parse::<Multiaddr>() {
        let mut last_p2p: Option<PeerId> = None;
        for p in ma.iter() {
            if let Protocol::P2p(mh) = p {
                if let Ok(pid) = PeerId::from_multihash(mh.into()) {
                    last_p2p = Some(pid);
                }
            }
        }
        return last_p2p;
    }

    if let Ok(pid) = s.parse::<PeerId>() {
        return Some(pid);
    }
    None
}

fn should_try_relay(
    pid: &PeerId,
    relay_candidates: &HashSet<String>,
    blacklist: &HashSet<PeerId>,
    cooldown: &HashMap<PeerId, Instant>,
) -> bool {
    // 1) Check if the peer ID is in the preferred/bootstrap candidates
    if relay_candidates.is_empty() {
        return false;
    }
    let peer_str = pid.to_string();
    let in_candidates = relay_candidates.iter().any(|cand| cand.contains(&peer_str));
    if !in_candidates {
        return false;
    }
    // 2) Check permanent blacklist
    if blacklist.contains(pid) {
        tracing::debug!("skip blacklisted relay candidate {}", pid);
        return false;
    }
    // 3) Check cooldown
    if let Some(until) = cooldown.get(pid) {
        if Instant::now() < *until {
            tracing::debug!("skip cooldown relay candidate {} until {:?}", pid, until);
            return false;
        }
    }
    true
}

/// candidates(HashSet<String>) → (PeerId, Multiaddr)
fn filter_relay_candidates(
    relay_candidates: &HashSet<String>,
    blacklist: &HashSet<PeerId>,
    cooldown: &HashMap<PeerId, Instant>,
) -> Vec<(PeerId, Multiaddr)> {
    let now = Instant::now();
    let mut out = Vec::new();
    for cand in relay_candidates {
        if let Ok(ma) = cand.parse::<Multiaddr>() {
            // PeerId extraction
            let mut pid_opt: Option<PeerId> = None;
            for p in ma.iter() {
                if let Protocol::P2p(mh) = p {
                    if let Ok(pid) = PeerId::from_multihash(mh.into()) {
                        pid_opt = Some(pid);
                    }
                }
            }
            if let Some(pid) = pid_opt {
                if !blacklist.contains(&pid) {
                    if let Some(until) = cooldown.get(&pid) {
                        if Instant::now() < *until {
                            tracing::debug!(
                                "skip cooldown relay candidate {} until {:?}",
                                pid,
                                until
                            );
                            continue;
                        }
                    }
                    out.push((pid, ma.clone()));
                } else {
                    tracing::debug!("skip blacklisted relay candidate {}", pid);
                }
            }
        }
    }
    out
}

fn extract_relay_peer(address: &Multiaddr) -> Option<PeerId> {
    use libp2p::multiaddr::Protocol;

    let mut last_p2p: Option<PeerId> = None;
    for protocol in address.iter() {
        match protocol {
            Protocol::P2p(peer_id) => {
                last_p2p = Some(peer_id.clone());
            }
            Protocol::P2pCircuit => {
                return last_p2p.clone();
            }
            _ => {}
        }
    }
    None
}

enum RelayTransportOutput {
    Relay(relay::client::Connection),
    Direct(Box<dyn AsyncIo>),
}

impl FAsyncRead for RelayTransportOutput {
    fn poll_read(
        self: Pin<&mut Self>,
        cx: &mut Context<'_>,
        buf: &mut [u8],
    ) -> Poll<Result<usize, std::io::Error>> {
        // SAFETY: We never move the inner value after pinning, so projecting via
        // `get_unchecked_mut` and re-pinning each variant is sound.
        unsafe {
            match self.get_unchecked_mut() {
                RelayTransportOutput::Relay(conn) => Pin::new_unchecked(conn).poll_read(cx, buf),
                RelayTransportOutput::Direct(stream) => {
                    Pin::new_unchecked(stream.as_mut()).poll_read(cx, buf)
                }
            }
        }
    }
}

impl FAsyncWrite for RelayTransportOutput {
    fn poll_write(
        self: Pin<&mut Self>,
        cx: &mut Context<'_>,
        buf: &[u8],
    ) -> Poll<Result<usize, std::io::Error>> {
        unsafe {
            match self.get_unchecked_mut() {
                RelayTransportOutput::Relay(conn) => Pin::new_unchecked(conn).poll_write(cx, buf),
                RelayTransportOutput::Direct(stream) => {
                    Pin::new_unchecked(stream.as_mut()).poll_write(cx, buf)
                }
            }
        }
    }

    fn poll_flush(self: Pin<&mut Self>, cx: &mut Context<'_>) -> Poll<Result<(), std::io::Error>> {
        // SAFETY: See comment in `poll_read`; variants remain pinned in place.
        unsafe {
            match self.get_unchecked_mut() {
                RelayTransportOutput::Relay(conn) => Pin::new_unchecked(conn).poll_flush(cx),
                RelayTransportOutput::Direct(stream) => {
                    Pin::new_unchecked(stream.as_mut()).poll_flush(cx)
                }
            }
        }
    }

    fn poll_close(self: Pin<&mut Self>, cx: &mut Context<'_>) -> Poll<Result<(), std::io::Error>> {
        // SAFETY: See comment in `poll_read`; variants remain pinned in place.
        unsafe {
            match self.get_unchecked_mut() {
                RelayTransportOutput::Relay(conn) => Pin::new_unchecked(conn).poll_close(cx),
                RelayTransportOutput::Direct(stream) => {
                    Pin::new_unchecked(stream.as_mut()).poll_close(cx)
                }
            }
        }
    }
}

impl DhtMetricsSnapshot {
    fn from(metrics: DhtMetrics, peer_count: usize) -> Self {
        fn to_secs(ts: SystemTime) -> Option<u64> {
            ts.duration_since(UNIX_EPOCH).ok().map(|d| d.as_secs())
        }

        let DhtMetrics {
            last_bootstrap,
            last_success,
            last_error_at,
            last_error,
            bootstrap_failures,
            listen_addrs,
            reachability_state,
            reachability_confidence,
            last_reachability_change,
            last_probe_at,
            last_reachability_error,
            observed_addrs,
            reachability_history,
            autonat_enabled,
            // AutoRelay metrics
            autorelay_enabled,
            active_relay_peer_id,
            relay_reservation_status,
            last_reservation_success,
            last_reservation_failure,
            reservation_renewals,
            reservation_evictions,
            // DCUtR metrics
            dcutr_enabled,
            dcutr_hole_punch_attempts,
            dcutr_hole_punch_successes,
            dcutr_hole_punch_failures,
            last_dcutr_success,
            last_dcutr_failure,
            ..
        } = metrics;

        // Derive relay listen addresses (those that include p2p-circuit)
        let relay_listen_addrs: Vec<String> = listen_addrs
            .iter()
            .filter(|a| a.contains("p2p-circuit"))
            .cloned()
            .collect();

        let history: Vec<NatHistoryItem> = reachability_history
            .into_iter()
            .map(|record| NatHistoryItem {
                state: record.state,
                confidence: record.confidence,
                timestamp: record
                    .timestamp
                    .duration_since(UNIX_EPOCH)
                    .ok()
                    .map(|d| d.as_secs())
                    .unwrap_or_default(),
                summary: record.summary,
            })
            .collect();

        DhtMetricsSnapshot {
            peer_count,
            last_bootstrap: last_bootstrap.and_then(to_secs),
            last_peer_event: last_success.and_then(to_secs),
            last_error,
            last_error_at: last_error_at.and_then(to_secs),
            bootstrap_failures,
            listen_addrs,
            relay_listen_addrs,
            reachability: reachability_state,
            reachability_confidence,
            last_reachability_change: last_reachability_change.and_then(to_secs),
            last_probe_at: last_probe_at.and_then(to_secs),
            last_reachability_error,
            observed_addrs,
            reachability_history: history,
            autonat_enabled,
            // AutoRelay metrics
            autorelay_enabled,
            active_relay_peer_id,
            relay_reservation_status,
            last_reservation_success: last_reservation_success.and_then(to_secs),
            last_reservation_failure: last_reservation_failure.and_then(to_secs),
            reservation_renewals,
            reservation_evictions,
            // DCUtR metrics
            dcutr_enabled,
            dcutr_hole_punch_attempts,
            dcutr_hole_punch_successes,
            dcutr_hole_punch_failures,
            last_dcutr_success: last_dcutr_success.and_then(to_secs),
            last_dcutr_failure: last_dcutr_failure.and_then(to_secs),
        }
    }
}

impl DhtMetrics {
    fn record_listen_addr(&mut self, addr: &Multiaddr) {
        let addr_str = addr.to_string();
        if !self
            .listen_addrs
            .iter()
            .any(|existing| existing == &addr_str)
        {
            self.listen_addrs.push(addr_str);
        }
    }

    fn record_observed_addr(&mut self, addr: &Multiaddr) {
        let addr_str = addr.to_string();
        if self
            .observed_addrs
            .iter()
            .any(|existing| existing == &addr_str)
        {
            return;
        }
        self.observed_addrs.push(addr_str);
        if self.observed_addrs.len() > 8 {
            self.observed_addrs.remove(0);
        }
    }

    fn remove_observed_addr(&mut self, addr: &Multiaddr) {
        let addr_str = addr.to_string();
        self.observed_addrs.retain(|existing| existing != &addr_str);
    }

    fn confidence_from_streak(&self, streak: u32) -> NatConfidence {
        match streak {
            0 | 1 => NatConfidence::Low,
            2 | 3 => NatConfidence::Medium,
            _ => NatConfidence::High,
        }
    }

    fn push_history(&mut self, record: ReachabilityRecord) {
        self.reachability_history.push_front(record);
        if self.reachability_history.len() > 10 {
            self.reachability_history.pop_back();
        }
    }

    fn update_reachability(&mut self, state: NatReachabilityState, summary: Option<String>) {
        let now = SystemTime::now();
        self.last_probe_at = Some(now);

        match state {
            NatReachabilityState::Public => {
                self.success_streak = self.success_streak.saturating_add(1);
                self.failure_streak = 0;
                self.last_reachability_error = None;
                self.reachability_confidence = self.confidence_from_streak(self.success_streak);
            }
            NatReachabilityState::Private => {
                self.failure_streak = self.failure_streak.saturating_add(1);
                self.success_streak = 0;
                if let Some(ref s) = summary {
                    self.last_reachability_error = Some(s.clone());
                }
                self.reachability_confidence = self.confidence_from_streak(self.failure_streak);
            }
            NatReachabilityState::Unknown => {
                self.success_streak = 0;
                self.failure_streak = 0;
                self.reachability_confidence = NatConfidence::Low;
                self.last_reachability_error = summary.clone();
            }
        }

        let state_changed = self.reachability_state != state;
        self.reachability_state = state;

        if state_changed {
            self.last_reachability_change = Some(now);
        }

        if state_changed || summary.is_some() {
            self.push_history(ReachabilityRecord {
                state,
                confidence: self.reachability_confidence,
                timestamp: now,
                summary,
            });
        }
    }

    fn note_probe_failure(&mut self, error: String) {
        self.last_reachability_error = Some(error);
    }
}

async fn notify_pending_searches(
    pending: &Arc<Mutex<HashMap<String, Vec<PendingSearch>>>>,
    key: &str,
    response: SearchResponse,
) {
    let waiters = {
        let mut pending = pending.lock().await;
        pending.remove(key)
    };

    if let Some(waiters) = waiters {
        for waiter in waiters {
            let _ = waiter.sender.send(response.clone());
        }
    }
}

async fn run_dht_node(
    mut swarm: Swarm<DhtBehaviour>,
    peer_id: PeerId,
    mut cmd_rx: mpsc::Receiver<DhtCommand>,
    event_tx: mpsc::Sender<DhtEvent>,
    connected_peers: Arc<Mutex<HashSet<PeerId>>>,
    metrics: Arc<Mutex<DhtMetrics>>,
    pending_echo: Arc<Mutex<HashMap<rr::OutboundRequestId, PendingEcho>>>,
    pending_searches: Arc<Mutex<HashMap<String, Vec<PendingSearch>>>>,
    proxy_mgr: ProxyMgr,
    peer_selection: Arc<Mutex<PeerSelectionService>>,
    received_chunks: Arc<Mutex<HashMap<String, HashMap<u32, FileChunk>>>>,
    file_transfer_service: Option<Arc<FileTransferService>>,
    chunk_manager: Option<Arc<ChunkManager>>,
    pending_webrtc_offers: Arc<
        Mutex<
            HashMap<rr::OutboundRequestId, oneshot::Sender<Result<WebRTCAnswerResponse, String>>>,
        >,
    >,
    pending_provider_queries: Arc<Mutex<HashMap<String, PendingProviderQuery>>>,
    root_query_mapping: Arc<Mutex<HashMap<beetswap::QueryId, FileMetadata>>>,
    active_downloads: Arc<Mutex<HashMap<String, Arc<Mutex<ActiveDownload>>>>>,
    get_providers_queries: Arc<Mutex<HashMap<kad::QueryId, (String, std::time::Instant)>>>,
    seeder_heartbeats_cache: Arc<Mutex<HashMap<String, FileHeartbeatCacheEntry>>>,
    pending_heartbeat_updates: Arc<Mutex<HashSet<String>>>,
    pending_keyword_indexes: Arc<Mutex<HashMap<kad::QueryId, PendingKeywordIndex>>>,
    is_bootstrap: bool,
    enable_autorelay: bool,
    relay_candidates: HashSet<String>,
    chunk_size: usize,
    bootstrap_peer_ids: HashSet<PeerId>,
) {
    // Track peers that support relay (discovered via identify protocol)
    let relay_capable_peers: Arc<Mutex<HashMap<PeerId, Vec<Multiaddr>>>> =
        Arc::new(Mutex::new(HashMap::new()));
    let mut dht_maintenance_interval = tokio::time::interval(Duration::from_secs(30 * 60));
    dht_maintenance_interval.tick().await;
    // fast heartbeat-driven updater: run at FILE_HEARTBEAT_INTERVAL to keep provider records fresh
    let mut heartbeat_maintenance_interval = tokio::time::interval(FILE_HEARTBEAT_INTERVAL);
    heartbeat_maintenance_interval.tick().await;
    // Periodic bootstrap interval

    /// Creates a proper circuit relay address for connecting through a relay peer
    /// Returns a properly formatted Multiaddr for circuit relay connections
    fn create_circuit_relay_address(
        relay_peer_id: &PeerId,
        target_peer_id: &PeerId,
    ) -> Result<Multiaddr, String> {
        // For Circuit Relay v2, the address format is typically:
        // /p2p/{relay_peer_id}/p2p-circuit
        // The target peer is specified in the relay reservation/request

        let relay_addr = Multiaddr::empty()
            .with(Protocol::P2p(*relay_peer_id))
            .with(Protocol::P2pCircuit);

        // Validate the constructed address
        if relay_addr.to_string().contains(&relay_peer_id.to_string()) {
            info!("Created circuit relay address: {}", relay_addr);
            Ok(relay_addr)
        } else {
            Err(format!(
                "Failed to create valid circuit relay address for relay {}",
                relay_peer_id
            ))
        }
    }

    /// Enhanced circuit relay address creation with multiple fallback strategies
    fn create_circuit_relay_address_robust(
        relay_peer_id: &PeerId,
        target_peer_id: &PeerId,
    ) -> Multiaddr {
        // Strategy 1: Standard Circuit Relay v2 address
        match create_circuit_relay_address(relay_peer_id, target_peer_id) {
            Ok(addr) => return addr,
            Err(e) => {
                warn!("Standard relay address creation failed: {}", e);
            }
        }

        // Strategy 2: Try with relay port specification (if available)
        // Some relay implementations may require explicit port specification
        let relay_with_port = Multiaddr::empty()
            .with(Protocol::P2p(*relay_peer_id))
            .with(Protocol::Tcp(4001)) // Default libp2p port
            .with(Protocol::P2pCircuit);

        if relay_with_port
            .to_string()
            .contains(&relay_peer_id.to_string())
        {
            info!(
                "Created circuit relay address with port: {}",
                relay_with_port
            );
            return relay_with_port;
        }

        // Strategy 3: Fallback to basic circuit address
        warn!("Using basic fallback circuit relay address construction");
        Multiaddr::empty()
            .with(Protocol::P2p(*relay_peer_id))
            .with(Protocol::P2pCircuit)
    }

    let mut shutdown_ack: Option<oneshot::Sender<()>> = None;
    let mut ping_failures: HashMap<PeerId, u8> = HashMap::new();
    let mut relay_blacklist: HashSet<PeerId> = HashSet::new();
    let mut relay_cooldown: HashMap<PeerId, Instant> = HashMap::new();
    let mut last_tried_relay: Option<PeerId> = None;

    let queries: HashMap<beetswap::QueryId, u32> = HashMap::new();
    let downloaded_chunks: HashMap<usize, Vec<u8>> = HashMap::new();
    let current_metadata: Option<FileMetadata> = None;

    #[derive(Debug, Clone, Copy)]
    enum RelayErrClass {
        Permanent,
        Transient,
    }

    fn classify_err_str(s: &str) -> RelayErrClass {
        if s.contains("Reservation(Unsupported)") || s.contains("Denied") {
            RelayErrClass::Permanent
        } else {
            RelayErrClass::Transient
        }
    }

    fn parse_peer_id_from_ma(ma: &Multiaddr) -> Option<PeerId> {
        use libp2p::multiaddr::Protocol;
        let mut out = None;
        for p in ma.iter() {
            if let Protocol::P2p(mh) = p {
                if let Ok(pid) = PeerId::from_multihash(mh.into()) {
                    out = Some(pid);
                }
            }
        }
        out
    }

    let mut filtered_relays: Vec<(PeerId, Multiaddr)> = Vec::new();
    for cand in &relay_candidates {
        if let Ok(base) = cand.parse::<Multiaddr>() {
            if let Some(pid) = parse_peer_id_from_ma(&base) {
                if relay_blacklist.contains(&pid) {
                    tracing::debug!("skip blacklisted relay candidate {}", pid);
                    continue;
                }
                if let Some(until) = relay_cooldown.get(&pid) {
                    if Instant::now() < *until {
                        tracing::debug!("skip cooldown relay candidate {} until {:?}", pid, until);
                        continue;
                    }
                }
                filtered_relays.push((pid, base));
            }
        }
    }

    if filtered_relays.is_empty() {
        tracing::warn!("No usable relay candidates after blacklist/cooldown filtering");
    } else {
        tracing::info!("Using {} filtered relay candidates", filtered_relays.len());
        for (i, (pid, addr)) in filtered_relays.iter().take(5).enumerate() {
            tracing::info!("   Filtered {}: {} via {}", i + 1, pid, addr);
        }
    }

    for (pid, mut base_addr) in filtered_relays {
        use libp2p::multiaddr::Protocol;
        last_tried_relay = Some(pid);
        base_addr.push(Protocol::P2pCircuit);
        tracing::info!("📡 Attempting to listen via relay {} at {}", pid, base_addr);
        if let Err(e) = swarm.listen_on(base_addr.clone()) {
            tracing::warn!("listen_on via relay {} failed: {}", pid, e);
            // Temporary failure: 10min cooldown
            relay_cooldown.insert(pid, Instant::now() + Duration::from_secs(600));
        }
    }

    // First attempt: filter candidates + try listen_on /p2p-circuit
    let filtered_relays =
        filter_relay_candidates(&relay_candidates, &relay_blacklist, &relay_cooldown);
    if filtered_relays.is_empty() {
        tracing::warn!("No usable relay candidates after blacklist/cooldown filtering");
    } else {
        tracing::info!("Using {} filtered relay candidates", filtered_relays.len());
        for (i, (pid, addr)) in filtered_relays.iter().take(5).enumerate() {
            tracing::info!("   Filtered {}: {} via {}", i + 1, pid, addr);
        }
        for (pid, mut base_addr) in filtered_relays {
            last_tried_relay = Some(pid);
            base_addr.push(Protocol::P2pCircuit);
            tracing::info!("📡 Attempting to listen via relay {} at {}", pid, base_addr);
            if let Err(e) = swarm.listen_on(base_addr.clone()) {
                tracing::warn!("listen_on via relay {} failed: {}", pid, e);
                // Temporary failure: 10min cooldown
                relay_cooldown.insert(pid, Instant::now() + Duration::from_secs(600));
            }
        }
    }

    'outer: loop {
        tokio::select! {
            // periodic maintenance tick - prune expired seeder heartbeats and update DHT
            // Fast heartbeat tick — refresh DHT records for files this node is actively seeding
            _ = heartbeat_maintenance_interval.tick() => {
                let now = unix_timestamp();
                let my_id = peer_id.to_string();
                let mut updated_records: Vec<(String, Vec<u8>)> = Vec::new();

                {
                    let mut cache = seeder_heartbeats_cache.lock().await;
                    for (file_hash, entry) in cache.iter_mut() {
                        // Prune expired entries first
                        entry.heartbeats = prune_heartbeats(entry.heartbeats.clone(), now);

                        // Only refresh records if this node is listed as a seeder
                        if entry.heartbeats.iter().any(|hb| hb.peer_id == my_id) {
                            // ensure our own heartbeat is up-to-date in cache
                            for hb in entry.heartbeats.iter_mut() {
                                if hb.peer_id == my_id {
                                    hb.last_heartbeat = now;
                                    hb.expires_at = now.saturating_add(FILE_HEARTBEAT_TTL.as_secs());
                                }
                            }

                            // update metadata fields
                            let seeder_strings = heartbeats_to_peer_list(&entry.heartbeats);
                            entry.metadata["seeders"] = serde_json::Value::Array(
                                seeder_strings
                                    .iter()
                                    .cloned()
                                    .map(serde_json::Value::String)
                                    .collect(),
                            );
                            entry.metadata["seederHeartbeats"] =
                                serde_json::to_value(&entry.heartbeats)
                                    .unwrap_or_else(|_| serde_json::Value::Array(vec![]));

                            if let Ok(bytes) = serde_json::to_vec(&entry.metadata) {
                                updated_records.push((file_hash.clone(), bytes));
                            }
                        }
                    }
                } // release cache lock

                // Perform DHT updates for seeder heartbeats (non-blocking best-effort)
                        // Push updated records to Kademlia for each updated file
                        for (file_hash, bytes) in updated_records {
                            let key = kad::RecordKey::new(&file_hash.as_bytes());
                            let record = Record {
                                key: key.clone(),
                                value: bytes.clone(),
                                publisher: Some(peer_id.clone()),
                                expires: None,
                            };
                            if let Err(e) =
                                swarm.behaviour_mut().kademlia.put_record(record, kad::Quorum::One)
                            {
                                warn!("Failed to refresh DHT record after disconnect for {}: {}", file_hash, e);
                            } else {
                                debug!("Refreshed DHT record for {} after peer {} disconnected", file_hash, peer_id);
                            }

                            // notify UI with updated metadata so frontend refreshes immediately
                            if let Ok(json_val) = serde_json::from_slice::<serde_json::Value>(&bytes) {
                                if let (Some(merkle_root), Some(file_name), Some(file_size), Some(created_at)) = (
                                    json_val.get("merkle_root").and_then(|v| v.as_str()),
                                    json_val.get("file_name").and_then(|v| v.as_str()),
                                    json_val.get("file_size").and_then(|v| v.as_u64()),
                                    json_val.get("created_at").and_then(|v| v.as_u64()),
                                ) {
                                    let seeders = json_val
                                        .get("seeders")
                                        .and_then(|v| v.as_array())
                                        .map(|arr| arr.iter().filter_map(|x| x.as_str().map(|s| s.to_string())).collect())
                                        .unwrap_or_default();

                                    let metadata = FileMetadata {
                                        merkle_root: merkle_root.to_string(),
                                        file_name: file_name.to_string(),
                                        file_size,
                                        file_data: Vec::new(),
                                        seeders,
                                        created_at,
                                        mime_type: json_val.get("mime_type").and_then(|v| v.as_str()).map(|s| s.to_string()),
                                        is_encrypted: json_val.get("is_encrypted").and_then(|v| v.as_bool()).unwrap_or(false),
                                        encryption_method: json_val.get("encryption_method").and_then(|v| v.as_str()).map(|s| s.to_string()),
                                        key_fingerprint: json_val.get("key_fingerprint").and_then(|v| v.as_str()).map(|s| s.to_string()),
                                        version: json_val.get("version").and_then(|v| v.as_u64()).map(|u| u as u32),
                                        parent_hash: json_val.get("parent_hash").and_then(|v| v.as_str()).map(|s| s.to_string()),
                                        cids: json_val.get("cids").and_then(|v| serde_json::from_value::<Option<Vec<Cid>>>(v.clone()).ok()).unwrap_or(None),
                                        encrypted_key_bundle: json_val.get("encryptedKeyBundle").and_then(|v| serde_json::from_value::<Option<crate::encryption::EncryptedAesKeyBundle>>(v.clone()).ok()).unwrap_or(None),
                                        info_hash: json_val.get("infoHash").and_then(|v| v.as_str()).map(|s| s.to_string()),
                                        trackers: json_val.get("trackers").and_then(|v| serde_json::from_value::<Option<Vec<String>>>(v.clone()).ok()).unwrap_or(None),
                                        is_root: json_val.get("is_root").and_then(|v| v.as_bool()).unwrap_or(true),
                                        price: json_val.get("price").and_then(|v| v.as_f64()),
                                        uploader_address: json_val.get("uploader_address").and_then(|v| v.as_str()).map(|s| s.to_string()),
                                        ..Default::default()
                                    };
                                    let _ = event_tx.send(DhtEvent::FileDiscovered(metadata)).await;
                                }
                            }
                        }
            }

            cmd = cmd_rx.recv() => {
                match cmd {
                    Some(DhtCommand::Shutdown(ack)) => {
                        info!("Received shutdown signal for DHT node");
                        shutdown_ack = Some(ack);
                        break 'outer;
                    }
                    Some(DhtCommand::PublishFile { mut metadata, response_tx }) => {
                        // If file_data is NOT empty (non-encrypted files or inline data),
                        // create blocks, generate a Merkle root, and a root CID.
                        if !metadata.file_data.is_empty() {
                            let blocks = split_into_blocks(&metadata.file_data, chunk_size);
                            let mut block_cids = Vec::new();
                            let mut original_chunk_hashes: Vec<[u8; 32]> = Vec::new();

                            for (idx, block) in blocks.iter().enumerate() {
                                let cid = match block.cid() {
                                    Ok(c) => c,
                                    Err(e) => {
                                        error!("failed to get cid for block: {}", e);
                                        let _ = event_tx.send(DhtEvent::Error(format!("failed to get cid for block: {}", e))).await;
                                        return;
                                    }
                                };
                                // Also hash the original data for the Merkle root
                                original_chunk_hashes.push(Sha256Hasher::hash(block.data()));

                                println!("block {} size={} cid={}", idx, block.data().len(), cid);

                                match swarm.behaviour_mut().bitswap.insert_block::<MAX_MULTIHASH_LENGHT>(cid.clone(), block.data().to_vec()){
                                    Ok(_) => {
                                        info!("📦 Stored block {} (size: {} bytes) in Bitswap blockstore", cid, block.data().len());
                                    },
                                    Err(e) => {
                                        error!("failed to store block {}: {}", cid, e);
                                        let _ = event_tx.send(DhtEvent::Error(format!("failed to store block {}: {}", cid, e))).await;
                                        return;
                                    }
                                };
                                block_cids.push(cid);
                            }

                            // Build the Merkle tree from original chunk hashes
                            let merkle_tree = MerkleTree::<Sha256Hasher>::from_leaves(&original_chunk_hashes);
                            let merkle_root = match merkle_tree.root().ok_or("Failed to compute Merkle root") {
                                Ok(root) => root,
                                Err(e) => {
                                    eprintln!("Merkle root computation failed: {}", e);
                                    return;
                                }
                            };

                            // Create root block containing just the CIDs
                            let root_block_data = match serde_json::to_vec(&block_cids) {
                                Ok(data) => data,
                                Err(e) => {
                                    eprintln!("Failed to serialize CIDs: {}", e);
                                    return;
                                }
                            };

                            // Store root block in Bitswap
                            let root_cid = Cid::new_v1(RAW_CODEC, Code::Sha2_256.digest(&root_block_data));
                            match swarm.behaviour_mut().bitswap.insert_block::<MAX_MULTIHASH_LENGHT>(root_cid.clone(), root_block_data.clone()) {
                                Ok(_) => {
                                    info!("🌳 Stored ROOT block {} (size: {} bytes, contains {} CIDs) in Bitswap blockstore", root_cid, root_block_data.len(), block_cids.len());
                                },
                                Err(e) => {
                                    error!("failed to store root block: {}", e);
                                    let _ = event_tx.send(DhtEvent::Error(format!("failed to store root block: {}", e))).await;
                                    return;
                                }
                            }

                            // The file_hash is the Merkle Root. The root_cid is for retrieval.
                            metadata.merkle_root = hex::encode(merkle_root);
                            metadata.cids = Some(vec![root_cid]); // Store root CID for bitswap retrieval
                            metadata.file_data.clear(); // Don't store full data in DHT record

                            println!("Publishing file with root CID: {} (merkle_root: {:?})",
                                root_cid, metadata.merkle_root);
                        } else {
                            // File data is empty - chunks and root block are already in Bitswap
                            // (from streaming upload or pre-processed encrypted file)
                            // Use the provided file_hash (which should already be a CID)
                            println!("Publishing file with pre-computed Merkle root: {} and CID: {:?}",
                                metadata.merkle_root, metadata.cids);
                        }

                        let now = unix_timestamp();
                        let peer_id_str = peer_id.to_string();
                        let existing_heartbeats = {
                            let cache = seeder_heartbeats_cache.lock().await;
                            cache
                                .get(&metadata.merkle_root)
                                .map(|entry| entry.heartbeats.clone())
                                .unwrap_or_default()
                        };
                        let mut heartbeat_entries = existing_heartbeats;
                        upsert_heartbeat(&mut heartbeat_entries, &peer_id_str, now);
                        let active_heartbeats = prune_heartbeats(heartbeat_entries, now);
                        metadata.seeders = heartbeats_to_peer_list(&active_heartbeats);

                        // Store minimal metadata in DHT
                        println!("💾 DHT: About to serialize metadata with price: {:?}, uploader: {:?}", metadata.price, metadata.uploader_address);

                        let dht_metadata = serde_json::json!({
                            "file_hash":metadata.merkle_root,
                            "merkle_root": metadata.merkle_root,
                            "file_name": metadata.file_name,
                            "file_size": metadata.file_size,
                            "created_at": metadata.created_at,
                            "mime_type": metadata.mime_type,
                            "is_encrypted": metadata.is_encrypted,
                            "encryption_method": metadata.encryption_method,
                            "key_fingerprint": metadata.key_fingerprint,
                            "version": metadata.version,
                            "parent_hash": metadata.parent_hash,
                            "cids": metadata.cids, // The root CID for Bitswap
                            "encrypted_key_bundle": metadata.encrypted_key_bundle,
                            "info_hash": metadata.info_hash,
                            "trackers": metadata.trackers,
                            "seeders": metadata.seeders,
                            "seederHeartbeats": active_heartbeats,
                            "price": metadata.price,
                            "uploader_address": metadata.uploader_address,
                        });

                        println!("💾 DHT: Serialized metadata JSON: {}", serde_json::to_string(&dht_metadata).unwrap_or_else(|_| "error".to_string()));

                        {
                            let mut cache = seeder_heartbeats_cache.lock().await;
                            cache.insert(
                                metadata.merkle_root.clone(),
                                FileHeartbeatCacheEntry {
                                    heartbeats: active_heartbeats.clone(),
                                    metadata: dht_metadata.clone(),
                                },
                            );
                        }

                        let record_key = kad::RecordKey::new(&metadata.merkle_root.as_bytes());
                        {
                            let mut pending = pending_heartbeat_updates.lock().await;
                            pending.insert(metadata.merkle_root.clone());
                        }
                        swarm
                            .behaviour_mut()
                            .kademlia
                            .get_record(record_key.clone());

                        let dht_record_data = match serde_json::to_vec(&dht_metadata) {
                            Ok(data) => data,
                            Err(e) => {
                                eprintln!("Failed to serialize DHT metadata: {}", e);
                                return;
                            }
                        };

                        let record = Record {
                                    key: record_key.clone(),
                                    value: dht_record_data,
                                    publisher: Some(peer_id),
                                    expires: None,
                                };

                        // Determine appropriate quorum based on number of connected peers
                        let connected_peers_count = connected_peers.lock().await.len();
                        let min_replication_peers = 3; // Require at least 3 peers for stronger replication
                        
                        let quorum = if connected_peers_count >= min_replication_peers {
                            info!("Using Quorum::All for file {} ({} peers available)", metadata.merkle_root, connected_peers_count);
                            kad::Quorum::All
                        } else {
                            info!("Using Quorum::One for file {} (only {} peers available)", metadata.merkle_root, connected_peers_count);
                            kad::Quorum::One
                        };

                        match swarm.behaviour_mut().kademlia.put_record(record, quorum) {
                            Ok(query_id) => {
                                info!("started providing file: {}, query id: {:?} with quorum {:?}", 
                                    metadata.merkle_root, query_id, quorum);
                            }
                            Err(e) => {
                                error!("failed to start providing file {}: {}", metadata.merkle_root, e);
                                let _ = event_tx.send(DhtEvent::Error(format!("failed to start providing: {}", e))).await;
                            }
                        }

                        // Register this peer as a provider for the file
                        let provider_key = kad::RecordKey::new(&metadata.merkle_root.as_bytes());
                        match swarm.behaviour_mut().kademlia.start_providing(provider_key) {
                            Ok(query_id) => {
                                info!("registered as provider for file: {}, query id: {:?}", metadata.merkle_root, query_id);
                            }
                            Err(e) => {
                                error!("failed to register as provider for file {}: {}", metadata.merkle_root, e);
                                let _ = event_tx.send(DhtEvent::Error(format!("failed to register as provider: {}", e))).await;
                            }
                        }
                        // Task 1: Keyword Extraction
                        let keywords = extract_keywords(&metadata.file_name);
                        info!(
                            "Extracted {} keywords for file '{}': {:?}",
                            keywords.len(),
                            metadata.file_name,
                            keywords
                        );
                        // Task 2: DHT Indexing
                        // TODO: implement the "read-modify-write" logic inside this loop.
                        for keyword in keywords {
                            let index_key_str = format!("idx:{}", keyword);
                            let _index_key = kad::RecordKey::new(&index_key_str);

                            // TODO: Implement the read-modify-write logic to update keyword indexes.
                            // 1. Call swarm.behaviour_mut().kademlia.get_record(index_key.clone())
                            // 2. In the KademliaEvent handler for GetRecordOk, deserialize the value (a list of hashes).
                            // 3. Add the new metadata.merkle_root to the list.
                            // 4. Serialize the updated list.
                            // 5. Create a new Record and call swarm.behaviour_mut().kademlia.put_record(...).

                            info!("TODO - Register keyword '{}' with file hash '{}'", keyword, metadata.merkle_root);
                        }
                        // notify frontend
                        let _ = event_tx.send(DhtEvent::PublishedFile(metadata.clone())).await;
                        // store in file_uploaded_cache
                        let _ = response_tx.send(metadata.clone());
                    }
                    Some(DhtCommand::SearchByCid(cid_str)) => {
                        let key = kad::RecordKey::new(&cid_str.as_bytes());
                        let query_id = swarm.behaviour_mut().kademlia.get_record(key);
                        info!("Searching by CID: {} (query: {:?})", cid_str, query_id);
                    }
                    Some(DhtCommand::SearchByInfoHash(info_hash)) => {
                        let key = kad::RecordKey::new(&info_hash.as_bytes());
                        let query_id = swarm.behaviour_mut().kademlia.get_record(key);
                        info!("Searching by infohash: {} (query: {:?})", info_hash, query_id);
                    }
                    Some(DhtCommand::StoreBlocks { blocks, root_cid, mut metadata }) => {
                        // 1. Store all encrypted data blocks in bitswap
                        for (cid, data) in blocks {
                            if let Err(e) = swarm.behaviour_mut().bitswap.insert_block::<MAX_MULTIHASH_LENGHT>(cid.clone(), data) {
                                error!("Failed to store encrypted block {} in bitswap: {}", cid, e);
                                let _ = event_tx.send(DhtEvent::Error(format!("Failed to store block {}: {}", cid, e))).await;
                                continue 'outer; // Abort this publish operation
                            }
                        }

                        // 2. Update metadata with the root CID
                        metadata.cids = Some(vec![root_cid]);

                        let now = unix_timestamp();
                        let peer_id_str = peer_id.to_string();
                        let existing_heartbeats = {
                            let cache = seeder_heartbeats_cache.lock().await;
                            cache
                                .get(&metadata.merkle_root)
                                .map(|entry| entry.heartbeats.clone())
                                .unwrap_or_default()
                        };
                        let mut heartbeat_entries = existing_heartbeats;
                        upsert_heartbeat(&mut heartbeat_entries, &peer_id_str, now);
                        let active_heartbeats = prune_heartbeats(heartbeat_entries, now);
                        metadata.seeders = heartbeats_to_peer_list(&active_heartbeats);

                        // 3. Create and publish the DHT record pointing to the file
                        let dht_metadata = serde_json::json!({
                            "merkle_root": metadata.merkle_root,
                            "file_name": metadata.file_name,
                            "file_size": metadata.file_size,
                            "created_at": metadata.created_at,
                            "mime_type": metadata.mime_type,
                            "is_encrypted": metadata.is_encrypted,
                            "encryption_method": metadata.encryption_method,
                            "cids": metadata.cids,
                            "encrypted_key_bundle": metadata.encrypted_key_bundle,
                            "version": metadata.version,
                            "info_hash": metadata.info_hash,
                            "trackers": metadata.trackers,
                            "parent_hash": metadata.parent_hash,
                            "seeders": metadata.seeders,
                            "seederHeartbeats": active_heartbeats,
                        });

                        {
                            let mut cache = seeder_heartbeats_cache.lock().await;
                            cache.insert(
                                metadata.merkle_root.clone(),
                                FileHeartbeatCacheEntry {
                                    heartbeats: active_heartbeats.clone(),
                                    metadata: dht_metadata.clone(),
                                },
                            );
                        }

                        let record_key = kad::RecordKey::new(&metadata.merkle_root.as_bytes());
                        {
                            let mut pending = pending_heartbeat_updates.lock().await;
                            pending.insert(metadata.merkle_root.clone());
                        }
                        swarm
                            .behaviour_mut()
                            .kademlia
                            .get_record(record_key.clone());

                        let record_value = match serde_json::to_vec(&dht_metadata).map_err(|e| e.to_string()) {
                            Ok(val) => val,
                            Err(e) => {
                                warn!("Failed to serialize DHT metadata: {}", e);
                                continue;
                            }
                        };
                        let record = Record {
                            key: record_key.clone(),
                            value: record_value,
                            publisher: Some(peer_id),
                            expires: None,
                        };

                        if let Err(e) = swarm.behaviour_mut().kademlia.put_record(record, kad::Quorum::One) {
                            error!("Failed to put record for encrypted file {}: {}", metadata.merkle_root, e);
                        }

                        // 4. Announce self as provider
                        let provider_key = kad::RecordKey::new(&metadata.merkle_root.as_bytes());
                        if let Err(e) = swarm.behaviour_mut().kademlia.start_providing(provider_key) {
                            error!("Failed to start providing encrypted file {}: {}", metadata.merkle_root, e);
                        }

                        info!("Successfully published and started providing encrypted file: {}", metadata.merkle_root);
                        let _ = event_tx.send(DhtEvent::PublishedFile(metadata)).await;
                    }
                    Some(DhtCommand::DownloadFile(mut file_metadata, download_path)) =>{
                        let root_cid_result = file_metadata.cids.as_ref()
                            .and_then(|cids| cids.first())
                            .ok_or_else(|| {
                                let msg = format!("No root CID found for file with Merkle root: {}", file_metadata.merkle_root);
                                error!("{}", msg);
                                msg
                            });

                        let root_cid = match root_cid_result {
                            Ok(cid) => cid.clone(),
                            Err(e) => { let _ = event_tx.send(DhtEvent::Error(e)).await; continue; }
                        };

                        info!("🔽 Starting Bitswap download for file: {} (root CID: {})", file_metadata.file_name, root_cid);
                        info!("📊 File has {} known seeders: {:?}", file_metadata.seeders.len(), file_metadata.seeders);

                        // Check if we're connected to any seeders
                        let connected = connected_peers.lock().await;
                        let connected_seeders: Vec<_> = file_metadata.seeders.iter()
                            .filter(|seeder| {
                                if let Ok(peer_id) = seeder.parse::<PeerId>() {
                                    connected.contains(&peer_id)
                                } else {
                                    false
                                }
                            })
                            .collect();

                        if connected_seeders.is_empty() {
                            warn!("⚠️  Not connected to any seeders for file {}!", file_metadata.file_name);
                            warn!("   Available seeders: {:?}", file_metadata.seeders);
                            warn!("   Connected peers: {:?}", connected.iter().map(|p| p.to_string()).collect::<Vec<_>>());
                            let _ = event_tx.send(DhtEvent::Error(
                                format!("Not connected to any seeders for file {}. Please ensure at least one seeder is online and connected.", file_metadata.file_name)
                            )).await;
                            continue;
                        }

                        info!("✅ Connected to {}/{} seeders", connected_seeders.len(), file_metadata.seeders.len());

                        // Request the root block which contains the CIDs
                        let root_query_id = swarm.behaviour_mut().bitswap.get(&root_cid);
                        info!("📤 Sent Bitswap GET request for root block (query_id: {:?})", root_query_id);

                        file_metadata.download_path = Some(download_path);
                        // Store the root query ID to handle when we get the root block
                        info!("INSERTING INTO ROOT QUERY MAPPING");
                        root_query_mapping.lock().await.insert(root_query_id, file_metadata);
                    }

                    Some(DhtCommand::StopPublish(file_hash)) => {
                        let key = kad::RecordKey::new(&file_hash);
                        let removed = swarm.behaviour_mut().kademlia.remove_record(&key);
                        debug!(
                            "StopPublish: removed record for {} (removed={:?})",
                            file_hash, removed
                        );

                        // Ask Kademlia to stop providing this file (so provider records are removed)
                        swarm
                            .behaviour_mut()
                            .kademlia
                            .stop_providing(&key);

                        // Also proactively publish an updated DHT record with no seeders so remote nodes
                        // that fetch the JSON record see that there are no seeders immediately.
                        // Build minimal "empty" metadata
                        let empty_meta = serde_json::json!({
                            "merkle_root": file_hash,
                            "file_name": serde_json::Value::Null,
                            "file_size": 0u64,
                            "created_at": unix_timestamp(),
                            "seeders": Vec::<String>::new(),
                            "seederHeartbeats": Vec::<SeederHeartbeat>::new()
                        });
                        if let Ok(bytes) = serde_json::to_vec(&empty_meta) {
                            let record = Record {
                                key: kad::RecordKey::new(&file_hash.as_bytes()),
                                value: bytes,
                                publisher: Some(peer_id.clone()),
                                expires: None,
                            };
                            if let Err(e) =
                                swarm.behaviour_mut().kademlia.put_record(record, kad::Quorum::One)
                            {
                                warn!("Failed to publish empty record for {}: {}", file_hash, e);
                            } else {
                                debug!("Published empty seeder record for {}", file_hash);
                            }
                        }

                        seeder_heartbeats_cache.lock().await.remove(&file_hash);
                        pending_heartbeat_updates
                            .lock()
                            .await
                            .remove(&file_hash);
                        debug!("Cleared cached heartbeat state for {}", file_hash);
                    }
                    Some(DhtCommand::HeartbeatFile { file_hash }) => {
                        let now = unix_timestamp();
                        let peer_id_str = peer_id.to_string();
                        let mut serialized_record: Option<Vec<u8>> = None;

                        {
                            let mut cache = seeder_heartbeats_cache.lock().await;
                            if let Some(entry) = cache.get_mut(&file_hash) {
                                upsert_heartbeat(&mut entry.heartbeats, &peer_id_str, now);
                                entry.heartbeats = prune_heartbeats(entry.heartbeats.clone(), now);

                                let seeder_strings = heartbeats_to_peer_list(&entry.heartbeats);
                                entry.metadata["seeders"] = serde_json::Value::Array(
                                    seeder_strings
                                        .iter()
                                        .cloned()
                                        .map(serde_json::Value::String)
                                        .collect(),
                                );
                                entry.metadata["seederHeartbeats"] =
                                    serde_json::to_value(&entry.heartbeats)
                                        .unwrap_or_else(|_| serde_json::Value::Array(vec![]));

                                match serde_json::to_vec(&entry.metadata) {
                                    Ok(bytes) => serialized_record = Some(bytes),
                                    Err(e) => {
                                        error!(
                                            "Failed to serialize heartbeat metadata for {}: {}",
                                            file_hash, e
                                        );
                                    }
                                }
                            }
                        }

                        if let Some(record_bytes) = serialized_record {
                            pending_heartbeat_updates
                                .lock()
                                .await
                                .remove(&file_hash);

                            let key = kad::RecordKey::new(&file_hash.as_bytes());
                            let record = Record {
                                key,
                                value: record_bytes,
                                publisher: Some(peer_id),
                                expires: None,
                            };

                            // Determine appropriate quorum based on number of connected peers
                        let connected_peers_count = connected_peers.lock().await.len();
                        let min_replication_peers = 3; // Require at least 3 peers for stronger replication
                        
                        let quorum = if connected_peers_count >= min_replication_peers {
                            debug!("Using Quorum::All for heartbeat update of {} ({} peers available)", 
                                file_hash, connected_peers_count);
                            kad::Quorum::All
                        } else {
                            debug!("Using Quorum::One for heartbeat update of {} (only {} peers available)", 
                                file_hash, connected_peers_count);
                            kad::Quorum::One
                        };

                        match swarm
                            .behaviour_mut()
                            .kademlia
                            .put_record(record, quorum)
                        {
                            Ok(query_id) => {
                                debug!(
                                    "Refreshed heartbeat for {} with quorum {:?} (query id: {:?})",
                                    file_hash, quorum, query_id
                                );
                            }
                            Err(e) => {
                                error!(
                                    "Failed to update heartbeat record for {}: {}",
                                    file_hash, e
                                );
                            }
                            }

                            let provider_key = kad::RecordKey::new(&file_hash.as_bytes());
                            if let Err(e) =
                                swarm.behaviour_mut().kademlia.start_providing(provider_key)
                            {
                                debug!(
                                    "Failed to refresh provider record for {}: {}",
                                    file_hash, e
                                );
                            }
                        } else {
                            pending_heartbeat_updates
                                .lock()
                                .await
                                .insert(file_hash.clone());

                            debug!(
                                "No cached metadata for {}; fetching record before heartbeat",
                                file_hash
                            );
                            let key = kad::RecordKey::new(&file_hash.as_bytes());
                            let _ = swarm.behaviour_mut().kademlia.get_record(key);
                        }
                    }
                    Some(DhtCommand::SearchFile(file_hash)) => {
                        let key = kad::RecordKey::new(&file_hash.as_bytes());
                        let query_id = swarm.behaviour_mut().kademlia.get_record(key);
                        info!("Searching for file: {} (query: {:?})", file_hash, query_id);
                    }
                    Some(DhtCommand::SetPrivacyProxies { addresses }) => {
                        info!("Updating privacy proxy targets ({} addresses)", addresses.len());

                        let mut parsed_entries: Vec<(String, Multiaddr, Option<PeerId>)> = Vec::new();

                        for address in addresses {
                            match address.parse::<Multiaddr>() {
                                Ok(multiaddr) => {
                                    let maybe_peer_id = multiaddr.iter().find_map(|protocol| {
                                        if let libp2p::multiaddr::Protocol::P2p(peer_id) = protocol {
                                            Some(peer_id.clone())
                                        } else {
                                            None
                                        }
                                    });

                                    parsed_entries.push((address, multiaddr, maybe_peer_id));
                                }
                                Err(error) => {
                                    warn!("Invalid privacy proxy address '{}': {}", address, error);
                                    let _ = event_tx
                                        .send(DhtEvent::Error(format!(
                                            "Invalid proxy address '{}': {}",
                                            address, error
                                        )))
                                        .await;
                                }
                            }
                        }

                        let manual_peers: Vec<PeerId> = parsed_entries
                            .iter()
                            .filter_map(|(_, _, maybe_peer)| maybe_peer.clone())
                            .collect();

                        {
                            let mut mgr = proxy_mgr.lock().await;
                            mgr.set_manual_trusted(&manual_peers);
                        }

                        for (addr_str, multiaddr, maybe_peer_id) in parsed_entries {
                            match swarm.dial(multiaddr.clone()) {
                                Ok(_) => {
                                    if let Some(peer_id) = &maybe_peer_id {
                                        info!(
                                            "Dialing trusted privacy proxy {} via {}",
                                            peer_id, multiaddr
                                        );
                                    } else {
                                        info!("Dialing privacy proxy at {}", multiaddr);
                                    }
                                }
                                Err(error) => {
                                    warn!("Failed to dial privacy proxy {}: {}", addr_str, error);
                                    let _ = event_tx
                                        .send(DhtEvent::Error(format!(
                                            "Failed to dial proxy {}: {}",
                                            addr_str, error
                                        )))
                                        .await;
                                }
                            }
                        }
                    }
                    Some(DhtCommand::ConnectPeer(addr)) => {
                        info!("Attempting to connect to: {}", addr);
                        if let Ok(multiaddr) = addr.parse::<Multiaddr>() {
                            let maybe_peer_id = multiaddr.iter().find_map(|p| {
                                if let libp2p::multiaddr::Protocol::P2p(peer_id) = p {
                                    Some(peer_id.clone())
                                } else {
                                    None
                                }
                            });

                            if let Some(peer_id) = maybe_peer_id.clone() {
                                // Check if the address contains a private IP
                                let has_private_ip = multiaddr.iter().any(|p| {
                                    if let Protocol::Ip4(ipv4) = p {
                                        is_private_or_loopback_v4(ipv4)
                                    } else {
                                        false
                                    }
                                });

                                // If private IP detected, try relay connection via any relay-capable peer
                                if has_private_ip {
                                    info!("🔍 Detected private IP address in {}", multiaddr);

                                    // Get list of relay-capable peers we've discovered
                                    let relay_peers = relay_capable_peers.lock().await;

                                    if !relay_peers.is_empty() {
                                        info!("🔄 Found {} relay-capable peers, attempting relay connection", relay_peers.len());

                                        // Try to use the first available relay-capable peer
                                        // Clone the data we need before dropping the lock
                                        let relay_option = relay_peers.iter().next().map(|(id, addrs)| {
                                            (*id, addrs.first().cloned())
                                        });

                                        drop(relay_peers); // Release lock before dialing

                                        if let Some((relay_peer_id, Some(relay_addr))) = relay_option {
                                            info!("📡 Attempting to connect to {} via relay peer {}", peer_id, relay_peer_id);

                                            // Build proper circuit relay address
                                            // Format: /ip4/{relay_ip}/tcp/{relay_port}/p2p/{relay_peer_id}/p2p-circuit/p2p/{target_peer_id}
                                            let mut circuit_addr = relay_addr.clone();

                                            // Ensure the relay address includes the relay peer ID
                                            if !circuit_addr.iter().any(|p| matches!(p, Protocol::P2p(_))) {
                                                circuit_addr.push(Protocol::P2p(relay_peer_id));
                                            }

                                            circuit_addr.push(Protocol::P2pCircuit);
                                            circuit_addr.push(Protocol::P2p(peer_id));

                                            info!("  Using relay circuit address: {}", circuit_addr);

                                            match swarm.dial(circuit_addr.clone()) {
                                                Ok(_) => {
                                                    info!("✓ Relay connection requested successfully");
                                                    let _ = event_tx.send(DhtEvent::Info(format!(
                                                        "Connecting to private network peer {} via relay {}", peer_id, relay_peer_id
                                                    ))).await;
                                                    continue; // Skip direct dial, use relay only
                                                }
                                                Err(e) => {
                                                    warn!("Relay connection failed: {}, falling back to direct dial", e);
                                                    // Fall through to direct dial attempt
                                                }
                                            }
                                        }
                                    } else {
                                        drop(relay_peers); // Release lock
                                        info!("⚠️ No relay-capable peers discovered yet. Trying direct connection.");
                                        info!("   Tip: Enable 'Relay Server' in Settings to help others connect!");
                                    }
                                }
                                {
                                    let mut mgr = proxy_mgr.lock().await;
                                    mgr.set_target(peer_id.clone());
                                    let use_proxy_routing = mgr.is_privacy_routing_enabled();

                                    if use_proxy_routing {
                                        if let Some(proxy_peer_id) = mgr.select_proxy_for_routing(&peer_id) {
                                            drop(mgr);

                                            info!(
                                                "Using privacy routing through proxy {} to reach {}",
                                                proxy_peer_id, peer_id
                                            );

                                            let circuit_addr =
                                                create_circuit_relay_address_robust(&proxy_peer_id, &peer_id);
                                            info!(
                                                "Attempting circuit relay connection via {} to {}",
                                                proxy_peer_id, peer_id
                                            );

                                            match swarm.dial(circuit_addr.clone()) {
                                                Ok(_) => {
                                                    info!(
                                                        "Requested circuit relay connection to {} via proxy {}",
                                                        peer_id, proxy_peer_id
                                                    );
                                                    continue;
                                                }
                                                Err(e) => {
                                                    error!(
                                                        "Failed to dial via circuit relay {}: {}",
                                                        circuit_addr, e
                                                    );
                                                    let _ = event_tx
                                                        .send(DhtEvent::Error(format!(
                                                            "Circuit relay failed: {}",
                                                            e
                                                        )))
                                                        .await;
                                                    if {
                                                        let mgr = proxy_mgr.lock().await;
                                                        mgr.privacy_mode() == PrivacyMode::Strict
                                                    } {
                                                        {
                                                            let mut mgr = proxy_mgr.lock().await;
                                                            mgr.clear_target(&peer_id);
                                                        }
                                                        continue;
                                                    }
                                                }
                                            }
                                        } else {
                                            drop(mgr);
                                            warn!(
                                                "No suitable proxy available for privacy routing to {}",
                                                peer_id
                                            );
                                            let _ = event_tx
                                                .send(DhtEvent::Error(format!(
                                                    "No trusted proxy available to reach {}",
                                                    peer_id
                                                )))
                                                .await;
                                            if {
                                                let mgr = proxy_mgr.lock().await;
                                                mgr.privacy_mode() == PrivacyMode::Strict
                                            } {
                                                {
                                                    let mut mgr = proxy_mgr.lock().await;
                                                    mgr.clear_target(&peer_id);
                                                }
                                                continue;
                                            }
                                        }
                                    }
                                }

                                let should_request = {
                                    let mut mgr = proxy_mgr.lock().await;
                                    let should_request = !mgr.has_relay_request(&peer_id);
                                    if should_request {
                                        mgr.mark_relay_pending(peer_id.clone());
                                    }
                                    should_request
                                };

                                if should_request {
                                    if let Some(relay_addr) = build_relay_listen_addr(&multiaddr) {
                                        match swarm.listen_on(relay_addr.clone()) {
                                            Ok(_) => {
                                                info!("Requested relay reservation via {}", relay_addr);
                                                let _ = event_tx
                                                    .send(DhtEvent::ProxyStatus {
                                                        id: peer_id.to_string(),
                                                        address: relay_addr.to_string(),
                                                        status: "relay_pending".into(),
                                                        latency_ms: None,
                                                        error: None,
                                                    })
                                                    .await;
                                            }
                                            Err(err) => {
                                                warn!(
                                                    "Failed to request relay reservation via {}: {}",
                                                    relay_addr, err
                                                );
                                                let mut mgr = proxy_mgr.lock().await;
                                                mgr.relay_pending.remove(&peer_id);
                                                let _ = event_tx
                                                    .send(DhtEvent::ProxyStatus {
                                                        id: peer_id.to_string(),
                                                        address: relay_addr.to_string(),
                                                        status: "relay_error".into(),
                                                        latency_ms: None,
                                                        error: Some(err.to_string()),
                                                    })
                                                    .await;
                                            }
                                        }
                                    } else {
                                        warn!("Cannot derive relay listen address from {}", multiaddr);
                                    }
                                }

                                match swarm.dial(multiaddr.clone()) {
                                    Ok(_) => {
                                        info!("Requested direct connection to: {}", addr);
                                        info!("  Multiaddr: {}", multiaddr);
                                        info!("  Waiting for ConnectionEstablished event...");
                                    }
                                    Err(e) => {
                                        error!("Failed to dial {}: {}", addr, e);
                                        let _ = event_tx
                                            .send(DhtEvent::Error(format!("Failed to connect: {}", e)))
                                            .await;
                                    }
                                }
                            } else {
                                error!("No peer ID found in multiaddr: {}", addr);
                                let _ = event_tx
                                    .send(DhtEvent::Error(format!("Invalid address format: {}", addr)))
                                    .await;
                            }
                        } else {
                            error!("Invalid multiaddr format: {}", addr);
                            let _ = event_tx
                                .send(DhtEvent::Error(format!("Invalid address: {}", addr)))
                                .await;
                        }
                    }
                    Some(DhtCommand::ConnectToPeerById(peer_id)) => {
                        info!("Attempting to connect to peer by ID: {}", peer_id);

                        // First check if we're already connected to this peer
                        let connected_peers = connected_peers.lock().await;
                        if connected_peers.contains(&peer_id) {
                            info!("Already connected to peer {}", peer_id);
                            // let _ = event_tx.send(DhtEvent::PeerConnected(peer_id.to_string())).await;
                            let _ = event_tx
                                .send(DhtEvent::PeerConnected {
                                    peer_id: peer_id.to_string(),
                                    address: None,
                                })
                                .await;
                            return;
                        }
                        drop(connected_peers);

                        // Query the DHT for known addresses of this peer
                        info!("Querying DHT for addresses of peer {}", peer_id);
                        let _query_id = swarm.behaviour_mut().kademlia.get_closest_peers(peer_id);

                        // Connection attempts will be handled when GetClosestPeers results are received
                        let _ = event_tx.send(DhtEvent::Info(format!("Searching for peer {} addresses...", peer_id))).await;
                    }
                    Some(DhtCommand::DisconnectPeer(peer_id)) => {
                        let _ = swarm.disconnect_peer_id(peer_id.clone());
                        proxy_mgr.lock().await.remove_all(&peer_id);
                    }


                    Some(DhtCommand::GetPeerCount(tx)) => {
                        let count = connected_peers.lock().await.len();
                        let _ = tx.send(count);
                    }
                    Some(DhtCommand::Echo { peer, payload, tx }) => {
                        let id = swarm.behaviour_mut().proxy_rr.send_request(&peer, EchoRequest(payload));
                        pending_echo.lock().await.insert(id, PendingEcho { peer, tx });
                    }
                    Some(DhtCommand::GetProviders { file_hash, sender }) => {
                        // Query provider records for this file hash
                        let key = kad::RecordKey::new(&file_hash.as_bytes());
                        let query_id = swarm.behaviour_mut().kademlia.get_providers(key);
                        info!("Querying providers for file: {} (query_id: {:?})", file_hash, query_id);

                        // Store the query_id -> (file_hash, start_time) mapping for error handling and timeout detection
                        get_providers_queries.lock().await.insert(query_id, (file_hash.clone(), std::time::Instant::now()));

                        // Store the query for async handling
                        let pending_query = PendingProviderQuery {
                            id: 0, // Not used for matching
                            sender,
                        };
                        pending_provider_queries.lock().await.insert(file_hash, pending_query);
                    }
                    Some(DhtCommand::SendWebRTCOffer { peer, offer_request, sender }) => {
                        let id = swarm.behaviour_mut().webrtc_signaling_rr.send_request(&peer, offer_request);
                        pending_webrtc_offers.lock().await.insert(id, sender);
                    }
                    Some(DhtCommand::SendMessageToPeer { target_peer_id, message }) => {
                        // TODO: Implement a proper messaging protocol
                        // For now, we'll use the proxy protocol to send messages
                        // In a real implementation, this could use a dedicated messaging protocol
                        match serde_json::to_vec(&message) {
                            Ok(message_data) => {
                                // Send the message directly using the proxy protocol
                                let request_id = swarm.behaviour_mut().proxy_rr.send_request(&target_peer_id, EchoRequest(message_data));
                                info!("Sent message to peer {} with request ID {:?}", target_peer_id, request_id);
                            }
                            Err(e) => {
                                error!("Failed to serialize message: {}", e);
                            }
                        }
                    }
                    Some(DhtCommand::StoreBlock { cid, data }) => {
                        match swarm.behaviour_mut().bitswap.insert_block::<MAX_MULTIHASH_LENGHT>(cid, data) {
                            Ok(_) => {
                                debug!("Successfully stored block in Bitswap");
                            }
                            Err(e) => {
                                error!("Failed to store block in Bitswap: {}", e);
                            }
                        }
                    }
                    Some(DhtCommand::RequestFileAccess { .. }) => {
                        todo!();
                    }
                    Some(DhtCommand::AnnounceTorrent { info_hash }) => {
                        let key = kad::RecordKey::new(&info_hash);
                        match swarm.behaviour_mut().kademlia.start_providing(key) {
                            Ok(query_id) => {
                                info!("Started providing torrent with info_hash: {}, query_id: {:?}", info_hash, query_id);
                                let _ = event_tx.send(DhtEvent::Info(format!("Announced torrent: {}", info_hash))).await;
                            }
                            Err(e) => {
                                error!("Failed to start providing torrent {}: {}", info_hash, e);
                                let _ = event_tx.send(DhtEvent::Error(format!("Failed to announce torrent: {}", e))).await;
                            }
                        }
                    }
                    None => {
                        info!("DHT command channel closed; shutting down node task");
                        break 'outer;
                    }
                }
            }

            event = swarm.next() => if let Some(event) = event {
                match event {
                    SwarmEvent::Behaviour(DhtBehaviourEvent::Kademlia(kad_event)) => {
                        handle_kademlia_event(
                            kad_event,
                            &mut swarm,
                            &peer_id,
                            &connected_peers,
                            &event_tx,
                            &pending_searches,
                            &pending_provider_queries,
                            &get_providers_queries,
                            &seeder_heartbeats_cache,
                            &pending_heartbeat_updates,
                            &pending_keyword_indexes,
                        )
                        .await;
                    }
                    SwarmEvent::Behaviour(DhtBehaviourEvent::Identify(identify_event)) => {
                        handle_identify_event(
                            identify_event,
                            &mut swarm,
                            &event_tx,
                            metrics.clone(),
                            enable_autorelay,
                            &relay_candidates,
                            &proxy_mgr,
                            relay_capable_peers.clone(),
                        )
                        .await;
                    }
                    SwarmEvent::Behaviour(DhtBehaviourEvent::Mdns(mdns_event)) => {
                        if !is_bootstrap{
                            handle_mdns_event(mdns_event, &mut swarm, &event_tx).await;
                        }
                    }
                    SwarmEvent::Behaviour(DhtBehaviourEvent::RelayClient(relay_event)) => {
                        match relay_event {
                            RelayClientEvent::ReservationReqAccepted { relay_peer_id, .. } => {
                                info!("✅ Relay reservation accepted from {}", relay_peer_id);
                                let mut mgr = proxy_mgr.lock().await;
                                let newly_ready = mgr.mark_relay_ready(relay_peer_id);
                                drop(mgr);

                                // Update AutoRelay metrics
                                {
                                    let mut m = metrics.lock().await;
                                    m.active_relay_peer_id = Some(relay_peer_id.to_string());
                                    m.relay_reservation_status = Some("accepted".to_string());
                                    m.last_reservation_success = Some(SystemTime::now());
                                    m.reservation_renewals += 1;
                                }

                                if newly_ready {
                                    let _ = event_tx
                                        .send(DhtEvent::ProxyStatus {
                                            id: relay_peer_id.to_string(),
                                            address: String::new(),
                                            status: "relay_ready".into(),
                                            latency_ms: None,
                                            error: None,
                                        })
                                        .await;
                                    let _ = event_tx
                                        .send(DhtEvent::Info(format!(
                                            "Connected to relay: {}",
                                            relay_peer_id
                                        )))
                                        .await;
                                }
                            }
                            RelayClientEvent::OutboundCircuitEstablished { relay_peer_id, .. } => {
                                info!("🔗 Outbound relay circuit established via {}", relay_peer_id);
                                proxy_mgr.lock().await.set_online(relay_peer_id);
                                let _ = event_tx
                                    .send(DhtEvent::ProxyStatus {
                                        id: relay_peer_id.to_string(),
                                        address: String::new(),
                                        status: "relay_circuit".into(),
                                        latency_ms: None,
                                        error: None,
                                    })
                                    .await;
                            }
                            RelayClientEvent::InboundCircuitEstablished { src_peer_id, .. } => {
                                info!("📥 Inbound relay circuit established from {}", src_peer_id);
                                let _ = event_tx
                                    .send(DhtEvent::ProxyStatus {
                                        id: src_peer_id.to_string(),
                                        address: String::new(),
                                        status: "relay_inbound".into(),
                                        latency_ms: None,
                                        error: None,
                                    })
                                    .await;
                            }
                        }
                    }
                    SwarmEvent::Behaviour(DhtBehaviourEvent::RelayServer(relay_server_event)) => {
                        use relay::Event as RelayEvent;
                        match relay_server_event {
                            RelayEvent::ReservationReqAccepted { src_peer_id, .. } => {
                                info!("🔁 Relay server: Accepted reservation from {}", src_peer_id);
                                let _ = event_tx
                                    .send(DhtEvent::Info(format!(
                                        "Acting as relay for peer {}",
                                        src_peer_id
                                    )))
                                    .await;

                                // Emit reputation event
                                let _ = event_tx
                                    .send(DhtEvent::ReputationEvent {
                                        peer_id: src_peer_id.to_string(),
                                        event_type: "RelayReservationAccepted".to_string(),
                                        impact: 5.0,
                                        data: serde_json::json!({
                                            "timestamp": SystemTime::now()
                                                .duration_since(UNIX_EPOCH)
                                                .unwrap_or_default()
                                                .as_secs(),
                                        }),
                                    })
                                    .await;
                            }
                            RelayEvent::ReservationReqDenied { src_peer_id, .. } => {
                                debug!("🔁 Relay server: Denied reservation from {}", src_peer_id);

                                // Emit reputation event
                                let _ = event_tx
                                    .send(DhtEvent::ReputationEvent {
                                        peer_id: src_peer_id.to_string(),
                                        event_type: "RelayRefused".to_string(),
                                        impact: -2.0,
                                        data: serde_json::json!({
                                            "reason": "reservation_denied",
                                            "timestamp": SystemTime::now()
                                                .duration_since(UNIX_EPOCH)
                                                .unwrap_or_default()
                                                .as_secs(),
                                        }),
                                    })
                                    .await;
                            }
                            RelayEvent::ReservationTimedOut { src_peer_id } => {
                                debug!("🔁 Relay server: Reservation timed out for {}", src_peer_id);

                                // Emit reputation event
                                let _ = event_tx
                                    .send(DhtEvent::ReputationEvent {
                                        peer_id: src_peer_id.to_string(),
                                        event_type: "RelayTimeout".to_string(),
                                        impact: -10.0,
                                        data: serde_json::json!({
                                            "reason": "reservation_timeout",
                                            "timestamp": SystemTime::now()
                                                .duration_since(UNIX_EPOCH)
                                                .unwrap_or_default()
                                                .as_secs(),
                                        }),
                                    })
                                    .await;
                            }
                            RelayEvent::CircuitReqDenied { src_peer_id, dst_peer_id, .. } => {
                                debug!("🔁 Relay server: Denied circuit from {} to {}", src_peer_id, dst_peer_id);

                                // Emit reputation event
                                let _ = event_tx
                                    .send(DhtEvent::ReputationEvent {
                                        peer_id: src_peer_id.to_string(),
                                        event_type: "RelayRefused".to_string(),
                                        impact: -2.0,
                                        data: serde_json::json!({
                                            "reason": "circuit_denied",
                                            "dst_peer_id": dst_peer_id.to_string(),
                                            "timestamp": SystemTime::now()
                                                .duration_since(UNIX_EPOCH)
                                                .unwrap_or_default()
                                                .as_secs(),
                                        }),
                                    })
                                    .await;
                            }
                            RelayEvent::CircuitReqAccepted { src_peer_id, dst_peer_id, .. } => {
                                info!("🔁 Relay server: Established circuit from {} to {}", src_peer_id, dst_peer_id);
                                let _ = event_tx
                                    .send(DhtEvent::Info(format!(
                                        "Relaying traffic from {} to {}",
                                        src_peer_id, dst_peer_id
                                    )))
                                    .await;

                                // Emit reputation event
                                let _ = event_tx
                                    .send(DhtEvent::ReputationEvent {
                                        peer_id: src_peer_id.to_string(),
                                        event_type: "RelayCircuitEstablished".to_string(),
                                        impact: 10.0,
                                        data: serde_json::json!({
                                            "dst_peer_id": dst_peer_id.to_string(),
                                            "timestamp": SystemTime::now()
                                                .duration_since(UNIX_EPOCH)
                                                .unwrap_or_default()
                                                .as_secs(),
                                        }),
                                    })
                                    .await;
                            }
                            RelayEvent::CircuitClosed { src_peer_id, dst_peer_id, .. } => {
                                debug!("🔁 Relay server: Circuit closed between {} and {}", src_peer_id, dst_peer_id);

                                // Emit reputation event
                                let _ = event_tx
                                    .send(DhtEvent::ReputationEvent {
                                        peer_id: src_peer_id.to_string(),
                                        event_type: "RelayCircuitSuccessful".to_string(),
                                        impact: 15.0,
                                        data: serde_json::json!({
                                            "dst_peer_id": dst_peer_id.to_string(),
                                            "timestamp": SystemTime::now()
                                                .duration_since(UNIX_EPOCH)
                                                .unwrap_or_default()
                                                .as_secs(),
                                        }),
                                    })
                                    .await;
                            }
                            // Handle deprecated relay events (libp2p handles logging internally)
                            _ => {}
                        }
                    }
                    SwarmEvent::Behaviour(DhtBehaviourEvent::Bitswap(bitswap)) => match bitswap {
                        beetswap::Event::GetQueryResponse { query_id, data } => {
                            info!("📥 Received Bitswap block (query_id: {:?}, size: {} bytes)", query_id, data.len());

                            // Check if this is a root block query first
                            if let Some(metadata) = root_query_mapping.lock().await.remove(&query_id) {
                                info!("✅ This is a ROOT BLOCK for file: {}", metadata.merkle_root);

                                // This is the root block containing CIDs - parse and request all data blocks
                                match serde_json::from_slice::<Vec<Cid>>(&data) {
                                    Ok(cids) => {

                                        // Create queries map for this file's data blocks
                                        let mut file_queries = HashMap::new();

                                        for (i, cid) in cids.iter().enumerate() {
                                            let block_query_id = swarm.behaviour_mut().bitswap.get(cid);
                                            file_queries.insert(block_query_id, i as u32);
                                        }

                                        // Calculate chunk size based on file size and number of chunks
                                        let total_chunks = cids.len() as u64;
                                        // assume 256kb
                                        let chunk_size = 256 * 1024;

                                        // Pre-calculate chunk offsets
                                        let chunk_offsets: Vec<u64> = (0..total_chunks)
                                            .map(|i| i * chunk_size)
                                            .collect();

                                        info!("Chunk offsets: {:?}", chunk_offsets);

                                        info!("About to create ActiveDownload for file: {}", metadata.merkle_root);
                                        let download_path = match metadata.download_path.as_ref() {
                                            Some(path_str) => PathBuf::from_str(path_str),
                                            None => {
                                                error!("Download path not defined for file: {}", metadata.merkle_root);
                                                return;
                                            }
                                        };
                                        let download_path = match download_path {
                                            Ok(path) => get_available_download_path(path).await,
                                            Err(e) => {
                                                error!("Invalid download path for file {}: {}", metadata.merkle_root, e);
                                                return;
                                            }
                                        };

                                    // Create active download with memory-mapped file
                            match ActiveDownload::new(
                                metadata.clone(),
                                file_queries,
                                &download_path,
                                metadata.file_size,
                                chunk_offsets,
                            ) {
                                Ok(active_download) => {
                                    let active_download = Arc::new(tokio::sync::Mutex::new(active_download));

                                    info!("Successfully created ActiveDownload");

                                    active_downloads.lock().await.insert(
                                        metadata.merkle_root.clone(),
                                        Arc::clone(&active_download),
                                    );

                                    info!(
                                        "Inserted into active_downloads map. Started tracking download for file {} with {} chunks (chunk_size: {} bytes)",
                                        metadata.merkle_root, cids.len(), chunk_size
                                    );
                                }
                                Err(e) => {
                                    error!(
                                        "FAILED to create memory-mapped file for {}: {}",
                                        metadata.merkle_root, e
                                    );
                                }
                            }

                                    }
                                    Err(e) => {
                                        error!("Failed to parse root block as CIDs array for file {}: {}",
                                            metadata.merkle_root, e);
                                    }
                                }
                            } else {
                                // This is a data block query - find the corresponding file and handle it

                                let mut completed_downloads = Vec::new();

                                // Check all active downloads for this query_id
                                {
                                    let mut active_downloads_guard = active_downloads.lock().await;

                                    let mut found = false;
                                    for (file_hash, active_download_lock) in active_downloads_guard.iter_mut() {
                                        let mut active_download = active_download_lock.lock().await;
                                        if let Some(chunk_index) = active_download.queries.remove(&query_id) {
                                            found = true;

                                            // This query belongs to this file - write the chunk to disk
                                            let offset = active_download.chunk_offsets
                                                .get(chunk_index as usize)
                                                .copied()
                                                .unwrap_or_else(|| {
                                                    error!("No offset found for chunk_index: {}", chunk_index);
                                                    0
                                                });


                                            if let Err(e) = active_download.write_chunk(chunk_index, &data, offset) {
                                                error!("Failed to write chunk {} to disk for file {}: {}",
                                                    chunk_index, file_hash, e);
                                                break;
                                            }

                                            info!("Successfully wrote chunk {}/{} for file {}",
                                                chunk_index + 1,
                                                active_download.total_chunks,
                                                file_hash);

                                            let _ = event_tx.send(DhtEvent::BitswapChunkDownloaded {
                                                file_hash: file_hash.clone(),
                                                chunk_index,
                                                total_chunks: active_download.total_chunks,
                                                chunk_size: data.len(),
                                            }).await;

                                            // --- Reputation System Integration ---
                                            // Reward the peer who sent this chunk.
                                            // The `peer` ID is part of the GetQueryResponse event.
                                            // The `peer` field was removed. We get the seeder from the metadata.
                                            let seeder = match active_download.metadata.seeders.first() {
                                                Some(s) => s.clone(),
                                                None => continue, // Should not happen if we got a response
                                            };

                                            let _ = event_tx.send(DhtEvent::ReputationEvent {
                                                peer_id: seeder.to_string(),
                                                event_type: "TorrentChunkSeeded".to_string(),
                                                impact: 2.0, // Use the default impact from EventType
                                                data: serde_json::json!({
                                                    "file_hash": file_hash,
                                                    "chunk_index": chunk_index,
                                                    "chunk_size": data.len(),
                                                    "timestamp": unix_timestamp(),
                                                }),
                                            }).await;
                                            debug!(
                                                "Rewarded peer {} for seeding chunk {} of file {}",
                                                seeder,
                                                chunk_index,
                                                file_hash
                                            );

                                           // In the "all chunks downloaded" section:
                                            if active_download.is_complete() {
                                                // Flush and finalize the file (rename .tmp to final name)
                                                // No need to check for encryption at this level, handle decryption
                                                // inside DownloadedFile event or some other handler above this level.
                                                info!("Finalizing file...");
                                                match active_download.finalize() {
                                                    Ok(_) => {
                                                        info!("Successfully finalized file");
                                                    }
                                                    Err(e) => {
                                                        error!("Failed to finalize file {}: {}", file_hash, e);
                                                        break;
                                                    }
                                                }
                                                // no longer storing file data in completed metadata because file is being written directly to disk
                                                let completed_metadata = active_download.metadata.clone();
                                                completed_downloads.push(completed_metadata);
                                            }
                                            break;
                                        }
                                    }

                                    if !found {
                                        warn!("Received chunk for unknown query_id: {:?}", query_id);
                                    }
                                }

                                // Send completion events for finished downloads
                             // Send completion events for finished downloads
                                for metadata in completed_downloads {
                                    info!("Emitting DownloadedFile event for: {}", metadata.merkle_root);

                                    if let Err(e) = event_tx.send(DhtEvent::DownloadedFile(metadata.clone())).await {
                                        error!("Failed to send DownloadedFile event: {}", e);
                                    }

                                    // Just remove from active downloads - file is already finalized
                                    info!("Removing from active_downloads...");
                                    active_downloads.lock().await.remove(&metadata.merkle_root);
                                }
                            }
                        }
                        beetswap::Event::GetQueryError {
                            query_id,
                            error,
                        } => {
                            // Handle Bitswap query error
                            error!("❌ Bitswap query {:?} failed: {:?}", query_id, error);

                            // Clean up any active downloads that contain this failed query
                            {
                                let mut active_downloads_guard = active_downloads.lock().await;
                                let mut failed_files = Vec::new();

                                for (file_hash, active_download_lock) in active_downloads_guard.iter_mut() {
                                        let mut active_download = active_download_lock.lock().await;
                                    if active_download.queries.remove(&query_id).is_some() {
                                        warn!("Query {:?} failed for file {}, removing from active downloads", query_id, file_hash);
                                        failed_files.push(file_hash.clone());
                                    }
                                }

                                // Remove failed downloads from active downloads
                                for file_hash in failed_files {
                                    active_downloads_guard.remove(&file_hash);
                                }
                            }

                            let _ = event_tx.send(DhtEvent::BitswapError {
                                query_id: format!("{:?}", query_id),
                                error: format!("{:?}", error),
                            }).await;
                        }
                        _ => {}
                    }
                    SwarmEvent::Behaviour(DhtBehaviourEvent::Ping(ev)) => {
                        match ev {
                            libp2p::ping::Event { peer, result: Ok(rtt), .. } => {
                                let is_connected = connected_peers.lock().await.contains(&peer);
                                let rtt_ms = rtt.as_millis() as u64;
                                debug!("Ping from peer {}: {} ms (connected: {})", peer, rtt_ms, is_connected);

                                // Update peer selection metrics with latency
                                {
                                    let mut selection = peer_selection.lock().await;
                                    selection.update_peer_latency(&peer.to_string(), rtt_ms);
                                }

                                let show = proxy_mgr.lock().await.is_proxy(&peer);

                                if show {
                                    let _ = event_tx
                                        .send(DhtEvent::PeerRtt {
                                            peer: peer.to_string(),
                                            rtt_ms,
                                        })
                                        .await;

                                        ping_failures.remove(&peer);
                                } else {
                                    // Ignore
                                }
                            }
                            libp2p::ping::Event { peer, result: Err(libp2p::ping::Failure::Timeout), .. } => {
                                let _ = event_tx
                                    .send(DhtEvent::Error(format!("Ping timeout {}", peer)))
                                    .await;
                                let count = ping_failures.entry(peer).or_insert(0);
                                *count += 1;
                                if *count >= 3 {
                                    swarm.behaviour_mut().kademlia.remove_peer(&peer);
                                    ping_failures.remove(&peer);
                                    let _ = event_tx.send(DhtEvent::Error(format!(
                                        "Peer {} removed after 3 failed pings", peer
                                    ))).await;
                                }
                            }
                            libp2p::ping::Event { peer, result: Err(e), .. } => {
                                warn!("ping error with {}: {}", peer, e);
                                let count = ping_failures.entry(peer).or_insert(0);
                                *count += 1;
                                if *count >= 3 {
                                    swarm.behaviour_mut().kademlia.remove_peer(&peer);
                                    ping_failures.remove(&peer);
                                    let _ = event_tx.send(DhtEvent::Error(format!(
                                        "Peer {} removed after 3 failed pings", peer
                                    ))).await;
                                }
                            }
                        }
                    }
                    SwarmEvent::Behaviour(DhtBehaviourEvent::AutonatClient(ev)) => {
                        handle_autonat_client_event(ev, &metrics, &event_tx).await;
                    }
                    SwarmEvent::Behaviour(DhtBehaviourEvent::AutonatServer(ev)) => {
                        debug!(?ev, "AutoNAT server event");
                    }
                    SwarmEvent::Behaviour(DhtBehaviourEvent::Dcutr(ev)) => {
                        handle_dcutr_event(ev, &metrics, &event_tx).await;
                    }
                    SwarmEvent::ExternalAddrConfirmed { address, .. } => {
                        handle_external_addr_confirmed(&address, &metrics, &event_tx, &proxy_mgr)
                            .await;
                    }
                    SwarmEvent::ExternalAddrExpired { address, .. } => {
                        handle_external_addr_expired(&address, &metrics, &event_tx, &proxy_mgr)
                            .await;
                    }
                    SwarmEvent::ConnectionEstablished { peer_id, endpoint, .. } => {
                        let remote_addr = endpoint.get_remote_address().clone();

                        // Initialize peer metrics for smart selection
                        {
                            let mut selection = peer_selection.lock().await;
                            let peer_metrics = PeerMetrics::new(
                                peer_id.to_string(),
                                // endpoint.get_remote_address().to_string(),
                                remote_addr.to_string(),
                            );
                            selection.update_peer_metrics(peer_metrics);
                        }

                        // Add peer to Kademlia routing table
                        // swarm.behaviour_mut().kademlia.add_address(&peer_id, endpoint.get_remote_address().clone());
                        swarm
                            .behaviour_mut()
                            .kademlia
                            .add_address(&peer_id, remote_addr.clone());

                        let peers_count = {
                            let mut peers = connected_peers.lock().await;
                            peers.insert(peer_id);
                            peers.len()
                        };
                        if let Ok(mut m) = metrics.try_lock() {
                            m.last_success = Some(SystemTime::now());
                        }
                        // info!("✅ Connected to {} via {}", peer_id, endpoint.get_remote_address());
                        info!("✅ Connected to {} via {}", peer_id, remote_addr);
                        info!("   Total connected peers: {}", peers_count);
                        let _ = event_tx
                            .send(DhtEvent::PeerConnected {
                                peer_id: peer_id.to_string(),
                                address: Some(remote_addr.to_string()),
                            })
                            .await;
                    }
                     SwarmEvent::ConnectionClosed { peer_id, cause, .. } => {
                        warn!("❌ DISCONNECTED from peer: {}", peer_id);
                        warn!("   Cause: {:?}", cause);

                        let peers_count = {
                            let mut peers = connected_peers.lock().await;
                            peers.remove(&peer_id);
                            peers.len()
                        };

                        // Remove proxy state
                        proxy_mgr.lock().await.remove_all(&peer_id);

                        // Immediately remove disconnected peer from seeder heartbeat cache
                        let pid_str = peer_id.to_string();
                        let mut updated_records: Vec<(String, Vec<u8>)> = Vec::new();
                        {
                            let mut cache = seeder_heartbeats_cache.lock().await;
                            let now = unix_timestamp();
                            let mut to_remove_keys: Vec<String> = Vec::new();
                            for (file_hash, entry) in cache.iter_mut() {
                                let before = entry.heartbeats.len();
                                // remove any heartbeats for this peer
                                entry.heartbeats.retain(|hb| hb.peer_id != pid_str);

                                // prune expired while we're here
                                entry.heartbeats = prune_heartbeats(entry.heartbeats.clone(), now);

                                if entry.heartbeats.len() != before {
                                    // update metadata fields
                                    let seeder_strings = heartbeats_to_peer_list(&entry.heartbeats);
                                    entry.metadata["seeders"] = serde_json::Value::Array(
                                        seeder_strings
                                            .iter()
                                            .cloned()
                                            .map(serde_json::Value::String)
                                            .collect(),
                                    );
                                    entry.metadata["seederHeartbeats"] =
                                        serde_json::to_value(&entry.heartbeats)
                                            .unwrap_or_else(|_| serde_json::Value::Array(vec![]));

                                    // If no seeders left we can drop the cache entry (and optionally stop providing)
                                    if entry.heartbeats.is_empty() {
                                        to_remove_keys.push(file_hash.clone());
                                    } else if let Ok(bytes) = serde_json::to_vec(&entry.metadata) {
                                        updated_records.push((file_hash.clone(), bytes));
                                    }
                                }
                            }
                            for k in to_remove_keys {
                                cache.remove(&k);
                            }
                        } // release cache lock

                        // Push updated records to Kademlia for each updated file
                        for (file_hash, bytes) in updated_records {
                            let key = kad::RecordKey::new(&file_hash.as_bytes());
                            let record = Record {
                                key: key.clone(),
                                value: bytes.clone(),
                                publisher: Some(peer_id.clone()),
                                expires: None,
                            };
                            if let Err(e) =
                                swarm.behaviour_mut().kademlia.put_record(record, kad::Quorum::One)
                            {
                                warn!("Failed to refresh DHT record after disconnect for {}: {}", file_hash, e);
                            } else {
                                debug!("Refreshed DHT record for {} after peer {} disconnected", file_hash, peer_id);
                            }

                            // notify UI with updated metadata so frontend refreshes immediately
                            if let Ok(json_val) = serde_json::from_slice::<serde_json::Value>(&bytes) {
                                if let (Some(merkle_root), Some(file_name), Some(file_size), Some(created_at)) = (
                                    json_val.get("merkle_root").and_then(|v| v.as_str()),
                                    json_val.get("file_name").and_then(|v| v.as_str()),
                                    json_val.get("file_size").and_then(|v| v.as_u64()),
                                    json_val.get("created_at").and_then(|v| v.as_u64()),
                                ) {
                                    let seeders = json_val
                                        .get("seeders")
                                        .and_then(|v| v.as_array())
                                        .map(|arr| arr.iter().filter_map(|x| x.as_str().map(|s| s.to_string())).collect())
                                        .unwrap_or_default();

                                    let metadata = FileMetadata {
                                        merkle_root: merkle_root.to_string(),
                                        file_name: file_name.to_string(),
                                        file_size,
                                        file_data: Vec::new(),
                                        seeders,
                                        created_at,
                                        mime_type: json_val.get("mime_type").and_then(|v| v.as_str()).map(|s| s.to_string()),
                                        is_encrypted: json_val.get("is_encrypted").and_then(|v| v.as_bool()).unwrap_or(false),
                                        encryption_method: json_val.get("encryption_method").and_then(|v| v.as_str()).map(|s| s.to_string()),
                                        key_fingerprint: json_val.get("key_fingerprint").and_then(|v| v.as_str()).map(|s| s.to_string()),
                                        version: json_val.get("version").and_then(|v| v.as_u64()).map(|u| u as u32),
                                        parent_hash: json_val.get("parent_hash").and_then(|v| v.as_str()).map(|s| s.to_string()),
                                        cids: json_val.get("cids").and_then(|v| serde_json::from_value::<Option<Vec<Cid>>>(v.clone()).ok()).unwrap_or(None),
                                        encrypted_key_bundle: json_val.get("encryptedKeyBundle").and_then(|v| serde_json::from_value::<Option<crate::encryption::EncryptedAesKeyBundle>>(v.clone()).ok()).unwrap_or(None),
                                        info_hash: json_val.get("infoHash").and_then(|v| v.as_str()).map(|s| s.to_string()),
                                        trackers: json_val.get("trackers").and_then(|v| serde_json::from_value::<Option<Vec<String>>>(v.clone()).ok()).unwrap_or(None),
                                        is_root: json_val.get("is_root").and_then(|v| v.as_bool()).unwrap_or(true),
                                        price: json_val.get("price").and_then(|v| v.as_f64()),
                                        uploader_address: json_val.get("uploader_address").and_then(|v| v.as_str()).map(|s| s.to_string()),
                                        ..Default::default()
                                    };
                                    let _ = event_tx.send(DhtEvent::FileDiscovered(metadata)).await;
                                }
                            }
                        }
                        info!("   Remaining connected peers: {}", peers_count);
                        let _ = event_tx
                            .send(DhtEvent::PeerDisconnected {
                                peer_id: peer_id.to_string(),
                            })
                            .await;
                    }
                    SwarmEvent::NewListenAddr { address, .. } => {
                        if address.iter().any(|component| matches!(component, Protocol::P2pCircuit)) {
                            swarm.add_external_address(address.clone());
                            debug!("Advertised relay external address: {}", address);
                        }
                        if let Ok(mut m) = metrics.try_lock() {
                            m.record_listen_addr(&address);
                        }
                    }
                    SwarmEvent::OutgoingConnectionError { peer_id, error, .. } => {
                        if let Ok(mut m) = metrics.try_lock() {
                            m.last_error = Some(error.to_string());
                            m.last_error_at = Some(SystemTime::now());
                            if let Some(pid) = peer_id {
                                if bootstrap_peer_ids.contains(&pid) {
                                    m.bootstrap_failures = m.bootstrap_failures.saturating_add(1);
                                }
                            }
                        }

                        if let Some(pid) = peer_id {
                            error!("❌ Outgoing connection error to {}: {}", pid, error);

                            // If the error contains a multiaddr, check if it's plausibly reachable
                            if let Some(bad_ma) = extract_multiaddr_from_error_str(&error.to_string()) {
                                if !ma_plausibly_reachable(&bad_ma) {
                                    swarm.behaviour_mut().kademlia.remove_address(&pid, &bad_ma);
                                    debug!("🧹 Removed unreachable addr for {}: {}", pid, bad_ma);
                                }
                            }

                            let is_bootstrap = bootstrap_peer_ids.contains(&pid);
                            if error.to_string().contains("rsa") {
                                error!("   ℹ Hint: This node uses RSA keys. Enable 'rsa' feature if needed.");
                            } else if error.to_string().contains("Timeout") {
                                if is_bootstrap {
                                    warn!("   ℹ Hint: Bootstrap nodes may be unreachable or overloaded.");
                                } else {
                                    warn!("   ℹ Hint: Peer may be unreachable (timeout).");
                                }
                            } else if error.to_string().contains("Connection refused") {
                                if is_bootstrap {
                                    warn!("   ℹ Hint: Bootstrap nodes are not accepting connections.");
                                } else {
                                    warn!("   ℹ Hint: Peer is not accepting connections.");
                                }
                            } else if error.to_string().contains("Transport") {
                                warn!("   ℹ Hint: Transport protocol negotiation failed.");
                            }
                        } else {
                            error!("❌ Outgoing connection error to unknown peer: {}", error);
                        }
                        let _ = event_tx.send(DhtEvent::Error(format!("Connection failed: {}", error))).await;
                    }
                    SwarmEvent::Behaviour(DhtBehaviourEvent::ProxyRr(ev)) => {
                        use libp2p::request_response::{Event as RREvent, Message};
                        match ev {
                            RREvent::Message { peer, message } => match message {
                                // Echo server
                                Message::Request { request, channel, .. } => {
                                    proxy_mgr.lock().await.set_capable(peer);
                                    proxy_mgr.lock().await.set_online(peer);
                                    let _ = event_tx.send(DhtEvent::ProxyStatus {
                                        id: peer.to_string(),
                                        address: String::new(),
                                        status: "online".into(),
                                        latency_ms: None,
                                        error: None,
                                    }).await;
                                    let EchoRequest(data) = request;

                                    // Check if this is a payment notification
                                    if let Ok(json_str) = std::str::from_utf8(&data) {
                                        if let Ok(parsed) = serde_json::from_str::<serde_json::Value>(json_str) {
                                            if parsed.get("type").and_then(|v| v.as_str()) == Some("payment_notification") {
                                                // This is a payment notification, emit special event
                                                if let Some(payload) = parsed.get("payload") {
                                                    info!("💰 Received payment notification from peer {}: {:?}", peer, payload);
                                                    let _ = event_tx.send(DhtEvent::PaymentNotificationReceived {
                                                        from_peer: peer.to_string(),
                                                        payload: payload.clone(),
                                                    }).await;
                                                }
                                            }
                                        }
                                    }

                                    // 2) Showing received data to UI (for non-payment messages)
                                    let preview = std::str::from_utf8(&data).ok().map(|s| s.to_string());
                                    let _ = event_tx.send(DhtEvent::EchoReceived {
                                        from: peer.to_string(),
                                        utf8: preview,
                                        bytes: data.len(),
                                    }).await;

                                    // 3) Echo response
                                    swarm.behaviour_mut().proxy_rr
                                        .send_response(channel, EchoResponse(data))
                                        .unwrap_or_else(|e| error!("send_response failed: {e:?}"));
                                }
                                // Client response
                                Message::Response { request_id, response } => {
                                    proxy_mgr.lock().await.set_capable(peer);
                                    proxy_mgr.lock().await.set_online(peer);
                                    let _ = event_tx.send(DhtEvent::ProxyStatus {
                                        id: peer.to_string(),
                                        address: String::new(),
                                        status: "online".into(),
                                        latency_ms: None,
                                        error: None,
                                    }).await;

                                    if let Some(PendingEcho { tx, .. }) = pending_echo.lock().await.remove(&request_id) {
                                        let EchoResponse(data) = response;
                                        let _ = tx.send(Ok(data));
                                    }
                                }
                            },

                            RREvent::OutboundFailure { request_id, error, .. } => {
                                if let Some(PendingEcho { peer, tx }) = pending_echo.lock().await.remove(&request_id) {
                                    let _ = tx.send(Err(format!("outbound failure: {error:?}")));

                                    {
                                        let mut pm = proxy_mgr.lock().await;
                                        pm.set_offline(&peer);
                                    }
                                    let _ = event_tx.send(DhtEvent::ProxyStatus {
                                        id: peer.to_string(),
                                        address: String::new(),
                                        status: "offline".into(),
                                        latency_ms: None,
                                        error: Some(error.to_string()),
                                    }).await;
                                } else {
                                    warn!("OutboundFailure for unknown request_id {:?}: {:?}", request_id, error);
                                }
                            }

                            RREvent::InboundFailure { peer, error, .. } => {
                                {
                                    let mut pm = proxy_mgr.lock().await;
                                    pm.set_offline(&peer);
                                }
                                let _ = event_tx.send(DhtEvent::ProxyStatus {
                                    id: peer.to_string(),
                                    address: String::new(),
                                    status: "offline".into(),
                                    latency_ms: None,
                                    error: Some(error.to_string()),
                                }).await;
                            }

                            RREvent::ResponseSent { .. } => {}
                        }
                    }
                    SwarmEvent::Behaviour(DhtBehaviourEvent::WebrtcSignalingRr(ev)) => {
                        use libp2p::request_response::{Event as RREvent, Message};
                        match ev {
                            RREvent::Message { peer, message } => match message {
                                // WebRTC offer request
                                Message::Request { request, channel, .. } => {
                                    let WebRTCOfferRequest { offer_sdp, file_hash, requester_peer_id: _requester_peer_id } = request;
                                    info!("Received WebRTC offer from {} for file {}", peer, file_hash);

                                    // Get WebRTC service to handle the offer
                                    if let Some(webrtc_service) = get_webrtc_service().await {
                                        // Create WebRTC answer using the WebRTC service
                                        match webrtc_service.establish_connection_with_offer(peer.to_string(), offer_sdp).await {
                                            Ok(answer_sdp) => {
                                                info!("Created WebRTC answer for peer {}", peer);
                                                swarm.behaviour_mut().webrtc_signaling_rr
                                                    .send_response(channel, WebRTCAnswerResponse { answer_sdp })
                                                    .unwrap_or_else(|e| error!("send_response failed: {e:?}"));
                                            }
                                            Err(e) => {
                                                error!("Failed to create WebRTC answer for peer {}: {}", peer, e);
                                                let error_answer = "error:failed-to-create-answer".to_string();
                                                swarm.behaviour_mut().webrtc_signaling_rr
                                                    .send_response(channel, WebRTCAnswerResponse { answer_sdp: error_answer })
                                                    .unwrap_or_else(|e| error!("send_response failed: {e:?}"));
                                            }
                                        }
                                    } else {
                                        error!("WebRTC service not available for handling offer from peer {}", peer);
                                        let error_answer = "error:webrtc-service-unavailable".to_string();
                                        swarm.behaviour_mut().webrtc_signaling_rr
                                            .send_response(channel, WebRTCAnswerResponse { answer_sdp: error_answer })
                                            .unwrap_or_else(|e| error!("send_response failed: {e:?}"));
                                    }
                                }
                                // WebRTC answer response
                                Message::Response { request_id, response } => {
                                    let WebRTCAnswerResponse { ref answer_sdp } = response;
                                    info!("Received WebRTC answer: {}", answer_sdp);

                                    if let Some(tx) = pending_webrtc_offers.lock().await.remove(&request_id) {
                                        let _ = tx.send(Ok(response));
                                    }
                                }
                            },
                            RREvent::OutboundFailure { request_id, error, .. } => {
                                warn!("WebRTC signaling outbound failure: {error:?}");
                                if let Some(tx) = pending_webrtc_offers.lock().await.remove(&request_id) {
                                    let _ = tx.send(Err(format!("outbound failure: {error:?}")));
                                }
                            }
                            RREvent::InboundFailure { error, .. } => {
                                warn!("WebRTC signaling inbound failure: {error:?}");
                            }
                            RREvent::ResponseSent { .. } => {}
                        }
                    }
                    SwarmEvent::IncomingConnectionError { error, .. } => {
                        if let Ok(mut m) = metrics.try_lock() {
                            m.last_error = Some(error.to_string());
                            m.last_error_at = Some(SystemTime::now());
                            m.bootstrap_failures = m.bootstrap_failures.saturating_add(1);
                        }
                        error!("❌ Incoming connection error: {}", error);
                    }
                    SwarmEvent::ListenerClosed { reason, .. } => {
                        if reason.is_ok() {
                            trace!("ListenerClosed Ok; ignoring");
                        } else {
                            let s = format!("{:?}", reason);
                            if let Some(pid) = last_tried_relay.take() {
                                match classify_err_str(&s) {
                                    RelayErrClass::Permanent => {
                                        relay_blacklist.insert(pid);
                                        warn!("🧱 {} marked permanent (unsupported/denied)", pid);
                                    }
                                    RelayErrClass::Transient => {
                                        relay_cooldown.insert(pid, Instant::now() + Duration::from_secs(600));
                                        warn!("⏳ {} cooldown 10m (transient failure): {}", pid, s);
                                    }
                                }
                            }
                        }
                    }
                    _ => {}
                }
            } else {
                info!("DHT swarm stream ended; shutting down node task");
                break 'outer;
            }
        }
    }

    connected_peers.lock().await.clear();
    info!("DHT node task exiting");
    if let Some(ack) = shutdown_ack {
        let _ = ack.send(());
    }
}

fn extract_bootstrap_peer_ids(bootstrap_nodes: &[String]) -> HashSet<PeerId> {
    use libp2p::multiaddr::Protocol;
    use libp2p::{Multiaddr, PeerId};

    bootstrap_nodes
        .iter()
        .filter_map(|s| s.parse::<Multiaddr>().ok())
        .filter_map(|ma| {
            ma.iter().find_map(|p| {
                if let Protocol::P2p(mh) = p {
                    PeerId::from_multihash(mh.into()).ok()
                } else {
                    None
                }
            })
        })
        .collect()
}

async fn handle_kademlia_event(
    event: KademliaEvent,
    swarm: &mut Swarm<DhtBehaviour>,
    local_peer_id: &PeerId,
    connected_peers: &Arc<Mutex<HashSet<PeerId>>>,
    event_tx: &mpsc::Sender<DhtEvent>,
    pending_searches: &Arc<Mutex<HashMap<String, Vec<PendingSearch>>>>,
    pending_provider_queries: &Arc<Mutex<HashMap<String, PendingProviderQuery>>>,
    get_providers_queries: &Arc<Mutex<HashMap<kad::QueryId, (String, std::time::Instant)>>>,
    seeder_heartbeats_cache: &Arc<Mutex<HashMap<String, FileHeartbeatCacheEntry>>>,
    pending_heartbeat_updates: &Arc<Mutex<HashSet<String>>>,
    pending_keyword_indexes: &Arc<Mutex<HashMap<kad::QueryId, PendingKeywordIndex>>>,
) {
    match event {
        KademliaEvent::RoutingUpdated { peer, .. } => {
            debug!("Routing table updated with peer: {}", peer);
        }
        KademliaEvent::UnroutablePeer { peer } => {
            warn!("Peer {} is unroutable", peer);
        }
        KademliaEvent::RoutablePeer { peer, address, .. } => {
            debug!("Peer {} became routable", peer);
            if !ma_plausibly_reachable(&address) {
                swarm
                    .behaviour_mut()
                    .kademlia
                    .remove_address(&peer, &address);
                debug!(
                    "⏭️ Kad RoutablePeer ignored (unreachable): {} -> {}",
                    peer, address
                );
            } else {
                debug!("✅ Kad RoutablePeer accepted: {} -> {}", peer, address);
            }
        }
        KademliaEvent::OutboundQueryProgressed { result, .. } => {
            match result {
                QueryResult::GetRecord(Ok(ok)) => match ok {
                    GetRecordOk::FoundRecord(peer_record) => {
                        // Try to parse DHT record as essential metadata JSON
                        if let Ok(metadata_json) =
                            serde_json::from_slice::<serde_json::Value>(&peer_record.record.value)
                        {
                            // Construct FileMetadata from the JSON
                            if let (
                                Some(file_hash),
                                Some(file_name),
                                Some(file_size),
                                Some(created_at),
                            ) = (
                                // Use merkle_root as the primary identifier
                                metadata_json.get("merkle_root").and_then(|v| v.as_str()),
                                metadata_json.get("file_name").and_then(|v| v.as_str()),
                                metadata_json.get("file_size").and_then(|v| v.as_u64()),
                                metadata_json.get("created_at").and_then(|v| v.as_u64()),
                            ) {
                                let peer_from_record =
                                    peer_record.peer.clone().map(|p| p.to_string());
                                let now = unix_timestamp();

                                let mut heartbeat_entries = metadata_json
                                    .get("seederHeartbeats")
                                    .and_then(|v| {
                                        serde_json::from_value::<Vec<SeederHeartbeat>>(v.clone())
                                            .ok()
                                    })
                                    .unwrap_or_default();

                                let fallback_seeders: Vec<String> = metadata_json
                                    .get("seeders")
                                    .and_then(|v| v.as_array())
                                    .map(|arr| {
                                        arr.iter()
                                            .filter_map(|v| v.as_str().map(|s| s.to_string()))
                                            .collect()
                                    })
                                    .unwrap_or_default();

                                if heartbeat_entries.is_empty() && !fallback_seeders.is_empty() {
                                    heartbeat_entries = fallback_seeders
                                        .iter()
                                        .map(|peer| SeederHeartbeat {
                                            peer_id: peer.clone(),
                                            expires_at: now
                                                .saturating_add(FILE_HEARTBEAT_TTL.as_secs()),
                                            last_heartbeat: now,
                                        })
                                        .collect();
                                }

                                if heartbeat_entries.is_empty() {
                                    if let Some(peer_id_str) = peer_from_record.clone() {
                                        heartbeat_entries.push(SeederHeartbeat {
                                            peer_id: peer_id_str,
                                            expires_at: now
                                                .saturating_add(FILE_HEARTBEAT_TTL.as_secs()),
                                            last_heartbeat: now,
                                        });
                                    }
                                }

                                let mut pending_refresh = false;
                                {
                                    let mut pending = pending_heartbeat_updates.lock().await;
                                    if pending.remove(file_hash) {
                                        pending_refresh = true;
                                    }
                                }

                                if pending_refresh {
                                    upsert_heartbeat(
                                        &mut heartbeat_entries,
                                        &local_peer_id.to_string(),
                                        now,
                                    );
                                }

                                let active_heartbeats = prune_heartbeats(heartbeat_entries, now);
                                let active_seeders = heartbeats_to_peer_list(&active_heartbeats);

                                let existing_entry = {
                                    let cache = seeder_heartbeats_cache.lock().await;
                                    cache.get(file_hash).cloned()
                                };

                                let merged_heartbeats = if let Some(entry) = existing_entry {
                                    merge_heartbeats(entry.heartbeats, active_heartbeats.clone())
                                } else {
                                    active_heartbeats.clone()
                                };

                                let mut merged_seeders = heartbeats_to_peer_list(&merged_heartbeats);
                                if merged_seeders.is_empty() && !fallback_seeders.is_empty() {
                                    merged_seeders = fallback_seeders.clone();
                                }

                                let recorded_seeders_set: HashSet<String> =
                                    active_seeders.into_iter().collect();
                                let merged_seeders_set: HashSet<String> =
                                    merged_seeders.iter().cloned().collect();

                                let mut needs_publish = pending_refresh;
                                if merged_seeders_set != recorded_seeders_set {
                                    needs_publish = true;
                                }

                                let mut updated_metadata_json = metadata_json.clone();
                                updated_metadata_json["seeders"] = serde_json::Value::Array(
                                    merged_seeders
                                        .iter()
                                        .cloned()
                                        .map(serde_json::Value::String)
                                        .collect(),
                                );
                                updated_metadata_json["seederHeartbeats"] =
                                    serde_json::to_value(&merged_heartbeats)
                                        .unwrap_or_else(|_| serde_json::Value::Array(vec![]));

                                {
                                    let mut cache = seeder_heartbeats_cache.lock().await;
                                    cache.insert(
                                        file_hash.to_string(),
                                        FileHeartbeatCacheEntry {
                                            heartbeats: merged_heartbeats.clone(),
                                            metadata: updated_metadata_json.clone(),
                                        },
                                    );
                                }

                                let serialized_refresh = if needs_publish {
                                    match serde_json::to_vec(&updated_metadata_json) {
                                        Ok(bytes) => Some(bytes),
                                        Err(e) => {
                                            error!(
                                                "Failed to serialize refreshed heartbeat record for {}: {}",
                                                file_hash, e
                                            );
                                            None
                                        }
                                    }
                                } else {
                                    None
                                };

                                if let Some(bytes) = serialized_refresh {
                                    let key = kad::RecordKey::new(&file_hash.as_bytes());
                                    let record = Record {
                                        key,
                                        value: bytes,
                                        publisher: Some(local_peer_id.clone()),
                                        expires: None,
                                    };

                                    if let Err(e) = swarm
                                        .behaviour_mut()
                                        .kademlia
                                        .put_record(record, kad::Quorum::One)
                                    {
                                        error!(
                                            "Failed to publish refreshed heartbeat record for {}: {}",
                                            file_hash, e
                                        );
                                    }

                                    let provider_key = kad::RecordKey::new(&file_hash.as_bytes());
                                    if let Err(e) =
                                        swarm.behaviour_mut().kademlia.start_providing(provider_key)
                                    {
                                        debug!(
                                            "Failed to refresh provider record for {}: {}",
                                            file_hash, e
                                        );
                                    }
                                }

                                let metadata = FileMetadata {
                                    merkle_root: file_hash.to_string(),
                                    file_name: file_name.to_string(),
                                    file_size,
                                    file_data: Vec::new(), // Will be populated during download
                                    seeders: if merged_seeders.is_empty() {
                                        peer_from_record
                                            .clone()
                                            .into_iter()
                                            .collect::<Vec<String>>()
                                    } else {
                                        merged_seeders.clone()
                                    },
                                    created_at,
                                    mime_type: metadata_json
                                        .get("mime_type")
                                        .and_then(|v| v.as_str())
                                        .map(|s| s.to_string()),
                                    is_encrypted: metadata_json
                                        .get("is_encrypted")
                                        .and_then(|v| v.as_bool())
                                        .unwrap_or(false),
                                    encryption_method: metadata_json
                                        .get("encryption_method")
                                        .and_then(|v| v.as_str())
                                        .map(|s| s.to_string()),
                                    key_fingerprint: metadata_json
                                        .get("key_fingerprint")
                                        .and_then(|v| v.as_str())
                                        .map(|s| s.to_string()),
                                    version: metadata_json
                                        .get("version")
                                        .and_then(|v| v.as_u64())
                                        .map(|v| v as u32),
                                    parent_hash: metadata_json
                                        .get("parent_hash")
                                        .and_then(|v| v.as_str())
                                        .map(|s| s.to_string()),
                                    cids: metadata_json.get("cids").and_then(|v| {
                                        serde_json::from_value::<Option<Vec<Cid>>>(v.clone())
                                            .unwrap_or(None)
                                    }),
                                    encrypted_key_bundle: metadata_json
                                        .get("encryptedKeyBundle")
                                        .and_then(|v| {
                                            // The field name is camelCase in the JSON
                                            serde_json::from_value::<
                                                Option<crate::encryption::EncryptedAesKeyBundle>,
                                            >(v.clone())
                                            .unwrap_or(None)
                                        }),
                                    info_hash: metadata_json.get("infoHash").and_then(|v| v.as_str()).map(|s| s.to_string()),
                                    trackers: metadata_json.get("trackers").and_then(|v| {
                                        serde_json::from_value::<Option<Vec<String>>>(v.clone()).unwrap_or(None)
                                    }),
                                    is_root: metadata_json
                                        .get("is_root")
                                        .and_then(|v| v.as_bool())
                                        .unwrap_or(true),
                                    price: metadata_json.get("price").and_then(|v| v.as_f64()),
                                    uploader_address: metadata_json
                                        .get("uploader_address")
                                        .and_then(|v| v.as_str())
                                        .map(|s| s.to_string()),
                                    ..Default::default()
                                };

                                println!("🔎 DHT: Retrieved metadata from DHT - price: {:?}, uploader: {:?}", metadata.price, metadata.uploader_address);

                                let notify_metadata = metadata.clone();
                                let file_hash = notify_metadata.merkle_root.clone();
                                info!(
                                    "File discovered: {} ({})",
                                    notify_metadata.file_name, file_hash
                                );
                                let _ = event_tx.send(DhtEvent::FileDiscovered(metadata)).await;

                                // only for synchronous_search_metadata
                                notify_pending_searches(
                                    pending_searches,
                                    &file_hash,
                                    SearchResponse::Found(notify_metadata),
                                )
                                .await;
                            } else {
                                debug!("DHT record missing required fields");
                            }
                        } else {
                            debug!("Received non-JSON DHT record");
                        }
                    }
                    GetRecordOk::FinishedWithNoAdditionalRecord { .. } => {
                        // No additional records; do nothing here
                    }
                },
                QueryResult::GetRecord(Err(err)) => {
                    warn!("GetRecord error: {:?}", err);
                    // If the error includes the key, emit FileNotFound
                    if let kad::GetRecordError::NotFound { key, .. } = err {
                        let file_hash = String::from_utf8_lossy(key.as_ref()).to_string();
                        let _ = event_tx
                            .send(DhtEvent::FileNotFound(file_hash.clone()))
                            .await;
                        notify_pending_searches(
                            pending_searches,
                            &file_hash,
                            SearchResponse::NotFound,
                        )
                        .await;
                    }
                }
                QueryResult::PutRecord(Ok(PutRecordOk { key })) => {
                    debug!("PutRecord succeeded for key: {:?}", key);
                }
                QueryResult::PutRecord(Err(err)) => {
                    warn!("PutRecord error: {:?}", err);
                    let _ = event_tx
                        .send(DhtEvent::Error(format!("PutRecord failed: {:?}", err)))
                        .await;
                }
                QueryResult::GetClosestPeers(Ok(ok)) => match ok {
                    kad::GetClosestPeersOk { key, peers } => {
                        let target_peer_id = match PeerId::from_bytes(&key) {
                            Ok(peer_id) => peer_id,
                            Err(e) => {
                                warn!("Failed to parse peer ID from GetClosestPeers key: {}", e);
                                return;
                            }
                        };

                        info!(
                            "Found {} closest peers for target peer {}",
                            peers.len(),
                            target_peer_id
                        );

                        // Attempt to connect to the discovered peers
                        let mut connection_attempts = 0;
                        for peer_info in &peers {
                            // Check if this peer is already connected
                            let is_connected = {
                                let connected = connected_peers.lock().await;
                                connected.contains(&peer_info.peer_id)
                            };

                            if is_connected {
                                info!("Peer {} is already connected", peer_info.peer_id);
                                continue;
                            }

                            // Try to connect using available addresses
                            let mut connected = false;
                            for addr in &peer_info.addrs {
                                if not_loopback(addr) {
                                    info!(
                                        "Attempting to connect to peer {} at {}",
                                        peer_info.peer_id, addr
                                    );
                                    // Add address to Kademlia routing table
                                    swarm
                                        .behaviour_mut()
                                        .kademlia
                                        .add_address(&peer_info.peer_id, addr.clone());

                                    // Attempt direct connection
                                    match swarm.dial(addr.clone()) {
                                        Ok(_) => {
                                            info!(
                                                "✅ Initiated connection to peer {} at {}",
                                                peer_info.peer_id, addr
                                            );
                                            connected = true;
                                            connection_attempts += 1;
                                            break; // Successfully initiated connection, no need to try other addresses
                                        }
                                        Err(e) => {
                                            debug!(
                                                "Failed to dial peer {} at {}: {}",
                                                peer_info.peer_id, addr, e
                                            );
                                        }
                                    }
                                }
                            }

                            if !connected {
                                info!(
                                    "Could not connect to peer {} with any available address",
                                    peer_info.peer_id
                                );
                            }
                        }

                        let _ = event_tx
                            .send(DhtEvent::Info(format!(
                            "Found {} peers close to target peer {}, attempted connections to {}",
                            peers.len(),
                            target_peer_id,
                            connection_attempts
                        )))
                            .await;
                    }
                },
                QueryResult::GetClosestPeers(Err(err)) => {
                    warn!("GetClosestPeers query failed: {:?}", err);
                    let _ = event_tx
                        .send(DhtEvent::Error(format!("Peer discovery failed: {:?}", err)))
                        .await;
                }
                QueryResult::GetProviders(Ok(ok)) => {
                    if let kad::GetProvidersOk::FoundProviders { key, providers } = ok {
                        let file_hash = String::from_utf8_lossy(key.as_ref()).to_string();
                        info!(
                            "Found {} providers for file: {}",
                            providers.len(),
                            file_hash
                        );

                        // Convert providers to string format
                        let provider_strings: Vec<String> =
                            providers.iter().map(|p| p.to_string()).collect();

                        // Find and notify the pending query
                        let mut pending_queries = pending_provider_queries.lock().await;
                        if let Some(pending_query) = pending_queries.remove(&file_hash) {
                            let _ = pending_query.sender.send(Ok(provider_strings));
                        } else {
                            warn!("No pending provider query found for file: {}", file_hash);
                        }
                    }
                }
                QueryResult::GetProviders(Err(err)) => {
                    // Implement proper GetProviders error handling with timeout tracking
                    warn!("GetProviders query failed: {:?}", err);

                    // Check for timed-out queries and clean them up
                    let mut timed_out_queries = Vec::new();
                    {
                        let get_providers_guard = get_providers_queries.lock().await;
                        let now = std::time::Instant::now();
                        let timeout_duration = std::time::Duration::from_secs(30); // 30 second timeout

                        // Find queries that have timed out
                        for (query_id, (file_hash, start_time)) in get_providers_guard.iter() {
                            if now.duration_since(*start_time) > timeout_duration {
                                timed_out_queries.push((*query_id, file_hash.clone()));
                            }
                        }

                        // For remaining queries, mark them as failed since we can't match errors exactly
                        for (query_id, (file_hash, _)) in get_providers_guard.iter() {
                            if !timed_out_queries.iter().any(|(_, fh)| fh == file_hash) {
                                timed_out_queries.push((*query_id, file_hash.clone()));
                            }
                        }
                    }

                    // Handle all failed/timed-out queries
                    for (query_id, file_hash) in timed_out_queries {
                        warn!(
                            "Cleaning up GetProviders query for file: {} (failed or timed out)",
                            file_hash
                        );
                        get_providers_queries.lock().await.remove(&query_id);

                        if let Some(pending_query) =
                            pending_provider_queries.lock().await.remove(&file_hash)
                        {
                            let _ = pending_query.sender.send(Err(format!(
                                "GetProviders query failed or timed out for file {}: {:?}",
                                file_hash, err
                            )));
                        }
                    }
                }
                _ => {}
            }
        }
        _ => {}
    }
}
async fn handle_identify_event(
    event: IdentifyEvent,
    swarm: &mut Swarm<DhtBehaviour>,
    event_tx: &mpsc::Sender<DhtEvent>,
    metrics: Arc<Mutex<DhtMetrics>>,
    enable_autorelay: bool,
    relay_candidates: &HashSet<String>,
    proxy_mgr: &ProxyMgr,
    relay_capable_peers: Arc<Mutex<HashMap<PeerId, Vec<Multiaddr>>>>,
) {
    match event {
        IdentifyEvent::Received { peer_id, info, .. } => {
            let hop_proto = "/libp2p/circuit/relay/0.2.0/hop";
            let supports_relay = info.protocols.iter().any(|p| p.as_ref() == hop_proto);

            if supports_relay {
                info!(
                    "🛰️ Peer {} supports relay (HOP protocol advertised)",
                    peer_id
                );

                // Store this peer as relay-capable with its listen addresses
                let reachable_addrs: Vec<Multiaddr> = info
                    .listen_addrs
                    .iter()
                    .filter(|addr| ma_plausibly_reachable(addr))
                    .cloned()
                    .collect();

                if !reachable_addrs.is_empty() {
                    let mut relay_peers = relay_capable_peers.lock().await;
                    relay_peers.insert(peer_id, reachable_addrs.clone());
                    info!(
                        "✅ Added {} to relay-capable peers list ({} addresses)",
                        peer_id,
                        reachable_addrs.len()
                    );
                    for (i, addr) in reachable_addrs.iter().enumerate().take(3) {
                        info!("   Relay address {}: {}", i + 1, addr);
                    }
                }
            }

            let listen_addrs = info.listen_addrs.clone();

            // identify::Event::Received { peer_id, info, .. } => { ... }
            for addr in info.listen_addrs.iter() {
                info!("  📍 Peer {} listen addr: {}", peer_id, addr);

                if ma_plausibly_reachable(addr) {
                    swarm
                        .behaviour_mut()
                        .kademlia
                        .add_address(&peer_id, addr.clone());
                } else {
                    debug!(
                        "⏭️ Ignoring unreachable listen addr from {}: {}",
                        peer_id, addr
                    );
                }

                // Relay Setting: from candidate's "public base", create /p2p-circuit
                if enable_autorelay && is_relay_candidate(&peer_id, relay_candidates) {
                    if let Some(base_str) = relay_candidates
                        .iter()
                        .find(|s| s.contains(&peer_id.to_string()))
                    {
                        if let Ok(base) = base_str.parse::<Multiaddr>() {
                            if let Some(relay_addr) = build_relay_listen_addr(&base) {
                                info!(
                                    "📡 Attempting to listen via relay {} at {}",
                                    peer_id, relay_addr
                                );
                                if let Err(e) = swarm.listen_on(relay_addr.clone()) {
                                    warn!(
                                        "Failed to listen on relay address {}: {}",
                                        relay_addr, e
                                    );
                                } else {
                                    info!("📡 Attempting to listen via relay peer {}", peer_id);
                                }
                            } else {
                                debug!("⚠️ Could not derive relay listen addr from base: {}", base);
                            }
                        } else {
                            debug!("⚠️ Invalid relay base multiaddr: {}", base_str);
                        }
                    } else {
                        debug!("⚠️ No relay base in preferred_relays for {}", peer_id);
                    }
                }
            }
        }
        IdentifyEvent::Pushed { peer_id, info, .. } => {
            info!(
                "Pushed identify update to {} (listen addrs: {})",
                peer_id,
                info.listen_addrs.len()
            );
            record_identify_push_metrics(&metrics, &info).await;
        }
        IdentifyEvent::Sent { peer_id, .. } => {
            debug!("Sent identify info to {}", peer_id);
        }
        IdentifyEvent::Error { peer_id, error, .. } => {
            warn!("Identify protocol error with {}: {}", peer_id, error);
            let _ = event_tx
                .send(DhtEvent::Error(format!(
                    "Identify error with {}: {}",
                    peer_id, error
                )))
                .await;
        }
    }
}

async fn handle_mdns_event(
    event: MdnsEvent,
    swarm: &mut Swarm<DhtBehaviour>,
    event_tx: &mpsc::Sender<DhtEvent>,
) {
    match event {
        MdnsEvent::Discovered(list) => {
            let mut discovered: HashMap<PeerId, Vec<String>> = HashMap::new();
            for (peer_id, multiaddr) in list {
                debug!("mDNS discovered peer {} at {}", peer_id, multiaddr);
                if ma_plausibly_reachable(&multiaddr) {
                    swarm
                        .behaviour_mut()
                        .kademlia
                        .add_address(&peer_id, multiaddr.clone());
                } else {
                    debug!(
                        "⏭️  mDNS discovered (ignored unreachable): {} @ {}",
                        peer_id, multiaddr
                    );
                }
                discovered
                    .entry(peer_id)
                    .or_default()
                    .push(multiaddr.to_string());
            }
            for (peer_id, addresses) in discovered {
                let _ = event_tx
                    .send(DhtEvent::PeerDiscovered {
                        peer_id: peer_id.to_string(),
                        addresses,
                    })
                    .await;
            }
        }
        MdnsEvent::Expired(list) => {
            for (peer_id, multiaddr) in list {
                debug!("mDNS expired peer {} at {}", peer_id, multiaddr);
                swarm
                    .behaviour_mut()
                    .kademlia
                    .remove_address(&peer_id, &multiaddr);
            }
        }
    }
}

async fn handle_ping_event(event: PingEvent) {
    match event {
        ping::Event { result, .. } => {
            debug!("Ping result: {:?}", result);
        }
    }
}

async fn handle_autonat_client_event(
    event: v2::client::Event,
    metrics: &Arc<Mutex<DhtMetrics>>,
    event_tx: &mpsc::Sender<DhtEvent>,
) {
    let v2::client::Event {
        tested_addr,
        server,
        bytes_sent,
        result,
    } = event;

    let mut metrics_guard = metrics.lock().await;
    if !metrics_guard.autonat_enabled {
        return;
    }

    let addr_str = tested_addr.to_string();
    let server_str = server.to_string();
    let (state, summary) = match result {
        Ok(()) => {
            metrics_guard.record_observed_addr(&tested_addr);
            info!(
                server = %server_str,
                address = %addr_str,
                bytes = bytes_sent,
                "AutoNAT probe succeeded"
            );
            (
                NatReachabilityState::Public,
                Some(format!(
                    "Confirmed reachability via {addr_str} (server {server_str})"
                )),
            )
        }
        Err(err) => {
            let err_msg = err.to_string();
            warn!(
                server = %server_str,
                address = %addr_str,
                error = %err_msg,
                bytes = bytes_sent,
                "AutoNAT probe failed"
            );
            (
                NatReachabilityState::Private,
                Some(format!(
                    "Probe via {addr_str} (server {server_str}) failed: {err_msg}"
                )),
            )
        }
    };

    metrics_guard.update_reachability(state, summary.clone());
    let nat_state = metrics_guard.reachability_state;
    let confidence = metrics_guard.reachability_confidence;
    let last_error = metrics_guard.last_reachability_error.clone();
    drop(metrics_guard);

    let _ = event_tx
        .send(DhtEvent::NatStatus {
            state: nat_state,
            confidence,
            last_error,
            summary,
        })
        .await;
}

async fn handle_dcutr_event(
    event: dcutr::Event,
    metrics: &Arc<Mutex<DhtMetrics>>,
    event_tx: &mpsc::Sender<DhtEvent>,
) {
    let mut metrics_guard = metrics.lock().await;
    if !metrics_guard.dcutr_enabled {
        return;
    }

    let dcutr::Event {
        remote_peer_id,
        result,
    } = event;

    metrics_guard.dcutr_hole_punch_attempts += 1;

    match result {
        Ok(_connection_id) => {
            metrics_guard.dcutr_hole_punch_successes += 1;
            metrics_guard.last_dcutr_success = Some(SystemTime::now());
            info!(
                peer = %remote_peer_id,
                successes = metrics_guard.dcutr_hole_punch_successes,
                "DCUtR: hole-punch succeeded, upgraded to direct connection"
            );
            drop(metrics_guard);
            let _ = event_tx
                .send(DhtEvent::Info(format!(
                    "✓ Direct connection established with peer {} (hole-punch succeeded)",
                    remote_peer_id
                )))
                .await;
        }
        Err(error) => {
            metrics_guard.dcutr_hole_punch_failures += 1;
            metrics_guard.last_dcutr_failure = Some(SystemTime::now());
            warn!(
                peer = %remote_peer_id,
                error = %error,
                failures = metrics_guard.dcutr_hole_punch_failures,
                "DCUtR: hole-punch failed"
            );
            drop(metrics_guard);
            let _ = event_tx
                .send(DhtEvent::Warning(format!(
                    "✗ Direct connection upgrade to peer {} failed: {}",
                    remote_peer_id, error
                )))
                .await;
        }
    }
}

async fn handle_external_addr_confirmed(
    addr: &Multiaddr,
    metrics: &Arc<Mutex<DhtMetrics>>,
    event_tx: &mpsc::Sender<DhtEvent>,
    proxy_mgr: &ProxyMgr,
) {
    let mut metrics_guard = metrics.lock().await;
    let nat_enabled = metrics_guard.autonat_enabled;
    metrics_guard.record_observed_addr(addr);
    if metrics_guard.reachability_state == NatReachabilityState::Public {
        drop(metrics_guard);
        return;
    }
    let summary = Some(format!("External address confirmed: {}", addr));
    metrics_guard.update_reachability(NatReachabilityState::Public, summary.clone());
    let state = metrics_guard.reachability_state;
    let confidence = metrics_guard.reachability_confidence;
    let last_error = metrics_guard.last_reachability_error.clone();
    drop(metrics_guard);

    if nat_enabled {
        let _ = event_tx
            .send(DhtEvent::NatStatus {
                state,
                confidence,
                last_error,
                summary: summary.clone(),
            })
            .await;
    }

    if let Some(relay_peer_id) = extract_relay_peer(addr) {
        // Update relay metrics to reflect an active (listening) relay external address
        if let Ok(mut m) = metrics.try_lock() {
            m.active_relay_peer_id = Some(relay_peer_id.to_string());
            m.relay_reservation_status = Some("active".to_string());
        }
        let mut mgr = proxy_mgr.lock().await;
        let newly_ready = mgr.mark_relay_ready(relay_peer_id.clone());
        drop(mgr);
        let status = if newly_ready {
            "relay_ready"
        } else {
            "relay_address"
        };
        let _ = event_tx
            .send(DhtEvent::ProxyStatus {
                id: relay_peer_id.to_string(),
                address: addr.to_string(),
                status: status.into(),
                latency_ms: None,
                error: None,
            })
            .await;
    }
}

async fn handle_external_addr_expired(
    addr: &Multiaddr,
    metrics: &Arc<Mutex<DhtMetrics>>,
    event_tx: &mpsc::Sender<DhtEvent>,
    proxy_mgr: &ProxyMgr,
) {
    let summary_text = format!("External address expired: {}", addr);
    let mut metrics_guard = metrics.lock().await;
    let nat_enabled = metrics_guard.autonat_enabled;
    metrics_guard.remove_observed_addr(addr);

    if metrics_guard.observed_addrs.is_empty()
        && metrics_guard.reachability_state != NatReachabilityState::Unknown
    {
        let summary = Some(summary_text);
        metrics_guard.update_reachability(NatReachabilityState::Unknown, summary.clone());
        let state = metrics_guard.reachability_state;
        let confidence = metrics_guard.reachability_confidence;
        let last_error = metrics_guard.last_reachability_error.clone();
        drop(metrics_guard);

        if nat_enabled {
            let _ = event_tx
                .send(DhtEvent::NatStatus {
                    state,
                    confidence,
                    last_error,
                    summary: summary.clone(),
                })
                .await;
        }
    }

    if let Some(relay_peer_id) = extract_relay_peer(addr) {
        // Mark relay as expired in metrics
        if let Ok(mut m) = metrics.try_lock() {
            m.relay_reservation_status = Some("expired".to_string());
            m.active_relay_peer_id = None;
            m.reservation_evictions = m.reservation_evictions.saturating_add(1);
        }
        let mut mgr = proxy_mgr.lock().await;
        mgr.relay_ready.remove(&relay_peer_id);
        mgr.relay_pending.remove(&relay_peer_id);
        drop(mgr);
        let _ = event_tx
            .send(DhtEvent::ProxyStatus {
                id: relay_peer_id.to_string(),
                address: addr.to_string(),
                status: "relay_expired".into(),
                latency_ms: None,
                error: None,
            })
            .await;
    }
}

impl Socks5Transport {
    pub fn new(proxy: SocketAddr) -> Self {
        Self { proxy }
    }
}

/// Build a libp2p transport, optionally tunneling through a SOCKS5 proxy.
/// - Output type is unified to (PeerId, StreamMuxerBox).
/// - Dial preference: Relay first, then Direct TCP (or SOCKS5 TCP if proxy is set).
pub fn build_transport_with_relay(
    keypair: &identity::Keypair,
    relay_transport: relay::client::Transport,
    proxy_address: Option<String>,
) -> Result<Boxed<(PeerId, StreamMuxerBox)>, Box<dyn Error>> {
    use libp2p::{
        core::{muxing::StreamMuxerBox, transport::Boxed, upgrade::Version},
        noise, tcp, yamux, Transport as _,
    };
    use std::{io, net::SocketAddr, time::Duration};

    // === Upgrade stack for direct TCP/SOCKS5 paths ===
    let noise_cfg = noise::Config::new(keypair)?;
    let yamux_cfg = yamux::Config::default();

    // TCP/SOCKS5 → (PeerId, StreamMuxerBox)
    let into_muxed = |t: Boxed<Box<dyn AsyncIo>>| {
        t.upgrade(Version::V1Lazy)
            .authenticate(noise_cfg.clone())
            .multiplex(yamux_cfg.clone())
            .timeout(Duration::from_secs(20))
            .map(|(peer, muxer), _| (peer, StreamMuxerBox::new(muxer)))
            .boxed()
    };

    // --- Direct TCP path ---
    let tcp_base: Boxed<Box<dyn AsyncIo>> =
        tcp::tokio::Transport::new(tcp::Config::default().nodelay(true))
            .map(|s, _| -> Box<dyn AsyncIo> { Box::new(s.0.compat()) })
            .boxed();

    // --- SOCKS5 path (optional) ---
    let direct_tcp_muxed: Boxed<(PeerId, StreamMuxerBox)> = match proxy_address {
        Some(proxy) => {
            info!(
                "SOCKS5 enabled. Routing all P2P TCP dialing traffic via {}",
                proxy
            );
            let proxy_addr: SocketAddr = proxy.parse().map_err(|e| {
                io::Error::new(
                    io::ErrorKind::InvalidInput,
                    format!("Invalid proxy address: {}", e),
                )
            })?;
            let socks5: Boxed<Box<dyn AsyncIo>> = Socks5Transport::new(proxy_addr).boxed();
            into_muxed(socks5)
        }
        None => into_muxed(tcp_base),
    };

    // --- Relay path: Connection → (PeerId, StreamMuxerBox)
    // Apply the same upgrade stack to the relay transport
    let relay_muxed: Boxed<(PeerId, StreamMuxerBox)> = relay_transport
        .upgrade(Version::V1Lazy)
        .authenticate(noise_cfg.clone())
        .multiplex(yamux_cfg.clone())
        .timeout(Duration::from_secs(20))
        .map(|(peer, muxer), _| (peer, StreamMuxerBox::new(muxer)))
        .boxed();

    // --- Combine: Relay first, then Direct ---
    let layered: Boxed<(PeerId, StreamMuxerBox)> =
        libp2p::core::transport::OrTransport::new(relay_muxed, direct_tcp_muxed)
            .map(|either, _| match either {
                futures::future::Either::Left(v) => v,
                futures::future::Either::Right(v) => v,
            })
            .boxed();

    Ok(layered)
}

impl DhtService {
    pub async fn send_webrtc_offer(
        &self,
        peer: String,
        offer_request: WebRTCOfferRequest,
    ) -> Result<oneshot::Receiver<Result<WebRTCAnswerResponse, String>>, String> {
        let peer_id: PeerId = peer.parse().map_err(|e| format!("invalid peer id: {e}"))?;
        let (tx, rx) = oneshot::channel();

        self.cmd_tx
            .send(DhtCommand::SendWebRTCOffer {
                peer: peer_id,
                offer_request,
                sender: tx,
            })
            .await
            .map_err(|e| format!("send webrtc offer cmd: {e}"))?;

        Ok(rx)
    }
}

// Public API for the DHT
pub struct DhtService {
    cmd_tx: mpsc::Sender<DhtCommand>,
    event_rx: Arc<Mutex<mpsc::Receiver<DhtEvent>>>,
    peer_id: String,
    connected_peers: Arc<Mutex<HashSet<PeerId>>>,
    connected_addrs: HashMap<PeerId, Vec<Multiaddr>>,
    metrics: Arc<Mutex<DhtMetrics>>,
    pending_echo: Arc<Mutex<HashMap<rr::OutboundRequestId, PendingEcho>>>,
    pending_searches: Arc<Mutex<HashMap<String, Vec<PendingSearch>>>>,
    search_counter: Arc<AtomicU64>,
    proxy_mgr: ProxyMgr,
    peer_selection: Arc<Mutex<PeerSelectionService>>,
    file_metadata_cache: Arc<Mutex<HashMap<String, FileMetadata>>>,
    received_chunks: Arc<Mutex<HashMap<String, HashMap<u32, FileChunk>>>>,
    file_transfer_service: Option<Arc<FileTransferService>>,
    // chunk_manager: Option<Arc<ChunkManager>>, // Not needed here
    pending_webrtc_offers: Arc<
        Mutex<
            HashMap<rr::OutboundRequestId, oneshot::Sender<Result<WebRTCAnswerResponse, String>>>,
        >,
    >,
    pending_provider_queries: Arc<Mutex<HashMap<String, PendingProviderQuery>>>,
    root_query_mapping: Arc<Mutex<HashMap<beetswap::QueryId, FileMetadata>>>,
    active_downloads: Arc<Mutex<HashMap<String, Arc<Mutex<ActiveDownload>>>>>,
    get_providers_queries: Arc<Mutex<HashMap<kad::QueryId, (String, std::time::Instant)>>>,
    chunk_size: usize,
    file_heartbeat_state: Arc<Mutex<HashMap<String, FileHeartbeatState>>>,
    seeder_heartbeats_cache: Arc<Mutex<HashMap<String, FileHeartbeatCacheEntry>>>,
    pending_heartbeat_updates: Arc<Mutex<HashSet<String>>>,
}
use memmap2::MmapMut;
use std::fs::OpenOptions;

#[derive(Debug)]
struct ActiveDownload {
    metadata: FileMetadata,
    queries: HashMap<beetswap::QueryId, u32>,
    temp_file_path: PathBuf,  // Path with .tmp suffix
    final_file_path: PathBuf, // Final path without .tmp
    mmap: Arc<std::sync::Mutex<MmapMut>>,
    received_chunks: Arc<std::sync::Mutex<HashSet<u32>>>,
    total_chunks: u32,
    chunk_offsets: Vec<u64>,
}

impl ActiveDownload {
    fn new(
        metadata: FileMetadata,
        queries: HashMap<beetswap::QueryId, u32>,
        download_dir: &PathBuf,
        total_size: u64,
        chunk_offsets: Vec<u64>,
    ) -> std::io::Result<Self> {
        let total_chunks = queries.len() as u32;

        // Create final filename based on the actual file name
        // let final_file_path = download_dir.join(&metadata.file_name);
        let final_file_path = download_dir.clone();
        // Create temporary filename with .tmp suffix
        let temp_file_path = download_dir.with_extension("tmp");
        info!("Creating temp file at: {:?}", temp_file_path);
        info!("Will rename to: {:?} when complete", final_file_path);

        let file = OpenOptions::new()
            .read(true)
            .write(true)
            .create(true)
            .open(&temp_file_path)?;

        file.set_len(total_size)?;

        let mmap = unsafe { MmapMut::map_mut(&file)? };

        Ok(Self {
            metadata,
            queries,
            temp_file_path,
            final_file_path,
            mmap: Arc::new(std::sync::Mutex::new(mmap)),
            received_chunks: Arc::new(std::sync::Mutex::new(HashSet::new())),
            total_chunks,
            chunk_offsets,
        })
    }

    fn write_chunk(&self, chunk_index: u32, data: &[u8], offset: u64) -> std::io::Result<()> {
        let mut mmap = self.mmap.lock()
            .map_err(|e| std::io::Error::new(std::io::ErrorKind::Other, format!("Mutex lock failed: {}", e)))?;
        let start = offset as usize;
        let end = start + data.len();

        if end > mmap.len() {
            return Err(std::io::Error::new(
                std::io::ErrorKind::InvalidInput,
                format!("Chunk {} would exceed file bounds", chunk_index),
            ));
        }

        mmap[start..end].copy_from_slice(data);
        self.received_chunks.lock()
            .map_err(|e| std::io::Error::new(std::io::ErrorKind::Other, format!("Mutex lock failed: {}", e)))?
            .insert(chunk_index);

        Ok(())
    }

    fn is_complete(&self) -> bool {
        self.queries.is_empty()
            && self.received_chunks.lock()
                .map(|chunks| chunks.len() == self.total_chunks as usize)
                .unwrap_or(false)
    }

    fn flush(&self) -> std::io::Result<()> {
        self.mmap.lock()
            .map_err(|e| std::io::Error::new(std::io::ErrorKind::Other, format!("Mutex lock failed: {}", e)))?
            .flush()
    }

    fn read_complete_file(&self) -> std::io::Result<Vec<u8>> {
        let mmap = self.mmap.lock()
            .map_err(|e| std::io::Error::new(std::io::ErrorKind::Other, format!("Mutex lock failed: {}", e)))?;
        Ok(mmap.to_vec())
    }

    /// Finalize the download by renaming .tmp file to final filename
    fn finalize(&self) -> std::io::Result<()> {
        // First, flush to ensure all data is written
        self.flush()?;

        // Drop the mmap to release the file handle
        if let Ok(mmap_guard) = self.mmap.lock() {
            drop(mmap_guard);
        }

        info!(
            "Renaming {:?} to {:?}",
            self.temp_file_path, self.final_file_path
        );

        // Rename the temp file to the final file
        std::fs::rename(&self.temp_file_path, &self.final_file_path)?;

        info!("Successfully finalized file: {:?}", self.final_file_path);
        Ok(())
    }

    /// Clean up temp file (only call if download fails/is cancelled)
    fn cleanup(&self) {
        if self.temp_file_path.exists() {
            if let Err(e) = std::fs::remove_file(&self.temp_file_path) {
                error!(
                    "Failed to cleanup temp file {:?}: {}",
                    self.temp_file_path, e
                );
            } else {
                info!("Cleaned up temp file: {:?}", self.temp_file_path);
            }
        }
    }

    fn progress(&self) -> f32 {
        let received = self.received_chunks.lock()
            .map(|chunks| chunks.len())
            .unwrap_or(0) as f32;
        received / self.total_chunks as f32
    }

    fn chunks_received(&self) -> usize {
        self.received_chunks.lock()
            .map(|chunks| chunks.len())
            .unwrap_or(0)
    }
}

impl Clone for ActiveDownload {
    fn clone(&self) -> Self {
        Self {
            metadata: self.metadata.clone(),
            queries: self.queries.clone(),
            temp_file_path: self.temp_file_path.clone(),
            final_file_path: self.final_file_path.clone(),
            mmap: Arc::clone(&self.mmap),
            received_chunks: Arc::clone(&self.received_chunks),
            total_chunks: self.total_chunks,
            chunk_offsets: self.chunk_offsets.clone(),
        }
    }
}

impl Drop for ActiveDownload {
    fn drop(&mut self) {
        // Only cleanup temp file if this is the last reference and file wasn't finalized
        if Arc::strong_count(&self.mmap) == 1 {
            self.cleanup();
        }
    }
}
#[derive(Debug)]
struct FileHeartbeatState {
    /// Handle to the periodic heartbeat task so we can cancel it when seeding stops.
    task: JoinHandle<()>,
}

impl DhtService {
    pub async fn new(
        port: u16,
        bootstrap_nodes: Vec<String>,
        secret: Option<String>,
        is_bootstrap: bool,
        enable_autonat: bool,
        autonat_probe_interval: Option<Duration>,
        autonat_servers: Vec<String>,
        proxy_address: Option<String>,
        file_transfer_service: Option<Arc<FileTransferService>>,
        chunk_manager: Option<Arc<ChunkManager>>,
        chunk_size_kb: Option<usize>, // Chunk size in KB (default 256)
        cache_size_mb: Option<usize>, // Cache size in MB (default 1024)
        enable_autorelay: bool,
        preferred_relays: Vec<String>,
        enable_relay_server: bool,
        blockstore_db_path: Option<&Path>,
    ) -> Result<Self, Box<dyn Error>> {
        // ---- Hotfix: finalize AutoRelay flag (bootstrap OFF + ENV OFF)
        let mut final_enable_autorelay = enable_autorelay;
        if is_bootstrap {
            final_enable_autorelay = false;
            info!("AutoRelay disabled on bootstrap (hotfix).");
        }
        if std::env::var("CHIRAL_DISABLE_AUTORELAY").ok().as_deref() == Some("1") {
            final_enable_autorelay = false;
            info!("AutoRelay disabled via env CHIRAL_DISABLE_AUTORELAY=1");
        }
        // Convert chunk size from KB to bytes
        let chunk_size = chunk_size_kb.unwrap_or(256) * 1024; // Default 256 KB
        let cache_size = cache_size_mb.unwrap_or(1024); // Default 1024 MB
        let blockstore = if let Some(path) = blockstore_db_path {
            if let Some(path_str) = path.to_str() {
                info!("Attempting to use blockstore from disk: {}", path_str);
            }

            match RedbBlockstore::open(path).await {
                Ok(store) => {
                    info!("Successfully opened blockstore from disk");
                    Arc::new(store)
                }
                Err(e) => {
                    warn!("Failed to open blockstore from disk ({}), falling back to in-memory storage", e);
                    Arc::new(RedbBlockstore::in_memory()?)
                }
            }
        } else {
            info!("Using in-memory blockstore");
            Arc::new(RedbBlockstore::in_memory()?)
        };
        // Generate a new keypair for this node
        // If a secret is provided, derive a stable 32-byte seed via SHA-256(secret)
        // Otherwise, generate a fresh random key.
        let local_key = match secret {
            Some(secret_str) => {
                let mut hasher = Sha256::new();
                hasher.update(secret_str.as_bytes());
                let digest = hasher.finalize();
                let mut seed = [0u8; 32];
                seed.copy_from_slice(&digest[..32]);
                identity::Keypair::ed25519_from_bytes(seed)?
            }
            None => identity::Keypair::generate_ed25519(),
        };
        let local_peer_id = PeerId::from(local_key.public());
        let peer_id_str = local_peer_id.to_string();

        // Create a Kademlia behaviour with tuned configuration
        let store = MemoryStore::new(local_peer_id);
        let mut kad_cfg = KademliaConfig::new(StreamProtocol::new("/chiral/kad/1.0.0"));
        let bootstrap_interval = Duration::from_secs(1);
        if is_bootstrap {
            // These settings result in node to not provide files, only acts as a router
            kad_cfg.set_record_ttl(Some(Duration::from_secs(0)));
            kad_cfg.set_provider_record_ttl(Some(Duration::from_secs(0)));

            // ensures bootstrap node only keeps active peers in its routing table
            kad_cfg.set_periodic_bootstrap_interval(None);
        } else {
            // Only enable periodic bootstrap if we have bootstrap nodes
            // This prevents "No known peers" warnings when running standalone
            if !bootstrap_nodes.is_empty() {
                kad_cfg.set_periodic_bootstrap_interval(Some(bootstrap_interval));
            } else {
                kad_cfg.set_periodic_bootstrap_interval(None);
                info!("Periodic bootstrap disabled - no bootstrap nodes configured");
            }
        }

        // Align with docs: shorter queries, higher replication
        kad_cfg.set_query_timeout(Duration::from_secs(30));

        // Replication factor of 3 (as per spec table)
        if let Some(nz) = std::num::NonZeroUsize::new(3) {
            kad_cfg.set_replication_factor(nz);
        }
        let mut kademlia = Kademlia::with_config(local_peer_id, store, kad_cfg);

        // Set Kademlia to server mode to accept incoming connections
        kademlia.set_mode(Some(Mode::Server));

        // Create identify behaviour with proactive push updates
        let identify_config =
            identify::Config::new(EXPECTED_PROTOCOL_VERSION.to_string(), local_key.public())
                .with_agent_version(format!("chiral-network/{}", env!("CARGO_PKG_VERSION")))
                .with_push_listen_addr_updates(true);
        let identify = identify::Behaviour::new(identify_config);

        // mDNS for local peer discovery
        let disable_mdns_env = std::env::var("CHIRAL_DISABLE_MDNS").ok().as_deref() == Some("1");
        let mdns_opt = if disable_mdns_env {
            tracing::info!("mDNS disabled via env CHIRAL_DISABLE_MDNS=1");
            None
        } else {
            Some(Mdns::new(Default::default(), local_peer_id)?)
        };

        // Request-Response behaviours
        let rr_cfg = rr::Config::default();
        let proxy_protocols =
            std::iter::once(("/chiral/proxy/1.0.0".to_string(), rr::ProtocolSupport::Full));
        let proxy_rr = rr::Behaviour::new(proxy_protocols, rr_cfg.clone());

        let webrtc_protocols = std::iter::once((
            "/chiral/webrtc-signaling/1.0.0".to_string(),
            rr::ProtocolSupport::Full,
        ));
        let webrtc_signaling_rr = rr::Behaviour::new(webrtc_protocols, rr_cfg.clone());

        let key_request_protocols =
            std::iter::once((KeyRequestProtocol, rr::ProtocolSupport::Full));
        let key_request = rr::Behaviour::new(key_request_protocols, rr_cfg);

        let probe_interval = autonat_probe_interval.unwrap_or(Duration::from_secs(30));
        let autonat_client_behaviour = if enable_autonat {
            info!(
                "AutoNAT enabled (probe interval: {}s)",
                probe_interval.as_secs()
            );
            Some(v2::client::Behaviour::new(
                OsRng,
                v2::client::Config::default().with_probe_interval(probe_interval),
            ))
        } else {
            None
        };
        let autonat_server_behaviour = if is_bootstrap && enable_autonat {
            Some(v2::server::Behaviour::new(OsRng))
        } else {
            None
        };

        let bitswap = beetswap::Behaviour::new(blockstore);
        let (relay_transport, relay_client_behaviour) = relay::client::new(local_peer_id);
        let autonat_client_toggle = toggle::Toggle::from(autonat_client_behaviour);
        let autonat_server_toggle = toggle::Toggle::from(autonat_server_behaviour);
        let mdns_toggle = toggle::Toggle::from(mdns_opt);

        // DCUtR requires relay to be enabled
        let dcutr_behaviour = if enable_autonat {
            info!("DCUtR enabled (requires relay for hole-punching coordination)");
            Some(dcutr::Behaviour::new(local_peer_id))
        } else {
            None
        };
        let dcutr_toggle = toggle::Toggle::from(dcutr_behaviour);

        // Relay server configuration
        let relay_server_behaviour = if enable_relay_server {
            info!("🔁 Relay server enabled - this node can relay traffic for others");
            Some(relay::Behaviour::new(
                local_peer_id,
                relay::Config::default(),
            ))
        } else {
            None
        };
        let relay_server_toggle = toggle::Toggle::from(relay_server_behaviour);

        let mut behaviour = Some(DhtBehaviour {
            kademlia,
            identify,
            mdns: mdns_toggle,
            bitswap,
            ping: Ping::new(ping::Config::new()),
            proxy_rr,
            webrtc_signaling_rr,
            key_request,
            autonat_client: autonat_client_toggle,
            autonat_server: autonat_server_toggle,
            relay_client: relay_client_behaviour,
            relay_server: relay_server_toggle,
            dcutr: dcutr_toggle,
        });

        let bootstrap_set: HashSet<String> = bootstrap_nodes.iter().cloned().collect();
        let mut autonat_targets: HashSet<String> = if enable_autonat && !autonat_servers.is_empty()
        {
            autonat_servers.into_iter().collect()
        } else {
            HashSet::new()
        };
        if enable_autonat {
            autonat_targets.extend(bootstrap_set.iter().cloned());
        }

        // Configure AutoRelay relay candidate discovery (use finalized flag)
        let relay_candidates: HashSet<String> = if final_enable_autorelay {
            if !preferred_relays.is_empty() {
                info!(
                    "🔗 AutoRelay enabled with {} preferred relays",
                    preferred_relays.len()
                );
                for (i, relay) in preferred_relays.iter().enumerate().take(5) {
                    info!("   Relay {}: {}", i + 1, relay);
                }
                preferred_relays.into_iter().collect()
            } else {
                info!(
                    "🔗 AutoRelay enabled, using {} bootstrap nodes as relay candidates",
                    bootstrap_set.len()
                );
                for (i, node) in bootstrap_set.iter().enumerate().take(5) {
                    info!("   Candidate {}: {}", i + 1, node);
                }
                bootstrap_set.iter().cloned().collect()
            }
        } else {
            HashSet::new()
        };

        // Use the new relay-aware transport builder
        let transport = build_transport_with_relay(&local_key, relay_transport, proxy_address)?;

        // Extract behaviour or return error if already taken
        let behaviour_instance = behaviour.take().ok_or_else(|| {
            Box::<dyn Error>::from("behaviour already taken")
        })?;

        // Create the swarm
        let mut swarm = SwarmBuilder::with_existing_identity(local_key)
            .with_tokio()
            .with_other_transport(|_| Ok(transport))
            .map_err(|e| format!("Failed to create libp2p transport: {}", e))?
            .with_behaviour(move |_| behaviour_instance)?
            .with_swarm_config(
                |c| c.with_idle_connection_timeout(Duration::from_secs(300)), // 5 minutes
            )
            .build();

        // Listen on the specified port
        let listen_addr: Multiaddr = format!("/ip4/0.0.0.0/tcp/{}", port).parse()?;
        swarm.listen_on(listen_addr)?;

        // ---- advertise external addresses so relay reservations include routable addrs
        let mut ext_addrs: Vec<Multiaddr> = Vec::new();

        // 1) If CHIRAL_PUBLIC_IP is set, use it as the advertised external address
        if let Ok(pub_ip) = std::env::var("CHIRAL_PUBLIC_IP") {
            if let Ok(ma) = format!("/ip4/{}/tcp/{}", pub_ip, port).parse() {
                ext_addrs.push(ma);
            } else {
                tracing::warn!("CHIRAL_PUBLIC_IP is set but invalid: {}", pub_ip);
            }
        }

        // Register external addresses with the swarm (pin with high score)
        for ma in ext_addrs {
            swarm.add_external_address(ma);
        }

        // Connect to bootstrap nodes
        // NOTE: Bootstrap nodes are explicitly configured, so we trust them
        // and don't filter based on reachability (important for relay servers and local testing)
        let mut successful_connections = 0;
        let total_bootstrap_nodes = bootstrap_nodes.len();
        for bootstrap_addr in &bootstrap_nodes {
            if let Ok(addr) = bootstrap_addr.parse::<Multiaddr>() {
                // WAN Mode: skip unroutable bootstrap addresses
                let wan_mode = enable_autonat || enable_autorelay;
                if !ma_plausibly_reachable(&addr) {
                    warn!("⏭️  Skipping unreachable bootstrap addr: {}", addr);
                    continue;
                }
                match swarm.dial(addr.clone()) {
                    Ok(_) => {
                        successful_connections += 1;
                        // Add bootstrap nodes to Kademlia routing table if it has a peer ID
                        if let Some(peer_id) = addr.iter().find_map(|p| {
                            if let libp2p::multiaddr::Protocol::P2p(peer) = p {
                                Some(peer)
                            } else {
                                None
                            }
                        }) {
                            swarm
                                .behaviour_mut()
                                .kademlia
                                .add_address(&peer_id, addr.clone());
                        }
                    }
                    Err(e) => warn!("✗ Failed to dial bootstrap {}: {}", bootstrap_addr, e),
                }
            } else {
                warn!("✗ Invalid bootstrap address format: {}", bootstrap_addr);
            }
        }

        if enable_autonat {
            for server_addr in &autonat_targets {
                if bootstrap_set.contains(server_addr) {
                    continue;
                }
                match server_addr.parse::<Multiaddr>() {
                    Ok(addr) => match swarm.dial(addr.clone()) {
                        Ok(_) => {
                            info!("Dialing AutoNAT server: {}", server_addr);
                        }
                        Err(e) => {
                            debug!("Failed to dial AutoNAT server {}: {}", server_addr, e);
                        }
                    },
                    Err(e) => warn!("Invalid AutoNAT server address {}: {}", server_addr, e),
                }
            }
        }

        // Trigger initial bootstrap if we have any bootstrap nodes (even if connection failed)
        if !bootstrap_nodes.is_empty() {
            let _ = swarm.behaviour_mut().kademlia.bootstrap();
            if successful_connections == 0 {
                warn!(
                    "⚠ No bootstrap connections succeeded - node will operate in standalone mode"
                );
                warn!("  Other nodes can still connect to this node directly");
            }
        } else {
            info!("No bootstrap nodes provided - starting in standalone mode");
        }

        let (cmd_tx, cmd_rx) = mpsc::channel(100);
        let (event_tx, event_rx) = mpsc::channel(100);
        let connected_peers = Arc::new(Mutex::new(HashSet::new()));
        let metrics = Arc::new(Mutex::new(DhtMetrics::default()));
        let pending_echo = Arc::new(Mutex::new(HashMap::new()));
        let pending_searches = Arc::new(Mutex::new(HashMap::new()));
        let search_counter = Arc::new(AtomicU64::new(1));
        let proxy_mgr: ProxyMgr = Arc::new(Mutex::new(ProxyManager::default()));
        let peer_selection = Arc::new(Mutex::new(PeerSelectionService::new()));
        let pending_webrtc_offers = Arc::new(Mutex::new(HashMap::new()));
        let pending_provider_queries: Arc<Mutex<HashMap<String, PendingProviderQuery>>> =
            Arc::new(Mutex::new(HashMap::new()));
        let root_query_mapping: Arc<Mutex<HashMap<beetswap::QueryId, FileMetadata>>> =
            Arc::new(Mutex::new(HashMap::new()));
        let active_downloads: Arc<Mutex<HashMap<String, Arc<Mutex<ActiveDownload>>>>> =
            Arc::new(Mutex::new(HashMap::new()));
        let get_providers_queries_local: Arc<
            Mutex<HashMap<kad::QueryId, (String, std::time::Instant)>>,
        > = Arc::new(Mutex::new(HashMap::new()));
        let seeder_heartbeats_cache: Arc<Mutex<HashMap<String, FileHeartbeatCacheEntry>>> =
            Arc::new(Mutex::new(HashMap::new()));
        let file_heartbeat_state: Arc<Mutex<HashMap<String, FileHeartbeatState>>> =
            Arc::new(Mutex::new(HashMap::new()));
        let pending_heartbeat_updates: Arc<Mutex<HashSet<String>>> =
            Arc::new(Mutex::new(HashSet::new()));
        let pending_keyword_indexes: Arc<Mutex<HashMap<kad::QueryId, PendingKeywordIndex>>> =
            Arc::new(Mutex::new(HashMap::new()));

        {
            let mut guard = metrics.lock().await;
            guard.autonat_enabled = enable_autonat;
            guard.autorelay_enabled = final_enable_autorelay;
            guard.dcutr_enabled = enable_autonat; // DCUtR enabled when AutoNAT is enabled
        }

        // Spawn the Dht node task
        let received_chunks_clone = Arc::new(Mutex::new(HashMap::new()));
        let bootstrap_peer_ids = extract_bootstrap_peer_ids(&bootstrap_nodes);

        tokio::spawn(run_dht_node(
            swarm,
            local_peer_id,
            cmd_rx,
            event_tx,
            connected_peers.clone(),
            metrics.clone(),
            pending_echo.clone(),
            pending_searches.clone(),
            proxy_mgr.clone(),
            peer_selection.clone(),
            received_chunks_clone.clone(),
            file_transfer_service.clone(),
            chunk_manager,
            pending_webrtc_offers.clone(),
            pending_provider_queries.clone(),
            root_query_mapping.clone(),
            active_downloads.clone(),
            get_providers_queries_local.clone(),
            seeder_heartbeats_cache.clone(),
            pending_heartbeat_updates.clone(),
            pending_keyword_indexes.clone(),
            is_bootstrap,
            final_enable_autorelay,
            relay_candidates,
            chunk_size,
            bootstrap_peer_ids,
        ));

        Ok(DhtService {
            cmd_tx,
            event_rx: Arc::new(Mutex::new(event_rx)),
            peer_id: peer_id_str,
            connected_peers,
            connected_addrs: HashMap::new(),
            metrics,
            pending_echo,
            pending_searches,
            search_counter,
            proxy_mgr,
            peer_selection,
            file_metadata_cache: Arc::new(Mutex::new(HashMap::new())),
            received_chunks: received_chunks_clone,
            file_transfer_service,
            // chunk_manager is not stored in DhtService, only passed to the task
            pending_webrtc_offers,
            pending_provider_queries,
            root_query_mapping,
            active_downloads,
            get_providers_queries: get_providers_queries_local,
            chunk_size,
            file_heartbeat_state,
            seeder_heartbeats_cache,
            pending_heartbeat_updates,
        })
    }

    pub fn chunk_size(&self) -> usize {
        // Note: This might need to be adjusted if chunk_manager is the source of truth
        self.chunk_size
    }

    async fn start_file_heartbeat(&self, file_hash: &str) -> Result<(), String> {
        let file_hash_owned = file_hash.to_string();

        {
            let mut state = self.file_heartbeat_state.lock().await;
            if let Some(existing) = state.get(&file_hash_owned) {
                if !existing.task.is_finished() {
                    debug!("Heartbeat already active for {}", file_hash_owned);
                    return Ok(());
                }
                state.remove(&file_hash_owned);
            }
        }

        let cmd_tx = self.cmd_tx.clone();
        let hash_for_task = file_hash_owned.clone();

        let handle = tokio::spawn(async move {
            debug!("Starting heartbeat loop for {}", hash_for_task);

            if let Err(e) = cmd_tx
                .send(DhtCommand::HeartbeatFile {
                    file_hash: hash_for_task.clone(),
                })
                .await
            {
                warn!("Initial heartbeat send failed for {}: {}", hash_for_task, e);
                return;
            }

            let mut interval = tokio::time::interval(FILE_HEARTBEAT_INTERVAL);
            loop {
                interval.tick().await;
                match cmd_tx
                    .send(DhtCommand::HeartbeatFile {
                        file_hash: hash_for_task.clone(),
                    })
                    .await
                {
                    Ok(_) => {
                        trace!("Heartbeat refreshed for {}", hash_for_task);
                    }
                    Err(e) => {
                        warn!(
                            "Stopping heartbeat loop for {} due to send failure: {}",
                            hash_for_task, e
                        );
                        break;
                    }
                }
            }

            debug!("Heartbeat loop exited for {}", hash_for_task);
        });

        let mut state = self.file_heartbeat_state.lock().await;
        state.insert(file_hash_owned, FileHeartbeatState { task: handle });
        Ok(())
    }

    async fn stop_file_heartbeat(&self, file_hash: &str) {
        let handle = {
            let mut state = self.file_heartbeat_state.lock().await;
            state.remove(file_hash).map(|entry| entry.task)
        };

        if let Some(handle) = handle {
            if !handle.is_finished() {
                handle.abort();
            }
        }

        self.seeder_heartbeats_cache.lock().await.remove(file_hash);
        self.pending_heartbeat_updates
            .lock()
            .await
            .remove(file_hash);
        debug!("Heartbeat tracking stopped for {}", file_hash);
    }

    pub async fn publish_file(&self, metadata: FileMetadata) -> Result<(), String> {
        let (response_tx, response_rx) = oneshot::channel();

        self.cmd_tx
            .send(DhtCommand::PublishFile {
                metadata,
                response_tx,
            })
            .await
            .map_err(|e| e.to_string())?;

        let cid_populated_metadata = response_rx.await.map_err(|e| e.to_string())?;

        self.cache_remote_file(&cid_populated_metadata).await;
        self.start_file_heartbeat(&cid_populated_metadata.merkle_root)
            .await?;
        Ok(())
    }

    pub async fn stop_publishing_file(&self, file_hash: String) -> Result<(), String> {
        let file_hash_clone = file_hash.clone();

        self.cmd_tx
            .send(DhtCommand::StopPublish(file_hash))
            .await
            .map_err(|e| e.to_string())?;

        self.stop_file_heartbeat(&file_hash_clone).await;
        Ok(())
    }
    pub async fn cache_remote_file(&self, metadata: &FileMetadata) {
        self.file_metadata_cache
            .lock()
            .await
            .insert(metadata.merkle_root.clone(), metadata.clone());
    }
    /// List all known FileMetadata (from cache, i.e., locally published or discovered)
    pub async fn get_all_file_metadata(&self) -> Result<Vec<FileMetadata>, String> {
        let cache = self.file_metadata_cache.lock().await;
        Ok(cache.values().cloned().collect())
    }

    /// Get all versions for a file name, sorted by version (desc)
    /// Matching is performed case-insensitively so uploads that differ only by
    /// filename case are treated as versions of the same file name.
    pub async fn get_versions_by_file_name(
        &self,
        file_name: String,
    ) -> Result<Vec<FileMetadata>, String> {
        info!(
            "🔍 Backend: Starting search for file versions with name: {}",
            file_name
        );

        let all = self.get_all_file_metadata().await?;
        info!("📁 Backend: Retrieved {} total files from cache", all.len());

        // Perform case-insensitive match on file name to group versions regardless of case
        let target = file_name.to_lowercase();

        let mut versions: Vec<FileMetadata> = all
            .into_iter()
            .filter(|m| m.file_name.to_lowercase() == target) // case-insensitive match - get all versions
            .collect();

        info!(
            "🎯 Backend: Found {} versions matching name '{}'",
            versions.len(),
            file_name
        );

        versions.sort_by(|a, b| b.version.unwrap_or(1).cmp(&a.version.unwrap_or(1)));

        // Clear seeders to avoid network calls during search
        // The seeders will be populated when the user actually tries to download
        for version in &mut versions {
            version.seeders = vec![]; // Clear seeders to prevent network calls
        }

        info!(
            "✅ Backend: Returning {} versions for '{}' (seeders cleared)",
            versions.len(),
            file_name
        );
        Ok(versions)
    }

    /// Get the latest version for a file name
    pub async fn get_latest_version_by_file_name(
        &self,
        file_name: String,
    ) -> Result<Option<FileMetadata>, String> {
        let versions = self.get_versions_by_file_name(file_name).await?;
        Ok(versions.into_iter().max_by_key(|m| m.version.unwrap_or(1)))
    }

    /// Prepare a new FileMetadata for upload (auto-increment version, set parent_hash)
    pub async fn prepare_versioned_metadata(
        &self,
        file_hash: String,
        file_name: String,
        file_size: u64,
        file_data: Vec<u8>,
        created_at: u64,
        mime_type: Option<String>,
        encrypted_key_bundle: Option<crate::encryption::EncryptedAesKeyBundle>,
        is_encrypted: bool,
        encryption_method: Option<String>,
        key_fingerprint: Option<String>,
        price: Option<f64>,
        uploader_address: Option<String>,
    ) -> Result<FileMetadata, String> {
        let latest = self
            .get_latest_version_by_file_name(file_name.clone())
            .await?;

        // When a latest version for the same filename exists, only increment the version
        // if the merkle root (content identifier) is different. If the merkle root is
        // identical we return the same version to avoid creating duplicate versions
        // for the same content.
        let (version, parent_hash, is_root) = match latest {
            Some(ref prev) => {
                if prev.merkle_root == file_hash {
                    // Same content: keep same version and parent/is_root values
                    (
                        prev.version.unwrap_or(1),
                        prev.parent_hash.clone(),
                        prev.is_root,
                    )
                } else {
                    // Different content: increment version and set parent to previous merkle root
                    (
                        prev.version.map(|v| v + 1).unwrap_or(2),
                        Some(prev.merkle_root.clone()),
                        false, // not root if there was a previous version
                    )
                }
            }
            None => (1, None, true), // root if first version
        };
        Ok(FileMetadata {
            merkle_root: file_hash,
            file_name,
            file_size,
            file_data,
            seeders: vec![],
            created_at,
            mime_type,
            is_encrypted,
            encryption_method,
            key_fingerprint,
            version: Some(version),
            encrypted_key_bundle: None,
            parent_hash,
            cids: None,
            is_root,
            download_path: None,
            price,
            uploader_address,
            ftp_sources: None,
            info_hash: None,
            trackers: None,
        })
    }

    pub async fn download_file(
        &self,
        file_metadata: FileMetadata,
        download_path: String,
    ) -> Result<(), String> {
        self.cmd_tx
            .send(DhtCommand::DownloadFile(file_metadata, download_path))
            .await
            .map_err(|e| e.to_string())
    }

    pub async fn publish_encrypted_file(
        &self,
        metadata: FileMetadata,
        blocks: Vec<(Cid, Vec<u8>)>,
    ) -> Result<(), String> {
        let file_hash = metadata.merkle_root.clone();
        // The root CID is the CID of the list of block CIDs.
        // This needs to be computed before calling the command.
        let block_cids: Vec<Cid> = blocks.iter().map(|(cid, _)| cid.clone()).collect();
        let root_block_data = serde_json::to_vec(&block_cids).map_err(|e| e.to_string())?;
        let root_cid = Cid::new_v1(RAW_CODEC, Code::Sha2_256.digest(&root_block_data));

        self.cmd_tx
            .send(DhtCommand::StoreBlocks {
                blocks,
                root_cid,
                metadata,
            })
            .await
            .map_err(|e| e.to_string())?;

        self.start_file_heartbeat(&file_hash).await?;
        Ok(())
    }

<<<<<<< HEAD
    pub async fn search_by_cid(&self, cid_str: String) -> Result<(), String> {
        self.cmd_tx
            .send(DhtCommand::SearchByCid(cid_str))
=======
    pub async fn announce_torrent(&self, info_hash: String) -> Result<(), String> {
        self.cmd_tx
            .send(DhtCommand::AnnounceTorrent { info_hash })
>>>>>>> bfb9226b
            .await
            .map_err(|e| e.to_string())
    }

<<<<<<< HEAD
    pub async fn search_by_infohash(&self, info_hash: String) -> Result<(), String> {
        // Convert hex infohash to a base58-encoded CID v1 with bittorrent-infohash multicodec (0x1300)
        let info_hash_bytes =
            hex::decode(&info_hash).map_err(|e| format!("Invalid infohash hex: {}", e))?;
        let multihash =
            Multihash::wrap(0x1300, &info_hash_bytes).map_err(|e| e.to_string())?;
        let cid = Cid::new_v1(0x71, multihash); // 0x71 is dag-pb, common for torrents
        self.search_by_cid(cid.to_string()).await
    }

=======
>>>>>>> bfb9226b
    pub async fn search_file(&self, file_hash: String) -> Result<(), String> {
        self.cmd_tx
            .send(DhtCommand::SearchFile(file_hash))
            .await
            .map_err(|e| e.to_string())
    }

    pub async fn get_file(&self, file_hash: String) -> Result<(), String> {
        self.search_file(file_hash).await
    }

    pub async fn search_metadata(&self, file_hash: String, timeout_ms: u64) -> Result<(), String> {
        self.cmd_tx
            .send(DhtCommand::SearchFile(file_hash.clone()))
            .await
            .map_err(|e| e.to_string())
    }
    pub async fn synchronous_search_metadata(
        &self,
        file_hash: String,
        timeout_ms: u64,
    ) -> Result<Option<FileMetadata>, String> {
        if timeout_ms == 0 {
            self.cmd_tx
                .send(DhtCommand::SearchFile(file_hash))
                .await
                .map_err(|e| e.to_string())?;
            return Ok(None);
        }

        let timeout_duration = Duration::from_millis(timeout_ms);
        let waiter_id = self.search_counter.fetch_add(1, Ordering::Relaxed);
        let (tx, rx) = oneshot::channel();

        {
            let mut pending = self.pending_searches.lock().await;
            pending
                .entry(file_hash.clone())
                .or_default()
                .push(PendingSearch {
                    id: waiter_id,
                    sender: tx,
                });
        }

        if let Err(err) = self
            .cmd_tx
            .send(DhtCommand::SearchFile(file_hash.clone()))
            .await
        {
            let mut pending = self.pending_searches.lock().await;
            if let Some(waiters) = pending.get_mut(&file_hash) {
                waiters.retain(|w| w.id != waiter_id);
                if waiters.is_empty() {
                    pending.remove(&file_hash);
                }
            }
            return Err(err.to_string());
        }

        match tokio::time::timeout(timeout_duration, rx).await {
            Ok(Ok(SearchResponse::Found(metadata))) => Ok(Some(metadata)),
            Ok(Ok(SearchResponse::NotFound)) => Ok(None),
            Ok(Err(_)) => Err("Search channel closed".into()),
            Err(_) => {
                let mut pending = self.pending_searches.lock().await;
                if let Some(waiters) = pending.get_mut(&file_hash) {
                    waiters.retain(|w| w.id != waiter_id);
                    if waiters.is_empty() {
                        pending.remove(&file_hash);
                    }
                }
                Err("Search timed out".into())
            }
        }
    }

    pub async fn connect_peer(&self, addr: String) -> Result<(), String> {
        self.cmd_tx
            .send(DhtCommand::ConnectPeer(addr))
            .await
            .map_err(|e| e.to_string())
    }

    pub async fn connect_to_peer_by_id(&self, peer_id: String) -> Result<(), String> {
        let peer_id: PeerId = peer_id
            .parse()
            .map_err(|e| format!("Invalid peer ID: {}", e))?;
        self.cmd_tx
            .send(DhtCommand::ConnectToPeerById(peer_id))
            .await
            .map_err(|e| e.to_string())
    }

    pub async fn disconnect_peer(&self, peer_id: PeerId) -> Result<(), String> {
        self.cmd_tx
            .send(DhtCommand::DisconnectPeer(peer_id))
            .await
            .map_err(|e| e.to_string())
    }

    pub async fn get_peer_id(&self) -> String {
        self.peer_id.clone()
    }

    /// Get multiaddresses for this node (including the peer ID)
    pub async fn get_multiaddresses(&self) -> Vec<String> {
        let metrics = self.metrics.lock().await;
        let peer_id = &self.peer_id;

        metrics.listen_addrs
            .iter()
            .filter(|addr| {
                // Filter out loopback addresses
                !addr.contains("127.0.0.1") && !addr.contains("::1")
            })
            .map(|addr| {
                // Add peer ID if not already present
                if addr.contains("/p2p/") {
                    addr.clone()
                } else {
                    format!("{}/p2p/{}", addr, peer_id)
                }
            })
            .collect()
    }

    pub async fn get_peer_count(&self) -> usize {
        let (tx, rx) = oneshot::channel();
        if self.cmd_tx.send(DhtCommand::GetPeerCount(tx)).await.is_ok() {
            rx.await.unwrap_or(0)
        } else {
            0
        }
    }

    pub async fn get_connected_peers(&self) -> Vec<String> {
        let connected_peers = self.connected_peers.lock().await;
        connected_peers
            .iter()
            .map(|peer_id| peer_id.to_string())
            .collect()
    }

    pub async fn echo(&self, peer_id: String, payload: Vec<u8>) -> Result<Vec<u8>, String> {
        let target_peer_id: PeerId = peer_id
            .parse()
            .map_err(|e| format!("Invalid peer ID: {e}"))?;

        let (tx, rx) = oneshot::channel();
        self.cmd_tx
            .send(DhtCommand::Echo {
                peer: target_peer_id,
                payload,
                tx,
            })
            .await
            .map_err(|e| format!("Failed to send echo command: {e}"))?;

        rx.await
            .map_err(|e| format!("Echo response error: {}", e))?
    }

    pub async fn send_message_to_peer(
        &self,
        peer_id: &str,
        message: serde_json::Value,
    ) -> Result<(), String> {
        let target_peer_id: PeerId = peer_id
            .parse()
            .map_err(|e| format!("Invalid peer ID: {}", e))?;

        // Send message through DHT command system
        self.cmd_tx
            .send(DhtCommand::SendMessageToPeer {
                target_peer_id,
                message,
            })
            .await
            .map_err(|e| format!("Failed to send DHT command: {e}"))?;

        Ok(())
    }

    pub async fn update_privacy_proxy_targets(&self, addresses: Vec<String>) -> Result<(), String> {
        self.cmd_tx
            .send(DhtCommand::SetPrivacyProxies { addresses })
            .await
            .map_err(|e| format!("Failed to update privacy proxies: {e}"))
    }

    /// Verifies that a peer actually provides working proxy services through protocol negotiation
    async fn verify_proxy_capabilities(&self, peer_id: &PeerId) -> Result<(), String> {
        // Use the existing echo protocol to verify proxy capabilities
        // Send a special "proxy_verify" message that the peer should echo back if it's a working proxy

        let verification_payload = b"proxy_verify";

        // Send echo request with verification payload through DHT service
        match self
            .echo(peer_id.to_string(), verification_payload.to_vec())
            .await
        {
            Ok(response) => {
                // Check if the response matches our verification payload
                if response == verification_payload {
                    info!(
                        "✅ Proxy capability verified for peer {} via echo test",
                        peer_id
                    );
                    Ok(())
                } else {
                    Err(format!(
                        "Proxy verification failed: unexpected response from peer {}",
                        peer_id
                    ))
                }
            }
            Err(e) => Err(format!(
                "Proxy verification failed: echo request failed for peer {}: {}",
                peer_id, e
            )),
        }
    }

    /// Discovers proxy services through DHT provider queries
    /// Uses DHT provider discovery to find peers advertising proxy services
    async fn discover_proxy_services_through_dht_providers(
        &self,
        proxy_mgr: &mut ProxyManager,
    ) -> usize {
        let mut discovered_and_verified = 0;

        info!("Starting DHT proxy service discovery using provider queries...");

        // Query DHT for peers that provide proxy services
        // Use a standard proxy service identifier that proxy nodes would register as providers for
        let proxy_service_cid = "proxy:service:available"; // This would be a well-known CID for proxy services

        match self
            .query_dht_proxy_providers(proxy_service_cid.to_string())
            .await
        {
            Ok(provider_peers) => {
                for peer_id in provider_peers {
                    if !proxy_mgr.capable.contains(&peer_id) {
                        info!("Discovered proxy provider via DHT: {}", peer_id);

                        // Add to capable list for verification
                        proxy_mgr.set_capable(peer_id.clone());

                        // Verify the discovered proxy
                        match self.verify_proxy_capabilities(&peer_id).await {
                            Ok(_) => {
                                proxy_mgr.add_trusted_proxy_node(peer_id.clone());
                                discovered_and_verified += 1;
                                info!(
                                    "✅ Verified and added DHT-discovered proxy provider: {}",
                                    peer_id
                                );
                            }
                            Err(e) => {
                                warn!(
                                    "❌ DHT proxy provider verification failed for {}: {}",
                                    peer_id, e
                                );
                                proxy_mgr.capable.remove(&peer_id);
                            }
                        }
                    }
                }
            }
            Err(e) => {
                warn!("DHT proxy provider discovery failed: {}", e);
            }
        }

        info!(
            "DHT proxy provider discovery completed: {} proxies verified and added",
            discovered_and_verified
        );
        discovered_and_verified
    }

    /// Query DHT for peers providing proxy services using provider records
    /// Returns a list of peer IDs that provide proxy services
    async fn query_dht_proxy_providers(
        &self,
        service_identifier: String,
    ) -> Result<Vec<PeerId>, String> {
        // Create a DHT record key for proxy services
        let key = kad::RecordKey::new(&service_identifier);

        // Query DHT for providers of this service
        // This finds peers that have registered as providers for proxy services
        let (tx, rx) = oneshot::channel();

        // Send command to query providers
        if let Err(e) = self
            .cmd_tx
            .send(DhtCommand::GetProviders {
                file_hash: service_identifier.clone(),
                sender: tx,
            })
            .await
        {
            return Err(format!("Failed to send GetProviders command: {}", e));
        }

        // Wait for response with timeout
        match tokio::time::timeout(Duration::from_secs(15), rx).await {
            Ok(Ok(Ok(provider_strings))) => {
                let total_count = provider_strings.len();

                // Convert string peer IDs to PeerId objects
                let mut peer_ids = Vec::new();
                for peer_string in provider_strings {
                    match peer_string.parse::<PeerId>() {
                        Ok(peer_id) => peer_ids.push(peer_id),
                        Err(e) => {
                            warn!("Failed to parse peer ID from provider string: {}", e);
                        }
                    }
                }

                info!(
                    "Found {} proxy service providers in DHT ({} valid peer IDs)",
                    total_count,
                    peer_ids.len()
                );
                Ok(peer_ids)
            }
            Ok(Ok(Err(e))) => Err(format!("GetProviders command failed: {}", e)),
            Ok(Err(_)) => Err("GetProviders channel closed unexpectedly".to_string()),
            Err(_) => Err("GetProviders query timed out".to_string()),
        }
    }

    pub async fn metrics_snapshot(&self) -> DhtMetricsSnapshot {
        let metrics = self.metrics.lock().await.clone();
        let peer_count = self.connected_peers.lock().await.len();
        DhtMetricsSnapshot::from(metrics, peer_count)
    }

    pub async fn store_block(&self, cid: Cid, data: Vec<u8>) -> Result<(), String> {
        self.cmd_tx
            .send(DhtCommand::StoreBlock { cid, data })
            .await
            .map_err(|e| e.to_string())
    }

    // Drain up to `max` pending events without blocking
    pub async fn drain_events(&self, max: usize) -> Vec<DhtEvent> {
        use tokio::sync::mpsc::error::TryRecvError;
        let mut rx = self.event_rx.lock().await;
        let mut events = Vec::new();
        while events.len() < max {
            match rx.try_recv() {
                Ok(ev) => events.push(ev),
                Err(TryRecvError::Empty) => break,
                Err(TryRecvError::Disconnected) => break,
            }
        }
        events
    }

    /// Get recommended peers for file download using smart selection
    pub async fn get_recommended_peers_for_download(
        &self,
        file_hash: &str,
        file_size: u64,
        require_encryption: bool,
    ) -> Vec<String> {
        // First get peers that have the file
        let available_peers = self.get_seeders_for_file(file_hash).await;

        if available_peers.is_empty() {
            return Vec::new();
        }

        // Use smart peer selection
        let mut peer_selection = self.peer_selection.lock().await;
        peer_selection.recommend_peers_for_file(&available_peers, file_size, require_encryption)
    }

    /// Record successful transfer for peer metrics
    pub async fn record_transfer_success(&self, peer_id: &str, bytes: u64, duration_ms: u64) {
        let mut peer_selection = self.peer_selection.lock().await;
        peer_selection.record_transfer_success(peer_id, bytes, duration_ms);
    }

    /// Record failed transfer for peer metrics
    pub async fn record_transfer_failure(&self, peer_id: &str, error: &str) {
        let mut peer_selection = self.peer_selection.lock().await;
        peer_selection.record_transfer_failure(peer_id, error);
    }

    /// Update peer encryption support
    pub async fn set_peer_encryption_support(&self, peer_id: &str, supported: bool) {
        let mut peer_selection = self.peer_selection.lock().await;
        peer_selection.set_peer_encryption_support(peer_id, supported);
    }

    /// Report malicious behavior from a peer
    pub async fn report_malicious_peer(&self, peer_id: &str, severity: &str) {
        let mut peer_selection = self.peer_selection.lock().await;
        peer_selection.report_malicious_peer(peer_id, severity);
    }

    /// Get all peer metrics for monitoring
    pub async fn get_peer_metrics(&self) -> Vec<PeerMetrics> {
        let peer_selection = self.peer_selection.lock().await;
        peer_selection.get_all_metrics()
    }

    /// Select best peers using a specific strategy
    pub async fn select_peers_with_strategy(
        &self,
        available_peers: &[String],
        count: usize,
        strategy: SelectionStrategy,
        require_encryption: bool,
    ) -> Vec<String> {
        let mut peer_selection = self.peer_selection.lock().await;
        peer_selection.select_peers(available_peers, count, strategy, require_encryption)
    }

    /// Clean up inactive peer metrics
    pub async fn cleanup_inactive_peers(&self, max_age_seconds: u64) {
        let mut peer_selection = self.peer_selection.lock().await;
        peer_selection.cleanup_inactive_peers(max_age_seconds);
    }

    /// Discover and verify available peers for a specific file
    pub async fn discover_peers_for_file(
        &self,
        metadata: &FileMetadata, // This now contains the merkle_root
    ) -> Result<Vec<String>, String> {
        info!(
            "Starting peer discovery for file: {} with {} seeders",
            metadata.merkle_root,
            metadata.seeders.len()
        );

        let mut available_peers = Vec::new();
        let connected_peers = self.connected_peers.lock().await;

        // Check which seeders from metadata are currently connected
        for seeder_id in &metadata.seeders {
            if let Ok(peer_id) = seeder_id.parse::<libp2p::PeerId>() {
                if connected_peers.contains(&peer_id) {
                    info!("Seeder {} is currently connected", seeder_id);
                    available_peers.push(seeder_id.clone());
                } else {
                    info!("Seeder {} is not currently connected", seeder_id);
                    // Try to connect to this peer by sending a ConnectToPeerById command
                    // This will query the DHT for the peer's addresses and attempt connection
                    if let Err(e) = self
                        .cmd_tx
                        .send(DhtCommand::ConnectToPeerById(peer_id))
                        .await
                    {
                        warn!(
                            "Failed to send ConnectToPeerById command for {}: {}",
                            seeder_id, e
                        );
                    } else {
                        info!("Attempting to connect to seeder {}", seeder_id);
                    }
                }
            } else {
                warn!("Invalid peer ID in seeders list: {}", seeder_id);
            }
        }

        // If no seeders are connected, the file is not available for download
        if available_peers.is_empty() {
            info!("No seeders are currently connected - file not available for download");
        }

        info!(
            "Peer discovery completed: found {} available peers",
            available_peers.len()
        );
        Ok(available_peers)
    }

    /// Get seeders for a specific file (searches DHT for providers)
    pub async fn get_seeders_for_file(&self, file_hash: &str) -> Vec<String> {
        // Fast path: consult local heartbeat cache and prune expired entries
        let now = unix_timestamp();
        if let Some(entry) = self.seeder_heartbeats_cache.lock().await.get_mut(file_hash) {
            entry.heartbeats = prune_heartbeats(entry.heartbeats.clone(), now);
            entry.metadata["seeders"] = serde_json::Value::Array(
                heartbeats_to_peer_list(&entry.heartbeats)
                    .iter()
                    .cloned()
                    .map(serde_json::Value::String)
                    .collect(),
            );
            entry.metadata["seederHeartbeats"] = serde_json::to_value(&entry.heartbeats)
                .unwrap_or_else(|_| serde_json::Value::Array(vec![]));

            let peers = heartbeats_to_peer_list(&entry.heartbeats);
            if !peers.is_empty() {
                // return the pruned local view immediately to keep UI responsive/fresh
                return peers;
            }
            // otherwise fall back to querying the DHT providers
        }

        // Send command to DHT task to query provider records for this file
        let (tx, rx) = oneshot::channel();

        if let Err(e) = self
            .cmd_tx
            .send(DhtCommand::GetProviders {
                file_hash: file_hash.to_string(),
                sender: tx,
            })
            .await
        {
            warn!("Failed to send GetProviders command: {}", e);
            return Vec::new();
        }

        // Wait for response with timeout
        match tokio::time::timeout(Duration::from_secs(5), rx).await {
            Ok(Ok(Ok(providers))) => {
                info!(
                    "Found {} providers for file: {}",
                    providers.len(),
                    file_hash
                );
                // Optionally filter unreachable providers here (try connect/ping) before returning.
                providers
            }
            Ok(Ok(Err(e))) => {
                warn!("GetProviders command failed: {}", e);
                // Fallback to connected peers
                let connected = self.connected_peers.lock().await;
                connected.iter().take(3).map(|p| p.to_string()).collect()
            }
            Ok(Err(e)) => {
                warn!("Receiver error: {}", e);
                // Fallback to connected peers
                let connected = self.connected_peers.lock().await;
                connected.iter().take(3).map(|p| p.to_string()).collect()
            }
            Err(_) => {
                warn!("GetProviders command timed out for file: {}", file_hash);
                // Fallback to connected peers
                let connected = self.connected_peers.lock().await;
                connected.iter().take(3).map(|p| p.to_string()).collect()
            }
        }
    }

    /// Shutdown the Dht service
    pub async fn shutdown(&self) -> Result<(), String> {
        let (tx, rx) = oneshot::channel();
        self.cmd_tx
            .send(DhtCommand::Shutdown(tx))
            .await
            .map_err(|e| format!("Failed to send shutdown command: {}", e))?;
        rx.await
            .map_err(|e| format!("Failed to receive shutdown acknowledgment: {}", e))
    }

    /// Enable privacy routing through proxy nodes
    pub async fn enable_privacy_routing(&self, mode: PrivacyMode) -> Result<(), String> {
        let mut proxy_mgr = self.proxy_mgr.lock().await;

        // Enable privacy routing in the proxy manager
        proxy_mgr.enable_privacy_routing(mode);

        // Identify and mark trusted proxy nodes from connected peers
        // Query connected peers for proxy capabilities and establish trust relationships
        let connected_peers_list = {
            let connected = self.connected_peers.lock().await;
            connected.iter().cloned().collect::<Vec<_>>()
        };

        let mut trusted_proxy_count = 0;
        for peer_id in connected_peers_list {
            // Check if this peer is capable of proxy services
            if proxy_mgr.capable.contains(&peer_id) && proxy_mgr.online.contains(&peer_id) {
                // Verify proxy capabilities through protocol negotiation
                match self.verify_proxy_capabilities(&peer_id).await {
                    Ok(_) => {
                        proxy_mgr.add_trusted_proxy_node(peer_id.clone());
                        trusted_proxy_count += 1;
                        info!("✅ Added connected peer {} as trusted proxy node (capability verified)", peer_id);
                    }
                    Err(e) => {
                        warn!(
                            "❌ Proxy capability verification failed for peer {}: {}",
                            peer_id, e
                        );
                        // Remove from capable list if verification fails
                        proxy_mgr.capable.remove(&peer_id);
                    }
                }
            }
        }

        // Query DHT for peers advertising proxy services and add them to verification pipeline
        let dht_proxy_count = self
            .discover_proxy_services_through_dht_providers(&mut proxy_mgr)
            .await;

        let trusted_count = trusted_proxy_count + dht_proxy_count;
        info!(
            "Privacy routing enabled with {} trusted proxy nodes (mode: {:?})",
            trusted_count, mode
        );

        // Send event to notify about privacy routing status
        let _ = self.cmd_tx.send(DhtCommand::SendMessageToPeer {
            target_peer_id: self
                .peer_id
                .parse()
                .map_err(|e| format!("Invalid peer ID: {}", e))?,
            message: serde_json::json!({
                "type": "privacy_routing_enabled",
                "trusted_proxies": trusted_count
            }),
        });

        Ok(())
    }

    /// Disable privacy routing, revert to direct connections
    pub async fn disable_privacy_routing(&self) -> Result<(), String> {
        let mut proxy_mgr = self.proxy_mgr.lock().await;

        // Disable privacy routing in the proxy manager
        proxy_mgr.disable_privacy_routing();

        // Clear trusted proxy nodes
        proxy_mgr.trusted_proxy_nodes.clear();
        proxy_mgr.manual_trusted.clear();

        info!("Privacy routing disabled - reverting to direct connections");

        // Send event to notify about privacy routing status
        let _ = self.cmd_tx.send(DhtCommand::SendMessageToPeer {
            target_peer_id: self
                .peer_id
                .parse()
                .map_err(|e| format!("Invalid peer ID: {}", e))?,
            message: serde_json::json!({
                "type": "privacy_routing_disabled"
            }),
        });

        Ok(())
    }

    /// Generates a proof for a given file chunk and submits it to the blockchain.
    /// This function is called by the blockchain listener upon receiving a challenge.
    pub async fn generate_and_submit_proof(
        &self,
        file_root_hex: String,
        chunk_index: u64,
    ) -> Result<(), String> {
        info!(
            "Generating proof for file root {} and chunk index {}",
            file_root_hex, chunk_index
        );

        // 1. Locate the file manifest from the local cache.
        let manifest = self
            .get_manifest_from_cache(&file_root_hex)
            .await
            .ok_or_else(|| format!("File manifest not found for root: {}", file_root_hex))?;

        // 2. Locate the requested file chunk data.
        let chunk_data = self
            .get_chunk_data(&file_root_hex, chunk_index as usize)
            .await
            .map_err(|e| format!("Failed to locate chunk: {}", e))?;

        // 3. Generate Merkle proof for that chunk.
        let proof = self
            .get_merkle_proof(&manifest, chunk_index as usize)
            .await
            .map_err(|e| format!("Failed to generate Merkle proof: {}", e))?;

        // 4. Submit proof to the smart contract.
        self.submit_to_contract(&file_root_hex, proof, chunk_data, chunk_index)
            .await
            .map_err(|e| format!("Failed to submit proof to contract: {}", e))?;

        Ok(())
    }

    /// Retrieves a file's manifest from the local cache.
    async fn get_manifest_from_cache(&self, file_root_hex: &str) -> Option<FileMetadata> {
        let cache = self.file_metadata_cache.lock().await;
        cache.get(file_root_hex).cloned()
    }

    /// Retrieves the original, unencrypted chunk data from local storage.
    /// This assumes the `FileTransferService` provides access to the underlying storage.
    async fn get_chunk_data(
        &self,
        file_root_hex: &str,
        chunk_index: usize,
    ) -> Result<Vec<u8>, String> {
        if let Some(ft_service) = &self.file_transfer_service {
            let file_data = ft_service
                .get_file_data(file_root_hex)
                .await
                .ok_or_else(|| format!("File data not found for root {}", file_root_hex))?;

            let chunk_size = self.chunk_size();
            let start = chunk_index * chunk_size;
            let end = (start + chunk_size).min(file_data.len());

            if start >= file_data.len() {
                return Err(format!("Chunk index {} is out of bounds", chunk_index));
            }

            Ok(file_data[start..end].to_vec())
        } else {
            Err("FileTransferService is not available".to_string())
        }
    }

    /// Generates a Merkle proof for a specific chunk index.
    async fn get_merkle_proof(
        &self,
        manifest: &FileMetadata,
        chunk_index: usize,
    ) -> Result<Vec<[u8; 32]>, String> {
        // This requires re-calculating the original chunk hashes to build the tree.
        // A more optimized version would store the hashes in the manifest.
        if let Some(ft_service) = &self.file_transfer_service {
            let file_data = ft_service
                .get_file_data(&manifest.merkle_root)
                .await
                .ok_or_else(|| format!("File data not found for root {}", manifest.merkle_root))?;

            let chunk_size = self.chunk_size();
            let original_chunk_hashes: Vec<[u8; 32]> = file_data
                .chunks(chunk_size)
                .map(Sha256Hasher::hash)
                .collect();

            if chunk_index >= original_chunk_hashes.len() {
                return Err(format!(
                    "Chunk index {} out of bounds for proof generation",
                    chunk_index
                ));
            }

            let tree = MerkleTree::<Sha256Hasher>::from_leaves(&original_chunk_hashes);
            let proof = tree.proof(&[chunk_index]);
            Ok(proof.proof_hashes().to_vec())
        } else {
            Err("FileTransferService is not available".to_string())
        }
    }

    /// Placeholder for submitting the proof to the smart contract.
    async fn submit_to_contract(
        &self,
        file_root: &str,
        proof: Vec<[u8; 32]>,
        chunk_data: Vec<u8>,
        chunk_index: u64,
    ) -> Result<(), String> {
        info!(
            "Submitting proof for file root {} to smart contract...",
            file_root
        );

        // This is a simplified example. In a real app, you would get the provider,
        // contract address, and signer from the AppState or configuration.
        let provider = Provider::<Http>::try_from("http://127.0.0.1:8545")
            .map_err(|e| format!("Failed to create provider: {}", e))?;
        let client = Arc::new(provider);

        // This private key is for demonstration. In a real app, you would retrieve
        // this securely from the AppState's keystore/active_account_private_key.
        let wallet: LocalWallet =
            "0xac0974bec39a17e36ba4a6b4d238ff944bacb478cbed5efcae784d7bf4f2ff80"
                .parse()
                .map_err(|e| format!("Failed to parse private key: {}", e))?;
        let signer = SignerMiddleware::new(client.clone(), wallet.with_chain_id(98765u64));

        // The contract address needs to be known. This would come from AppState.
        let contract_address: Address = "0x5FbDB2315678afecb367f032d93F642f64180aa3"
            .parse()
            .map_err(|e| format!("Failed to parse contract address: {}", e))?;

        // Define the contract ABI for the `verifyProof` function.
        // In a larger project, you would use `abigen!` to generate this from the contract JSON.
        abigen!(
            ProofOfStorage,
            r#"[
                function verifyProof(bytes32 fileRoot, bytes32[] calldata proof, bytes calldata chunkData, uint256 chunkIndex) external view returns (bool)
            ]"#,
        );

        let contract = ProofOfStorage::new(contract_address, Arc::new(signer));

        // Prepare arguments for the contract call
        let root_bytes: [u8; 32] = hex::decode(file_root)
            .map_err(|e| format!("Invalid file root hex: {}", e))?
            .try_into()
            .map_err(|_| "File root is not 32 bytes".to_string())?;

        // Call the contract's `verifyProof` method.
        // Note: `verifyProof` is a `view` function, so we use `.call()` which doesn't create a transaction.
        // If it were a state-changing function, we would use `.send()`.
        let is_valid = contract
            .verify_proof(root_bytes, proof, chunk_data.into(), chunk_index.into())
            .call()
            .await
            .map_err(|e| format!("Contract call failed: {}", e))?;

        info!("Proof verification result from contract: {}", is_valid);
        if !is_valid {
            return Err("Proof was rejected by the smart contract.".to_string());
        }

        Ok(())
    }
}

/// Process received Bitswap chunk data and assemble complete files
async fn process_bitswap_chunk(
    query_id: &beetswap::QueryId,
    data: &[u8],
    event_tx: &mpsc::Sender<DhtEvent>,
    received_chunks: &Arc<Mutex<HashMap<String, HashMap<u32, FileChunk>>>>,
    file_transfer_service: &Arc<FileTransferService>,
) {
    // Try to parse the data as a FileChunk
    match serde_json::from_slice::<FileChunk>(data) {
        Ok(chunk) => {
            info!(
                "Received chunk {}/{} for file {} ({} bytes)",
                chunk.chunk_index + 1,
                chunk.total_chunks,
                chunk.file_hash,
                chunk.data.len()
            );

            // Store the chunk
            {
                let mut chunks_map = received_chunks.lock().await;
                let file_chunks = chunks_map
                    .entry(chunk.file_hash.clone())
                    .or_insert_with(HashMap::new);
                file_chunks.insert(chunk.chunk_index, chunk.clone());
            }

            // Check if we have all chunks for this file
            let has_all_chunks = {
                let chunks_map = received_chunks.lock().await;
                if let Some(file_chunks) = chunks_map.get(&chunk.file_hash) {
                    file_chunks.len() == chunk.total_chunks as usize
                } else {
                    false
                }
            };

            if has_all_chunks {
                // Assemble the file from all chunks
                assemble_file_from_chunks(
                    &chunk.file_hash,
                    received_chunks,
                    file_transfer_service,
                    event_tx,
                )
                .await;
            }

            let _ = event_tx
                .send(DhtEvent::BitswapDataReceived {
                    query_id: format!("{:?}", query_id),
                    data: data.to_vec(),
                })
                .await;
        }
        Err(e) => {
            warn!("Failed to parse Bitswap data as FileChunk: {}", e);
            // Emit raw data event for debugging
            let _ = event_tx
                .send(DhtEvent::BitswapDataReceived {
                    query_id: format!("{:?}", query_id),
                    data: data.to_vec(),
                })
                .await;
        }
    }
}

/// Assemble a complete file from received chunks
async fn assemble_file_from_chunks(
    file_hash: &str,
    received_chunks: &Arc<Mutex<HashMap<String, HashMap<u32, FileChunk>>>>,
    file_transfer_service: &Arc<FileTransferService>,
    event_tx: &mpsc::Sender<DhtEvent>,
) {
    // Get all chunks for this file
    let chunks = {
        let mut chunks_map = received_chunks.lock().await;
        chunks_map.remove(file_hash)
    };

    if let Some(mut file_chunks) = chunks {
        // Sort chunks by index
        let mut sorted_chunks: Vec<FileChunk> =
            file_chunks.drain().map(|(_, chunk)| chunk).collect();
        sorted_chunks.sort_by_key(|c| c.chunk_index);

        // Get the count before consuming the vector
        let chunk_count = sorted_chunks.len();

        // Concatenate chunk data
        let mut file_data = Vec::new();
        for chunk in sorted_chunks {
            file_data.extend_from_slice(&chunk.data);
        }

        // Store the assembled file
        let file_name = format!("downloaded_{}", file_hash);
        file_transfer_service
            .store_file_data(file_hash.to_string(), file_name, file_data)
            .await;

        info!(
            "Successfully assembled file {} from {} chunks",
            file_hash, chunk_count
        );

        let _ = event_tx
            .send(DhtEvent::FileDownloaded {
                file_hash: file_hash.to_string(),
            })
            .await;
    }
}

fn not_loopback(ip: &Multiaddr) -> bool {
    multiaddr_to_ip(ip)
        .map(|ip| !ip.is_loopback())
        .unwrap_or(false)
}

fn multiaddr_to_ip(addr: &Multiaddr) -> Option<IpAddr> {
    for comp in addr.iter() {
        match comp {
            Protocol::Ip4(ipv4) => return Some(IpAddr::V4(ipv4)),
            Protocol::Ip6(ipv6) => return Some(IpAddr::V6(ipv6)),
            _ => {}
        }
    }
    None
}

fn ipv4_in_same_subnet(target: Ipv4Addr, iface_ip: Ipv4Addr, iface_mask: Ipv4Addr) -> bool {
    let t = u32::from(target);
    let i = u32::from(iface_ip);
    let m = u32::from(iface_mask);
    (t & m) == (i & m)
}

/// If multiaddr can be plausibly reached from this machine
/// - Relay paths (p2p-circuit) are allowed
/// - IPv4 loopback (127.0.0.1) is allowed (local testing)
/// - For WAN intent, only public IPv4 addresses are allowed (not private ranges)
fn ma_plausibly_reachable(ma: &Multiaddr) -> bool {
    // Relay paths are allowed
    if ma.iter().any(|p| matches!(p, Protocol::P2pCircuit)) {
        return true;
    }
    // Only consider IPv4 (IPv6 can be added if needed)
    if let Some(Protocol::Ip4(v4)) = ma.iter().find(|p| matches!(p, Protocol::Ip4(_))) {
        // Allow loopback for local testing
        if v4.is_loopback() {
            return true;
        }
        // Allow public addresses, reject private
        return !v4.is_private();
    }
    false
}

/// Parsing multiaddr from error string is heuristic and may not be reliable
fn extract_multiaddr_from_error_str(s: &str) -> Option<Multiaddr> {
    // Example: "Failed to negotiate ... [(/ip4/172.17.0.3/tcp/4001/p2p/12D...: : Timeout ...)]"
    // Try to find the first occurrence of "/ip" and extract until a delimiter
    if let Some(start) = s.find("/ip") {
        // Roughly cut the delimiter to ) ] space, etc.
        let tail = &s[start..];
        let end = tail
            .find(|c: char| c == ')' || c == ']' || c == ' ')
            .unwrap_or_else(|| tail.len());
        let cand = &tail[..end];
        return cand.parse::<Multiaddr>().ok();
    }
    None
}

/// Check if an IPv4 address is private or loopback
fn is_private_or_loopback_v4(ip: Ipv4Addr) -> bool {
    let o = ip.octets();
    o[0] == 10
        || (o[0] == 172 && (16..=31).contains(&o[1]))
        || (o[0] == 192 && o[1] == 168)
        || o[0] == 127
}

async fn record_identify_push_metrics(metrics: &Arc<Mutex<DhtMetrics>>, info: &identify::Info) {
    if let Ok(mut metrics_guard) = metrics.try_lock() {
        for addr in &info.listen_addrs {
            metrics_guard.record_listen_addr(addr);
        }
    }
}

pub struct StringBlock(pub String);
pub struct ByteBlock(pub Vec<u8>);

impl Block<64> for ByteBlock {
    fn cid(&self) -> Result<Cid, CidError> {
        let hash = Code::Sha2_256.digest(&self.0);
        Ok(Cid::new_v1(RAW_CODEC, hash))
    }

    fn data(&self) -> &[u8] {
        &self.0
    }
}

pub fn split_into_blocks(bytes: &[u8], chunk_size: usize) -> Vec<ByteBlock> {
    let mut blocks = Vec::new();
    let mut i = 0usize;
    while i < bytes.len() {
        let end = (i + chunk_size).min(bytes.len());
        let slice = &bytes[i..end];
        // Store raw bytes - no conversion needed
        blocks.push(ByteBlock(slice.to_vec()));
        i = end;
    }
    blocks
}

async fn get_available_download_path(path: PathBuf) -> PathBuf {
    // Helper function to get the temp file path
    let get_temp_path = |p: &PathBuf| -> PathBuf {
        p.with_extension(format!(
            "{}.tmp",
            p.extension().and_then(|s| s.to_str()).unwrap_or("")
        ))
    };

    // Check if both the final path and temp path are available
    let temp_path = get_temp_path(&path);
    let path_exists = fs::metadata(&path).await.is_ok();
    let temp_exists = fs::metadata(&temp_path).await.is_ok();

    if !path_exists && !temp_exists {
        return path;
    }

    let parent = path.parent().unwrap_or(Path::new(".").into());
    let stem = path.file_stem().and_then(|s| s.to_str()).unwrap_or("file");
    let extension = path.extension().and_then(|s| s.to_str());

    let mut counter = 1;
    loop {
        let new_name = match extension {
            Some(ext) => format!("{} ({}).{}", stem, counter, ext),
            None => format!("{} ({})", stem, counter),
        };

        let new_path = parent.join(new_name);
        let new_temp_path = get_temp_path(&new_path);

        // Check if both the final path and temp path are available
        let new_path_exists = fs::metadata(&new_path).await.is_ok();
        let new_temp_exists = fs::metadata(&new_temp_path).await.is_ok();

        if !new_path_exists && !new_temp_exists {
            return new_path;
        }

        counter += 1;
    }
}

#[cfg(test)]
mod tests {
    use super::*;

    #[tokio::test(flavor = "multi_thread", worker_threads = 2)]
    async fn shutdown_command_stops_dht_service() {
        let service = match DhtService::new(
            0,
            Vec::new(),
            None,
            false,
            false,
            None,
            Vec::new(),
            None,
            None,
            None,
            Some(256),  // chunk_size_kb
            Some(1024), // cache_size_mb
            false,      // enable_autorelay
            Vec::new(), // preferred_relays
            false,      // enable_relay_server
            None,
        )
        .await
        {
            Ok(service) => service,
            Err(err) => {
                let message = err.to_string();
                let lowered = message.to_ascii_lowercase();
                if lowered.contains("permission denied") || lowered.contains("not permitted") {
                    // skipping shutdown_command_stops_dht_service (likely sandboxed)
                    return;
                }
                panic!("start service: {message}");
            }
        };

        service.shutdown().await.expect("shutdown");

        // Subsequent calls should gracefully no-op
        assert_eq!(service.get_peer_count().await, 0);

        let snapshot = service.metrics_snapshot().await;
        assert_eq!(snapshot.peer_count, 0);
        assert_eq!(snapshot.reachability, NatReachabilityState::Unknown);
    }

    #[test]
    fn metrics_snapshot_carries_listen_addrs() {
        let mut metrics = DhtMetrics::default();
        metrics.record_listen_addr(&"/ip4/127.0.0.1/tcp/4001".parse::<Multiaddr>().unwrap());
        metrics.record_listen_addr(&"/ip4/0.0.0.0/tcp/4001".parse::<Multiaddr>().unwrap());
        // Duplicate should be ignored
        metrics.record_listen_addr(&"/ip4/127.0.0.1/tcp/4001".parse::<Multiaddr>().unwrap());

        let snapshot = DhtMetricsSnapshot::from(metrics, 5);
        assert_eq!(snapshot.peer_count, 5);
        assert_eq!(snapshot.listen_addrs.len(), 2);
        assert!(snapshot
            .listen_addrs
            .contains(&"/ip4/127.0.0.1/tcp/4001".to_string()));
        assert!(snapshot
            .listen_addrs
            .contains(&"/ip4/0.0.0.0/tcp/4001".to_string()));
        assert!(snapshot.observed_addrs.is_empty());
        assert!(snapshot.reachability_history.is_empty());
    }

    #[tokio::test]
    async fn identify_push_records_listen_addrs() {
        let metrics = Arc::new(Mutex::new(DhtMetrics::default()));
        let listen_addr: Multiaddr = "/ip4/10.0.0.1/tcp/4001".parse().unwrap();
        let secondary_addr: Multiaddr = "/ip4/192.168.0.1/tcp/4001".parse().unwrap();
        let info = identify::Info {
            public_key: identity::Keypair::generate_ed25519().public(),
            protocol_version: EXPECTED_PROTOCOL_VERSION.to_string(),
            agent_version: "test-agent/1.0.0".to_string(),
            listen_addrs: vec![listen_addr.clone(), secondary_addr.clone()],
            protocols: vec![StreamProtocol::new("/chiral/test/1.0.0")],
            observed_addr: "/ip4/127.0.0.1/tcp/4001".parse().unwrap(),
        };

        record_identify_push_metrics(&metrics, &info);

        {
            let guard = metrics.lock().await;
            assert_eq!(guard.listen_addrs.len(), 2);
            assert!(guard.listen_addrs.contains(&listen_addr.to_string()));
            assert!(guard.listen_addrs.contains(&secondary_addr.to_string()));
        }

        record_identify_push_metrics(&metrics, &info);

        let guard = metrics.lock().await;
        assert_eq!(guard.listen_addrs.len(), 2);
    }
}<|MERGE_RESOLUTION|>--- conflicted
+++ resolved
@@ -5655,20 +5655,16 @@
         Ok(())
     }
 
-<<<<<<< HEAD
     pub async fn search_by_cid(&self, cid_str: String) -> Result<(), String> {
         self.cmd_tx
             .send(DhtCommand::SearchByCid(cid_str))
-=======
     pub async fn announce_torrent(&self, info_hash: String) -> Result<(), String> {
         self.cmd_tx
             .send(DhtCommand::AnnounceTorrent { info_hash })
->>>>>>> bfb9226b
             .await
             .map_err(|e| e.to_string())
     }
 
-<<<<<<< HEAD
     pub async fn search_by_infohash(&self, info_hash: String) -> Result<(), String> {
         // Convert hex infohash to a base58-encoded CID v1 with bittorrent-infohash multicodec (0x1300)
         let info_hash_bytes =
@@ -5679,8 +5675,6 @@
         self.search_by_cid(cid.to_string()).await
     }
 
-=======
->>>>>>> bfb9226b
     pub async fn search_file(&self, file_hash: String) -> Result<(), String> {
         self.cmd_tx
             .send(DhtCommand::SearchFile(file_hash))
