use crate::manager::Sha256Hasher;
use async_std::path::Path;
use async_trait::async_trait;
use ethers::prelude::*;
use blockstore::{
    block::{Block, CidError},
    Blockstore, InMemoryBlockstore, RedbBlockstore,
};
use tokio::task::spawn_blocking;

pub use cid::Cid;
use futures::future::{BoxFuture, FutureExt};
use futures::io::{AsyncRead as FAsyncRead, AsyncWrite as FAsyncWrite};
use futures::{AsyncReadExt as _, AsyncWriteExt as _};
use futures_util::StreamExt;
use libp2p::multiaddr::Protocol;
pub use multihash_codetable::{Code, MultihashDigest};
use relay::client::Event as RelayClientEvent;
use rs_merkle::{Hasher, MerkleTree};
use serde::{Deserialize, Serialize};
use sha2::{Digest, Sha256};
use std::collections::{HashMap, HashSet, VecDeque};
use std::net::{IpAddr, Ipv4Addr, SocketAddr};
use std::sync::atomic::{AtomicU64, Ordering};
use std::sync::Arc;
use std::time::{Duration, Instant, SystemTime, UNIX_EPOCH};
use tokio::sync::{mpsc, oneshot, Mutex};
use tokio_util::compat::TokioAsyncReadCompatExt;
use tracing::{debug, error, info, trace, warn};

use crate::peer_selection::{PeerMetrics, PeerSelectionService, SelectionStrategy};
use crate::webrtc_service::{get_webrtc_service, FileChunk};
use std::io::{self};
use tokio_socks::tcp::Socks5Stream;

use std::pin::Pin;
use std::task::{Context, Poll};

// Import the missing types
use crate::file_transfer::FileTransferService;
use crate::manager::ChunkManager;
use std::error::Error;

// Trait alias to abstract over async I/O types used by proxy transport
pub trait AsyncIo: FAsyncRead + FAsyncWrite + Unpin + Send {}
impl<T: FAsyncRead + FAsyncWrite + Unpin + Send> AsyncIo for T {}

use libp2p::core::upgrade::Version;
use libp2p::{
    autonat::v2,
    core::{
        muxing::StreamMuxerBox,
        // FIXED E0432: ListenerEvent is removed, only import what is available.
        transport::{
            choice::OrTransport, Boxed, DialOpts, ListenerId, Transport, TransportError,
            TransportEvent,
        },
    },
    dcutr,
    identify::{self, Event as IdentifyEvent},
    identity,
    kad::{
        self, store::MemoryStore, Behaviour as Kademlia, Config as KademliaConfig,
        Event as KademliaEvent, GetRecordOk, Mode, PutRecordOk, QueryResult, Record,
    },
    mdns::{tokio::Behaviour as Mdns, Event as MdnsEvent},
    noise,
    ping::{self, Behaviour as Ping, Event as PingEvent},
    quic, relay, request_response as rr,
    swarm::{behaviour::toggle, NetworkBehaviour, SwarmEvent},
    tcp, yamux, Multiaddr, PeerId, StreamProtocol, Swarm, SwarmBuilder,
};
use rand::rngs::OsRng;
const EXPECTED_PROTOCOL_VERSION: &str = "/chiral/1.0.0";
const MAX_MULTIHASH_LENGHT: usize = 64;
pub const RAW_CODEC: u64 = 0x55;

/// Extracts a set of unique, searchable keywords from a filename.
fn extract_keywords(file_name: &str) -> Vec<String> {
    // 1. Sanitize: remove the file extension and convert to lowercase.
    let name_without_ext = std::path::Path::new(file_name)
        .file_stem()
        .unwrap_or_default()
        .to_str()
        .unwrap_or_default()
        .to_lowercase();

    // 2. Split the name into words based on common non-alphanumeric delimiters.
    let keywords: std::collections::HashSet<String> = name_without_ext
        .split(|c: char| !c.is_alphanumeric())
        // 3. Filter out empty strings and common short words (e.g., "a", "of").
        .filter(|s| !s.is_empty() && s.len() > 2)
        .map(String::from)
        .collect(); // Using a HashSet automatically handles duplicates.

    // 4. Return the unique keywords as a Vec.
    keywords.into_iter().collect()
}

#[derive(Debug, Clone, Serialize, Deserialize)]
#[serde(rename_all = "camelCase")]
pub struct FileMetadata {
    /// The Merkle root of the original file chunks, used as the primary identifier for integrity.
    pub merkle_root: String,
    pub file_name: String,
    pub file_size: u64,
    pub file_data: Vec<u8>, // holds the actual file data
    pub seeders: Vec<String>,
    pub created_at: u64,
    pub mime_type: Option<String>,
    /// Whether the file is encrypted
    pub is_encrypted: bool,
    /// The encryption method used (e.g., "AES-256-GCM")
    pub encryption_method: Option<String>,
    /// Fingerprint of the encryption key for identification.
    /// This is now deprecated in favor of the merkle_root.
    pub key_fingerprint: Option<String>,
    // --- VERSIONING FIELDS ---
    pub version: Option<u32>,
    pub parent_hash: Option<String>,
    /// The root CID(s) for retrieving the file from Bitswap. Usually one.
    pub cids: Option<Vec<Cid>>,
    /// For encrypted files, this contains the encrypted AES key and other info.
    pub encrypted_key_bundle: Option<crate::encryption::EncryptedAesKeyBundle>,
    pub is_root: bool,
}

#[derive(Debug, Clone, Copy, Serialize, Deserialize, PartialEq, Eq)]
#[serde(rename_all = "snake_case")]
pub enum NatReachabilityState {
    Unknown,
    Public,
    Private,
}

impl Default for NatReachabilityState {
    fn default() -> Self {
        NatReachabilityState::Unknown
    }
}

#[derive(Debug, Clone, Copy, Serialize, Deserialize, PartialEq, Eq)]
#[serde(rename_all = "snake_case")]
pub enum NatConfidence {
    Low,
    Medium,
    High,
}

impl Default for NatConfidence {
    fn default() -> Self {
        NatConfidence::Low
    }
}

#[derive(Debug, Clone, Serialize, Deserialize)]
#[serde(rename_all = "camelCase")]
pub struct NatHistoryItem {
    pub state: NatReachabilityState,
    pub confidence: NatConfidence,
    pub timestamp: u64,
    pub summary: Option<String>,
}

#[derive(Debug, Clone)]
struct ReachabilityRecord {
    state: NatReachabilityState,
    confidence: NatConfidence,
    timestamp: SystemTime,
    summary: Option<String>,
}
/// thread-safe, mutable block store

#[derive(NetworkBehaviour)]
struct DhtBehaviour {
    kademlia: Kademlia<MemoryStore>,
    identify: identify::Behaviour,
    mdns: toggle::Toggle<Mdns>,
    bitswap: beetswap::Behaviour<MAX_MULTIHASH_LENGHT, RedbBlockstore>,
    ping: ping::Behaviour,
    proxy_rr: rr::Behaviour<ProxyCodec>,
    webrtc_signaling_rr: rr::Behaviour<WebRTCSignalingCodec>,
    autonat_client: toggle::Toggle<v2::client::Behaviour>,
    autonat_server: toggle::Toggle<v2::server::Behaviour>,
    relay_client: relay::client::Behaviour,
    relay_server: toggle::Toggle<relay::Behaviour>,
    dcutr: toggle::Toggle<dcutr::Behaviour>,
}
#[derive(Debug)]
pub enum DhtCommand {
    PublishFile {
        metadata: FileMetadata,
        response_tx: oneshot::Sender<FileMetadata>,
    },
    SearchFile(String),
    SearchFileByCid(String),
    DownloadFile(FileMetadata),
    ConnectPeer(String),
    ConnectToPeerById(PeerId),
    DisconnectPeer(PeerId),
    SetPrivacyProxies {
        addresses: Vec<String>,
    },
    GetPeerCount(oneshot::Sender<usize>),
    Echo {
        peer: PeerId,
        payload: Vec<u8>,
        tx: oneshot::Sender<Result<Vec<u8>, String>>,
    },
    Shutdown(oneshot::Sender<()>),
    StopPublish(String),
    GetProviders {
        file_hash: String,
        sender: oneshot::Sender<Result<Vec<String>, String>>,
    },
    SendWebRTCOffer {
        peer: PeerId,
        offer_request: WebRTCOfferRequest,
        sender: oneshot::Sender<Result<WebRTCAnswerResponse, String>>,
    },
    SendMessageToPeer {
        target_peer_id: PeerId,
        message: serde_json::Value,
    },
    StoreBlock {
        cid: Cid,
        data: Vec<u8>,
    },
    StoreBlocks {
        blocks: Vec<(Cid, Vec<u8>)>,
        root_cid: Cid,
        metadata: FileMetadata,
    },
}

#[derive(Debug, Clone, Serialize)]
pub enum DhtEvent {
    // PeerDiscovered(String),
    // PeerConnected(String),
    // PeerDisconnected(String),
    PeerDiscovered {
        peer_id: String,
        addresses: Vec<String>,
    },
    PeerConnected {
        peer_id: String,
        address: Option<String>,
    },
    PeerDisconnected {
        peer_id: String,
    },
    FileDiscovered(FileMetadata),
    FileNotFound(String),
    DownloadedFile(FileMetadata),
    FileDownloaded {
        file_hash: String,
    },
    Error(String),
    Info(String),
    Warning(String),
    PublishedFile(FileMetadata),
    ProxyStatus {
        id: String,
        address: String,
        status: String,
        latency_ms: Option<u64>,
        error: Option<String>,
    },
    PeerRtt {
        peer: String,
        rtt_ms: u64,
    },
    EchoReceived {
        from: String,
        utf8: Option<String>,
        bytes: usize,
    },
    NatStatus {
        state: NatReachabilityState,
        confidence: NatConfidence,
        last_error: Option<String>,
        summary: Option<String>,
    },
    BitswapDataReceived {
        query_id: String,
        data: Vec<u8>,
    },
    BitswapError {
        query_id: String,
        error: String,
    },
}

struct RelayState {
    blacklist: HashSet<PeerId>,
}

// ------------ Proxy Manager Structs and Enums ------------
#[derive(Debug, Clone, Copy, PartialEq, Eq)]
pub enum PrivacyMode {
    Off,
    Prefer,
    Strict,
}

impl PrivacyMode {
    pub fn from_str(mode: &str) -> Self {
        match mode.to_lowercase().as_str() {
            "strict" => PrivacyMode::Strict,
            "off" => PrivacyMode::Off,
            "prefer" => PrivacyMode::Prefer,
            _ => PrivacyMode::Prefer,
        }
    }
}

struct ProxyManager {
    targets: std::collections::HashSet<PeerId>,
    capable: std::collections::HashSet<PeerId>,
    online: std::collections::HashSet<PeerId>,
    relay_pending: std::collections::HashSet<PeerId>,
    relay_ready: std::collections::HashSet<PeerId>,
    // Privacy routing state
    privacy_routing_enabled: bool,
    trusted_proxy_nodes: std::collections::HashSet<PeerId>,
    privacy_mode: PrivacyMode,
    manual_trusted: std::collections::HashSet<PeerId>,
}

impl ProxyManager {
    fn set_target(&mut self, id: PeerId) {
        self.targets.insert(id);
    }
    fn clear_target(&mut self, id: &PeerId) {
        self.targets.remove(id);
    }
    fn set_capable(&mut self, id: PeerId) {
        self.capable.insert(id);
    }
    fn set_online(&mut self, id: PeerId) {
        self.online.insert(id);
    }
    fn set_offline(&mut self, id: &PeerId) {
        self.online.remove(id);
    }
    fn remove_all(&mut self, id: &PeerId) {
        self.targets.remove(id);
        self.capable.remove(id);
        self.online.remove(id);
        self.relay_pending.remove(id);
        self.relay_ready.remove(id);
        self.trusted_proxy_nodes.remove(id);
        self.manual_trusted.remove(id);
    }
    fn is_proxy(&self, id: &PeerId) -> bool {
        self.targets.contains(id) || self.capable.contains(id)
    }
    fn mark_relay_pending(&mut self, id: PeerId) -> bool {
        if self.relay_ready.contains(&id) {
            return false;
        }
        self.relay_pending.insert(id)
    }
    fn mark_relay_ready(&mut self, id: PeerId) -> bool {
        self.relay_pending.remove(&id);
        self.relay_ready.insert(id)
    }
    fn has_relay_request(&self, id: &PeerId) -> bool {
        self.relay_pending.contains(id) || self.relay_ready.contains(id)
    }

    // Privacy routing methods
    fn enable_privacy_routing(&mut self, mode: PrivacyMode) {
        self.privacy_routing_enabled = mode != PrivacyMode::Off;
        self.privacy_mode = mode;
        info!(
            "Privacy routing enabled in proxy manager (mode: {:?})",
            mode
        );
    }

    fn disable_privacy_routing(&mut self) {
        self.privacy_routing_enabled = false;
        self.privacy_mode = PrivacyMode::Off;
        info!("Privacy routing disabled in proxy manager");
    }

    fn is_privacy_routing_enabled(&self) -> bool {
        self.privacy_routing_enabled
    }

    fn privacy_mode(&self) -> PrivacyMode {
        self.privacy_mode
    }

    fn add_trusted_proxy_node(&mut self, peer_id: PeerId) {
        self.trusted_proxy_nodes.insert(peer_id);
    }

    fn remove_trusted_proxy_node(&mut self, peer_id: &PeerId) {
        self.trusted_proxy_nodes.remove(peer_id);
        self.manual_trusted.remove(peer_id);
    }

    fn is_trusted_proxy_node(&self, peer_id: &PeerId) -> bool {
        self.trusted_proxy_nodes.contains(peer_id)
    }

    fn get_trusted_proxy_nodes(&self) -> &std::collections::HashSet<PeerId> {
        &self.trusted_proxy_nodes
    }

    fn set_manual_trusted(&mut self, peers: &[PeerId]) {
        for peer in self.manual_trusted.drain() {
            self.trusted_proxy_nodes.remove(&peer);
        }

        for peer in peers {
            self.manual_trusted.insert(peer.clone());
            self.trusted_proxy_nodes.insert(peer.clone());
        }
    }

    fn select_proxy_for_routing(&self, target_peer: &PeerId) -> Option<PeerId> {
        if !self.privacy_routing_enabled {
            return None;
        }

        // Select a trusted proxy node that's online and not the target itself
        self.trusted_proxy_nodes
            .iter()
            .find(|&&proxy_id| {
                proxy_id != *target_peer
                    && self.online.contains(&proxy_id)
                    && self.capable.contains(&proxy_id)
            })
            .cloned()
    }
}

impl Default for ProxyManager {
    fn default() -> Self {
        Self {
            targets: std::collections::HashSet::new(),
            capable: std::collections::HashSet::new(),
            online: std::collections::HashSet::new(),
            relay_pending: std::collections::HashSet::new(),
            relay_ready: std::collections::HashSet::new(),
            privacy_routing_enabled: false,
            trusted_proxy_nodes: std::collections::HashSet::new(),
            privacy_mode: PrivacyMode::Off,
            manual_trusted: std::collections::HashSet::new(),
        }
    }
}

struct PendingEcho {
    peer: PeerId,
    tx: oneshot::Sender<Result<Vec<u8>, String>>,
}

// Runtime type for ProxyManager
type ProxyMgr = Arc<Mutex<ProxyManager>>;

// ----------------------------------------------------------

#[derive(Debug, Clone)]
enum SearchResponse {
    Found(FileMetadata),
    NotFound,
}

#[derive(Debug)]
struct PendingSearch {
    id: u64,
    sender: oneshot::Sender<SearchResponse>,
}

#[derive(Debug)]
struct PendingProviderQuery {
    id: u64,
    sender: oneshot::Sender<Result<Vec<String>, String>>,
}

#[derive(Debug, Clone, Default)]
struct DhtMetrics {
    last_bootstrap: Option<SystemTime>,
    last_success: Option<SystemTime>,
    last_error_at: Option<SystemTime>,
    last_error: Option<String>,
    bootstrap_failures: u64,
    listen_addrs: Vec<String>,
    reachability_state: NatReachabilityState,
    reachability_confidence: NatConfidence,
    last_reachability_change: Option<SystemTime>,
    last_probe_at: Option<SystemTime>,
    last_reachability_error: Option<String>,
    observed_addrs: Vec<String>,
    reachability_history: VecDeque<ReachabilityRecord>,
    success_streak: u32,
    failure_streak: u32,
    autonat_enabled: bool,
    // AutoRelay metrics
    autorelay_enabled: bool,
    active_relay_peer_id: Option<String>,
    relay_reservation_status: Option<String>,
    last_reservation_success: Option<SystemTime>,
    last_reservation_failure: Option<SystemTime>,
    reservation_renewals: u64,
    reservation_evictions: u64,
    // DCUtR metrics
    dcutr_enabled: bool,
    dcutr_hole_punch_attempts: u64,
    dcutr_hole_punch_successes: u64,
    dcutr_hole_punch_failures: u64,
    last_dcutr_success: Option<SystemTime>,
    last_dcutr_failure: Option<SystemTime>,
}

#[derive(Debug, Clone, Serialize)]
#[serde(rename_all = "camelCase")]
pub struct DhtMetricsSnapshot {
    pub peer_count: usize,
    pub last_bootstrap: Option<u64>,
    pub last_peer_event: Option<u64>,
    pub last_error: Option<String>,
    pub last_error_at: Option<u64>,
    pub bootstrap_failures: u64,
    pub listen_addrs: Vec<String>,
    pub relay_listen_addrs: Vec<String>,
    pub reachability: NatReachabilityState,
    pub reachability_confidence: NatConfidence,
    pub last_reachability_change: Option<u64>,
    pub last_probe_at: Option<u64>,
    pub last_reachability_error: Option<String>,
    pub observed_addrs: Vec<String>,
    pub reachability_history: Vec<NatHistoryItem>,
    pub autonat_enabled: bool,
    // AutoRelay metrics
    pub autorelay_enabled: bool,
    pub active_relay_peer_id: Option<String>,
    pub relay_reservation_status: Option<String>,
    pub last_reservation_success: Option<u64>,
    pub last_reservation_failure: Option<u64>,
    pub reservation_renewals: u64,
    pub reservation_evictions: u64,
    // DCUtR metrics
    pub dcutr_enabled: bool,
    pub dcutr_hole_punch_attempts: u64,
    pub dcutr_hole_punch_successes: u64,
    pub dcutr_hole_punch_failures: u64,
    pub last_dcutr_success: Option<u64>,
    pub last_dcutr_failure: Option<u64>,
}

// ------Proxy Protocol Implementation------
#[derive(Clone, Debug, Default)]
struct ProxyCodec;

#[derive(Clone, Debug, Default)]
struct WebRTCSignalingCodec;

#[derive(Debug, Clone)]
struct EchoRequest(pub Vec<u8>);
#[derive(Debug, Clone)]
struct EchoResponse(pub Vec<u8>);

// WebRTC Signaling Protocol
#[derive(Debug, Clone, serde::Serialize, serde::Deserialize)]
pub struct WebRTCOfferRequest {
    pub offer_sdp: String,
    pub file_hash: String,
    pub requester_peer_id: String,
}

#[derive(Debug, Clone, serde::Serialize, serde::Deserialize)]
pub struct WebRTCAnswerResponse {
    pub answer_sdp: String,
}

// 4byte LE length prefix
async fn read_framed<T: FAsyncRead + Unpin + Send>(io: &mut T) -> std::io::Result<Vec<u8>> {
    let mut len_buf = [0u8; 4];
    io.read_exact(&mut len_buf).await?;
    let len = u32::from_le_bytes(len_buf) as usize;
    let mut data = vec![0u8; len];
    io.read_exact(&mut data).await?;
    Ok(data)
}
async fn write_framed<T: FAsyncWrite + Unpin + Send>(
    io: &mut T,
    data: Vec<u8>,
) -> std::io::Result<()> {
    io.write_all(&(data.len() as u32).to_le_bytes()).await?;
    io.write_all(&data).await?;
    io.flush().await
}

#[async_trait::async_trait]
impl rr::Codec for ProxyCodec {
    type Protocol = String;
    type Request = EchoRequest;
    type Response = EchoResponse;

    async fn read_request<T>(
        &mut self,
        _: &Self::Protocol,
        io: &mut T,
    ) -> std::io::Result<Self::Request>
    where
        // CORRECTED: FAsyncRead is now correctly defined via the new imports
        T: FAsyncRead + Unpin + Send,
    {
        Ok(EchoRequest(read_framed(io).await?))
    }
    async fn read_response<T>(
        &mut self,
        _: &Self::Protocol,
        io: &mut T,
    ) -> std::io::Result<Self::Response>
    where
        // CORRECTED: FAsyncRead is now correctly defined via the new imports
        T: FAsyncRead + Unpin + Send,
    {
        Ok(EchoResponse(read_framed(io).await?))
    }
    async fn write_request<T>(
        &mut self,
        _: &Self::Protocol,
        io: &mut T,
        EchoRequest(data): EchoRequest,
    ) -> std::io::Result<()>
    where
        // CORRECTED: FAsyncWrite is now correctly defined via the new imports
        T: FAsyncWrite + Unpin + Send,
    {
        write_framed(io, data).await
    }
    async fn write_response<T>(
        &mut self,
        _: &Self::Protocol,
        io: &mut T,
        EchoResponse(data): EchoResponse,
    ) -> std::io::Result<()>
    where
        // CORRECTED: FAsyncWrite is now correctly defined via the new imports
        T: FAsyncWrite + Unpin + Send,
    {
        write_framed(io, data).await
    }
}

// ------WebRTC Signaling Protocol Implementation------
#[async_trait::async_trait]
impl rr::Codec for WebRTCSignalingCodec {
    type Protocol = String;
    type Request = WebRTCOfferRequest;
    type Response = WebRTCAnswerResponse;

    async fn read_request<T>(
        &mut self,
        _: &Self::Protocol,
        io: &mut T,
    ) -> std::io::Result<Self::Request>
    where
        T: FAsyncRead + Unpin + Send,
    {
        let data = read_framed(io).await?;
        let request: WebRTCOfferRequest = serde_json::from_slice(&data)
            .map_err(|e| std::io::Error::new(std::io::ErrorKind::InvalidData, e))?;
        Ok(request)
    }
    async fn read_response<T>(
        &mut self,
        _: &Self::Protocol,
        io: &mut T,
    ) -> std::io::Result<Self::Response>
    where
        T: FAsyncRead + Unpin + Send,
    {
        let data = read_framed(io).await?;
        let response: WebRTCAnswerResponse = serde_json::from_slice(&data)
            .map_err(|e| std::io::Error::new(std::io::ErrorKind::InvalidData, e))?;
        Ok(response)
    }
    async fn write_request<T>(
        &mut self,
        _: &Self::Protocol,
        io: &mut T,
        request: WebRTCOfferRequest,
    ) -> std::io::Result<()>
    where
        T: FAsyncWrite + Unpin + Send,
    {
        let data = serde_json::to_vec(&request)
            .map_err(|e| std::io::Error::new(std::io::ErrorKind::InvalidData, e))?;
        write_framed(io, data).await
    }
    async fn write_response<T>(
        &mut self,
        _: &Self::Protocol,
        io: &mut T,
        response: WebRTCAnswerResponse,
    ) -> std::io::Result<()>
    where
        T: FAsyncWrite + Unpin + Send,
    {
        let data = serde_json::to_vec(&response)
            .map_err(|e| std::io::Error::new(std::io::ErrorKind::InvalidData, e))?;
        write_framed(io, data).await
    }
}
#[derive(Clone)]
struct Socks5Transport {
    proxy: SocketAddr,
}

#[async_trait]
impl Transport for Socks5Transport {
    type Output = Box<dyn AsyncIo>;
    type Error = io::Error;
    type ListenerUpgrade = futures::future::Pending<Result<Self::Output, Self::Error>>;
    // FIXED E0412: Use imported BoxFuture
    type Dial = BoxFuture<'static, Result<Self::Output, Self::Error>>;

    // FIXED E0050, E0046: Corrected implementation
    fn listen_on(
        &mut self,
        _id: ListenerId,
        _addr: libp2p::Multiaddr,
    ) -> Result<(), TransportError<Self::Error>> {
        Err(TransportError::Other(io::Error::new(
            io::ErrorKind::Other,
            "SOCKS5 transport does not support listening",
        )))
    }

    fn remove_listener(&mut self, _id: ListenerId) -> bool {
        false
    }

    fn poll(
        self: Pin<&mut Self>,
        _cx: &mut Context<'_>,
    ) -> Poll<TransportEvent<Self::ListenerUpgrade, Self::Error>> {
        Poll::Pending
    }

    fn dial(
        &mut self,
        addr: libp2p::Multiaddr,
        _opts: DialOpts,
    ) -> Result<Self::Dial, TransportError<Self::Error>> {
        let proxy = self.proxy;

        // Convert Multiaddr to string for SOCKS5 connection
        let target = match addr_to_socket_addr(&addr) {
            Some(socket_addr) => socket_addr.to_string(),
            None => {
                return Err(TransportError::Other(io::Error::new(
                    io::ErrorKind::InvalidInput,
                    "Invalid address for SOCKS5",
                )))
            }
        };

        Ok(async move {
            let stream = Socks5Stream::connect(proxy, target)
                .await
                .map_err(|e| io::Error::new(io::ErrorKind::Other, e.to_string()))?;

            // CORRECT: Convert tokio stream to futures stream via .compat().
            let compat = stream.compat();
            // The compat stream correctly implements FAsyncRead/FAsyncWrite required by AsyncIo.
            Ok(Box::new(compat) as Box<dyn AsyncIo>)
        }
        .boxed())
    }
}

// Helper function to convert Multiaddr to SocketAddr
fn addr_to_socket_addr(addr: &libp2p::Multiaddr) -> Option<SocketAddr> {
    use libp2p::multiaddr::Protocol;

    let mut iter = addr.iter();
    match (iter.next(), iter.next()) {
        (Some(Protocol::Ip4(ip)), Some(Protocol::Tcp(port))) => {
            Some(SocketAddr::new(ip.into(), port))
        }
        (Some(Protocol::Ip6(ip)), Some(Protocol::Tcp(port))) => {
            Some(SocketAddr::new(ip.into(), port))
        }
        _ => None,
    }
}

pub fn build_relay_listen_addr(base: &Multiaddr) -> Option<Multiaddr> {
    let mut out = base.clone();
    let has_p2p = out.iter().any(|p| matches!(p, Protocol::P2p(_)));
    if !has_p2p {
        return None;
    }
    out.push(Protocol::P2pCircuit);
    Some(out)
}

fn is_relay_candidate(peer_id: &PeerId, relay_candidates: &HashSet<String>) -> bool {
    if relay_candidates.is_empty() {
        return false;
    }

    let peer_str = peer_id.to_string();
    relay_candidates.iter().any(|candidate| {
        // Check if the candidate multiaddr contains this peer ID
        candidate.contains(&peer_str)
    })
}

fn peer_id_from_multiaddr_str(s: &str) -> Option<PeerId> {
    if let Ok(ma) = s.parse::<Multiaddr>() {
        let mut last_p2p: Option<PeerId> = None;
        for p in ma.iter() {
            if let Protocol::P2p(mh) = p {
                if let Ok(pid) = PeerId::from_multihash(mh.into()) {
                    last_p2p = Some(pid);
                }
            }
        }
        return last_p2p;
    }

    if let Ok(pid) = s.parse::<PeerId>() {
        return Some(pid);
    }
    None
}

fn should_try_relay(
    pid: &PeerId,
    relay_candidates: &HashSet<String>,
    blacklist: &HashSet<PeerId>,
    cooldown: &HashMap<PeerId, Instant>,
) -> bool {
    // 1) Check if the peer ID is in the preferred/bootstrap candidates
    if relay_candidates.is_empty() {
        return false;
    }
    let peer_str = pid.to_string();
    let in_candidates = relay_candidates.iter().any(|cand| cand.contains(&peer_str));
    if !in_candidates {
        return false;
    }
    // 2) Check permanent blacklist
    if blacklist.contains(pid) {
        tracing::debug!("skip blacklisted relay candidate {}", pid);
        return false;
    }
    // 3) Check cooldown
    if let Some(until) = cooldown.get(pid) {
        if Instant::now() < *until {
            tracing::debug!("skip cooldown relay candidate {} until {:?}", pid, until);
            return false;
        }
    }
    true
}

/// candidates(HashSet<String>) → (PeerId, Multiaddr)
fn filter_relay_candidates(
    relay_candidates: &HashSet<String>,
    blacklist: &HashSet<PeerId>,
    cooldown: &HashMap<PeerId, Instant>,
) -> Vec<(PeerId, Multiaddr)> {
    let now = Instant::now();
    let mut out = Vec::new();
    for cand in relay_candidates {
        if let Ok(ma) = cand.parse::<Multiaddr>() {
            // PeerId extraction
            let mut pid_opt: Option<PeerId> = None;
            for p in ma.iter() {
                if let Protocol::P2p(mh) = p {
                    if let Ok(pid) = PeerId::from_multihash(mh.into()) {
                        pid_opt = Some(pid);
                    }
                }
            }
            if let Some(pid) = pid_opt {
                if !blacklist.contains(&pid) {
                    if let Some(until) = cooldown.get(&pid) {
                        if Instant::now() < *until {
                            tracing::debug!(
                                "skip cooldown relay candidate {} until {:?}",
                                pid,
                                until
                            );
                            continue;
                        }
                    }
                    out.push((pid, ma.clone()));
                } else {
                    tracing::debug!("skip blacklisted relay candidate {}", pid);
                }
            }
        }
    }
    out
}

fn extract_relay_peer(address: &Multiaddr) -> Option<PeerId> {
    use libp2p::multiaddr::Protocol;

    let mut last_p2p: Option<PeerId> = None;
    for protocol in address.iter() {
        match protocol {
            Protocol::P2p(peer_id) => {
                last_p2p = Some(peer_id.clone());
            }
            Protocol::P2pCircuit => {
                return last_p2p.clone();
            }
            _ => {}
        }
    }
    None
}

enum RelayTransportOutput {
    Relay(relay::client::Connection),
    Direct(Box<dyn AsyncIo>),
}

impl FAsyncRead for RelayTransportOutput {
    fn poll_read(
        self: Pin<&mut Self>,
        cx: &mut Context<'_>,
        buf: &mut [u8],
    ) -> Poll<Result<usize, std::io::Error>> {
        // SAFETY: We never move the inner value after pinning, so projecting via
        // `get_unchecked_mut` and re-pinning each variant is sound.
        unsafe {
            match self.get_unchecked_mut() {
                RelayTransportOutput::Relay(conn) => Pin::new_unchecked(conn).poll_read(cx, buf),
                RelayTransportOutput::Direct(stream) => {
                    Pin::new_unchecked(stream.as_mut()).poll_read(cx, buf)
                }
            }
        }
    }
}

impl FAsyncWrite for RelayTransportOutput {
    fn poll_write(
        self: Pin<&mut Self>,
        cx: &mut Context<'_>,
        buf: &[u8],
    ) -> Poll<Result<usize, std::io::Error>> {
        unsafe {
            match self.get_unchecked_mut() {
                RelayTransportOutput::Relay(conn) => Pin::new_unchecked(conn).poll_write(cx, buf),
                RelayTransportOutput::Direct(stream) => {
                    Pin::new_unchecked(stream.as_mut()).poll_write(cx, buf)
                }
            }
        }
    }

    fn poll_flush(self: Pin<&mut Self>, cx: &mut Context<'_>) -> Poll<Result<(), std::io::Error>> {
        // SAFETY: See comment in `poll_read`; variants remain pinned in place.
        unsafe {
            match self.get_unchecked_mut() {
                RelayTransportOutput::Relay(conn) => Pin::new_unchecked(conn).poll_flush(cx),
                RelayTransportOutput::Direct(stream) => {
                    Pin::new_unchecked(stream.as_mut()).poll_flush(cx)
                }
            }
        }
    }

    fn poll_close(self: Pin<&mut Self>, cx: &mut Context<'_>) -> Poll<Result<(), std::io::Error>> {
        // SAFETY: See comment in `poll_read`; variants remain pinned in place.
        unsafe {
            match self.get_unchecked_mut() {
                RelayTransportOutput::Relay(conn) => Pin::new_unchecked(conn).poll_close(cx),
                RelayTransportOutput::Direct(stream) => {
                    Pin::new_unchecked(stream.as_mut()).poll_close(cx)
                }
            }
        }
    }
}

impl DhtMetricsSnapshot {
    fn from(metrics: DhtMetrics, peer_count: usize) -> Self {
        fn to_secs(ts: SystemTime) -> Option<u64> {
            ts.duration_since(UNIX_EPOCH).ok().map(|d| d.as_secs())
        }

        let DhtMetrics {
            last_bootstrap,
            last_success,
            last_error_at,
            last_error,
            bootstrap_failures,
            listen_addrs,
            reachability_state,
            reachability_confidence,
            last_reachability_change,
            last_probe_at,
            last_reachability_error,
            observed_addrs,
            reachability_history,
            autonat_enabled,
            // AutoRelay metrics
            autorelay_enabled,
            active_relay_peer_id,
            relay_reservation_status,
            last_reservation_success,
            last_reservation_failure,
            reservation_renewals,
            reservation_evictions,
            // DCUtR metrics
            dcutr_enabled,
            dcutr_hole_punch_attempts,
            dcutr_hole_punch_successes,
            dcutr_hole_punch_failures,
            last_dcutr_success,
            last_dcutr_failure,
            ..
        } = metrics;

        // Derive relay listen addresses (those that include p2p-circuit)
        let relay_listen_addrs: Vec<String> = listen_addrs
            .iter()
            .filter(|a| a.contains("p2p-circuit"))
            .cloned()
            .collect();

        let history: Vec<NatHistoryItem> = reachability_history
            .into_iter()
            .map(|record| NatHistoryItem {
                state: record.state,
                confidence: record.confidence,
                timestamp: record
                    .timestamp
                    .duration_since(UNIX_EPOCH)
                    .ok()
                    .map(|d| d.as_secs())
                    .unwrap_or_default(),
                summary: record.summary,
            })
            .collect();

        DhtMetricsSnapshot {
            peer_count,
            last_bootstrap: last_bootstrap.and_then(to_secs),
            last_peer_event: last_success.and_then(to_secs),
            last_error,
            last_error_at: last_error_at.and_then(to_secs),
            bootstrap_failures,
            listen_addrs,
            relay_listen_addrs,
            reachability: reachability_state,
            reachability_confidence,
            last_reachability_change: last_reachability_change.and_then(to_secs),
            last_probe_at: last_probe_at.and_then(to_secs),
            last_reachability_error,
            observed_addrs,
            reachability_history: history,
            autonat_enabled,
            // AutoRelay metrics
            autorelay_enabled,
            active_relay_peer_id,
            relay_reservation_status,
            last_reservation_success: last_reservation_success.and_then(to_secs),
            last_reservation_failure: last_reservation_failure.and_then(to_secs),
            reservation_renewals,
            reservation_evictions,
            // DCUtR metrics
            dcutr_enabled,
            dcutr_hole_punch_attempts,
            dcutr_hole_punch_successes,
            dcutr_hole_punch_failures,
            last_dcutr_success: last_dcutr_success.and_then(to_secs),
            last_dcutr_failure: last_dcutr_failure.and_then(to_secs),
        }
    }
}

impl DhtMetrics {
    fn record_listen_addr(&mut self, addr: &Multiaddr) {
        let addr_str = addr.to_string();
        if !self
            .listen_addrs
            .iter()
            .any(|existing| existing == &addr_str)
        {
            self.listen_addrs.push(addr_str);
        }
    }

    fn record_observed_addr(&mut self, addr: &Multiaddr) {
        let addr_str = addr.to_string();
        if self
            .observed_addrs
            .iter()
            .any(|existing| existing == &addr_str)
        {
            return;
        }
        self.observed_addrs.push(addr_str);
        if self.observed_addrs.len() > 8 {
            self.observed_addrs.remove(0);
        }
    }

    fn remove_observed_addr(&mut self, addr: &Multiaddr) {
        let addr_str = addr.to_string();
        self.observed_addrs.retain(|existing| existing != &addr_str);
    }

    fn confidence_from_streak(&self, streak: u32) -> NatConfidence {
        match streak {
            0 | 1 => NatConfidence::Low,
            2 | 3 => NatConfidence::Medium,
            _ => NatConfidence::High,
        }
    }

    fn push_history(&mut self, record: ReachabilityRecord) {
        self.reachability_history.push_front(record);
        if self.reachability_history.len() > 10 {
            self.reachability_history.pop_back();
        }
    }

    fn update_reachability(&mut self, state: NatReachabilityState, summary: Option<String>) {
        let now = SystemTime::now();
        self.last_probe_at = Some(now);

        match state {
            NatReachabilityState::Public => {
                self.success_streak = self.success_streak.saturating_add(1);
                self.failure_streak = 0;
                self.last_reachability_error = None;
                self.reachability_confidence = self.confidence_from_streak(self.success_streak);
            }
            NatReachabilityState::Private => {
                self.failure_streak = self.failure_streak.saturating_add(1);
                self.success_streak = 0;
                if let Some(ref s) = summary {
                    self.last_reachability_error = Some(s.clone());
                }
                self.reachability_confidence = self.confidence_from_streak(self.failure_streak);
            }
            NatReachabilityState::Unknown => {
                self.success_streak = 0;
                self.failure_streak = 0;
                self.reachability_confidence = NatConfidence::Low;
                self.last_reachability_error = summary.clone();
            }
        }

        let state_changed = self.reachability_state != state;
        self.reachability_state = state;

        if state_changed {
            self.last_reachability_change = Some(now);
        }

        if state_changed || summary.is_some() {
            self.push_history(ReachabilityRecord {
                state,
                confidence: self.reachability_confidence,
                timestamp: now,
                summary,
            });
        }
    }

    fn note_probe_failure(&mut self, error: String) {
        self.last_reachability_error = Some(error);
    }
}

async fn notify_pending_searches(
    pending: &Arc<Mutex<HashMap<String, Vec<PendingSearch>>>>,
    key: &str,
    response: SearchResponse,
) {
    let waiters = {
        let mut pending = pending.lock().await;
        pending.remove(key)
    };

    if let Some(waiters) = waiters {
        for waiter in waiters {
            let _ = waiter.sender.send(response.clone());
        }
    }
}

async fn run_dht_node(
    mut swarm: Swarm<DhtBehaviour>,
    peer_id: PeerId,
    mut cmd_rx: mpsc::Receiver<DhtCommand>,
    event_tx: mpsc::Sender<DhtEvent>,
    connected_peers: Arc<Mutex<HashSet<PeerId>>>,
    metrics: Arc<Mutex<DhtMetrics>>,
    pending_echo: Arc<Mutex<HashMap<rr::OutboundRequestId, PendingEcho>>>,
    pending_searches: Arc<Mutex<HashMap<String, Vec<PendingSearch>>>>,
    proxy_mgr: ProxyMgr,
    peer_selection: Arc<Mutex<PeerSelectionService>>,
    received_chunks: Arc<Mutex<HashMap<String, HashMap<u32, FileChunk>>>>,
    file_transfer_service: Option<Arc<FileTransferService>>,
    pending_webrtc_offers: Arc<
        Mutex<
            HashMap<rr::OutboundRequestId, oneshot::Sender<Result<WebRTCAnswerResponse, String>>>,
        >,
    >,
    pending_provider_queries: Arc<Mutex<HashMap<String, PendingProviderQuery>>>,
    root_query_mapping: Arc<Mutex<HashMap<beetswap::QueryId, FileMetadata>>>,
    active_downloads: Arc<Mutex<HashMap<String, ActiveDownload>>>,
    get_providers_queries: Arc<Mutex<HashMap<kad::QueryId, (String, std::time::Instant)>>>,
    is_bootstrap: bool,
    enable_autorelay: bool,
    relay_candidates: HashSet<String>,
    chunk_size: usize,
    bootstrap_peer_ids: HashSet<PeerId>,
) {
    let mut dht_maintenance_interval = tokio::time::interval(Duration::from_secs(30 * 60));
    dht_maintenance_interval.tick().await;
    // Periodic bootstrap interval

    /// Creates a proper circuit relay address for connecting through a relay peer
    /// Returns a properly formatted Multiaddr for circuit relay connections
    fn create_circuit_relay_address(
        relay_peer_id: &PeerId,
        target_peer_id: &PeerId,
    ) -> Result<Multiaddr, String> {
        // For Circuit Relay v2, the address format is typically:
        // /p2p/{relay_peer_id}/p2p-circuit
        // The target peer is specified in the relay reservation/request

        let relay_addr = Multiaddr::empty()
            .with(Protocol::P2p(*relay_peer_id))
            .with(Protocol::P2pCircuit);

        // Validate the constructed address
        if relay_addr.to_string().contains(&relay_peer_id.to_string()) {
            info!("Created circuit relay address: {}", relay_addr);
            Ok(relay_addr)
        } else {
            Err(format!(
                "Failed to create valid circuit relay address for relay {}",
                relay_peer_id
            ))
        }
    }

    /// Enhanced circuit relay address creation with multiple fallback strategies
    fn create_circuit_relay_address_robust(
        relay_peer_id: &PeerId,
        target_peer_id: &PeerId,
    ) -> Multiaddr {
        // Strategy 1: Standard Circuit Relay v2 address
        match create_circuit_relay_address(relay_peer_id, target_peer_id) {
            Ok(addr) => return addr,
            Err(e) => {
                warn!("Standard relay address creation failed: {}", e);
            }
        }

        // Strategy 2: Try with relay port specification (if available)
        // Some relay implementations may require explicit port specification
        let relay_with_port = Multiaddr::empty()
            .with(Protocol::P2p(*relay_peer_id))
            .with(Protocol::Tcp(4001)) // Default libp2p port
            .with(Protocol::P2pCircuit);

        if relay_with_port
            .to_string()
            .contains(&relay_peer_id.to_string())
        {
            info!(
                "Created circuit relay address with port: {}",
                relay_with_port
            );
            return relay_with_port;
        }

        // Strategy 3: Fallback to basic circuit address
        warn!("Using basic fallback circuit relay address construction");
        Multiaddr::empty()
            .with(Protocol::P2p(*relay_peer_id))
            .with(Protocol::P2pCircuit)
    }

    let mut shutdown_ack: Option<oneshot::Sender<()>> = None;
    let mut ping_failures: HashMap<PeerId, u8> = HashMap::new();
    let mut relay_blacklist: HashSet<PeerId> = HashSet::new();
    let mut relay_cooldown: HashMap<PeerId, Instant> = HashMap::new();
    let mut last_tried_relay: Option<PeerId> = None;

    let mut queries: HashMap<beetswap::QueryId, u32> = HashMap::new();
    let mut downloaded_chunks: HashMap<usize, Vec<u8>> = HashMap::new();
    let mut current_metadata: Option<FileMetadata> = None;

    #[derive(Debug, Clone, Copy)]
    enum RelayErrClass {
        Permanent,
        Transient,
    }

    fn classify_err_str(s: &str) -> RelayErrClass {
        if s.contains("Reservation(Unsupported)") || s.contains("Denied") {
            RelayErrClass::Permanent
        } else {
            RelayErrClass::Transient
        }
    }

    fn parse_peer_id_from_ma(ma: &Multiaddr) -> Option<PeerId> {
        use libp2p::multiaddr::Protocol;
        let mut out = None;
        for p in ma.iter() {
            if let Protocol::P2p(mh) = p {
                if let Ok(pid) = PeerId::from_multihash(mh.into()) {
                    out = Some(pid);
                }
            }
        }
        out
    }

    let mut filtered_relays: Vec<(PeerId, Multiaddr)> = Vec::new();
    for cand in &relay_candidates {
        if let Ok(base) = cand.parse::<Multiaddr>() {
            if let Some(pid) = parse_peer_id_from_ma(&base) {
                if relay_blacklist.contains(&pid) {
                    tracing::debug!("skip blacklisted relay candidate {}", pid);
                    continue;
                }
                if let Some(until) = relay_cooldown.get(&pid) {
                    if Instant::now() < *until {
                        tracing::debug!("skip cooldown relay candidate {} until {:?}", pid, until);
                        continue;
                    }
                }
                filtered_relays.push((pid, base));
            }
        }
    }

    if filtered_relays.is_empty() {
        tracing::warn!("No usable relay candidates after blacklist/cooldown filtering");
    } else {
        tracing::info!("Using {} filtered relay candidates", filtered_relays.len());
        for (i, (pid, addr)) in filtered_relays.iter().take(5).enumerate() {
            tracing::info!("   Filtered {}: {} via {}", i + 1, pid, addr);
        }
    }

    for (pid, mut base_addr) in filtered_relays {
        use libp2p::multiaddr::Protocol;
        last_tried_relay = Some(pid);
        base_addr.push(Protocol::P2pCircuit);
        tracing::info!("📡 Attempting to listen via relay {} at {}", pid, base_addr);
        if let Err(e) = swarm.listen_on(base_addr.clone()) {
            tracing::warn!("listen_on via relay {} failed: {}", pid, e);
            // Temporary failure: 10min cooldown
            relay_cooldown.insert(pid, Instant::now() + Duration::from_secs(600));
        }
    }

    // First attempt: filter candidates + try listen_on /p2p-circuit
    let filtered_relays =
        filter_relay_candidates(&relay_candidates, &relay_blacklist, &relay_cooldown);
    if filtered_relays.is_empty() {
        tracing::warn!("No usable relay candidates after blacklist/cooldown filtering");
    } else {
        tracing::info!("Using {} filtered relay candidates", filtered_relays.len());
        for (i, (pid, addr)) in filtered_relays.iter().take(5).enumerate() {
            tracing::info!("   Filtered {}: {} via {}", i + 1, pid, addr);
        }
        for (pid, mut base_addr) in filtered_relays {
            last_tried_relay = Some(pid);
            base_addr.push(Protocol::P2pCircuit);
            tracing::info!("📡 Attempting to listen via relay {} at {}", pid, base_addr);
            if let Err(e) = swarm.listen_on(base_addr.clone()) {
                tracing::warn!("listen_on via relay {} failed: {}", pid, e);
                // Temporary failure: 10min cooldown
                relay_cooldown.insert(pid, Instant::now() + Duration::from_secs(600));
            }
        }
    }

    'outer: loop {
        tokio::select! {
            cmd = cmd_rx.recv() => {
                match cmd {
                    Some(DhtCommand::Shutdown(ack)) => {
                        info!("Received shutdown signal for DHT node");
                        shutdown_ack = Some(ack);
                        break 'outer;
                    }
                    Some(DhtCommand::PublishFile { mut metadata, response_tx }) => {
                        // If file_data is NOT empty (non-encrypted files or inline data),
                        // create blocks, generate a Merkle root, and a root CID.
                        if !metadata.file_data.is_empty() {
                            let blocks = split_into_blocks(&metadata.file_data, chunk_size);
                            let mut block_cids = Vec::new();
                            let mut original_chunk_hashes: Vec<[u8; 32]> = Vec::new();

                            for (idx, block) in blocks.iter().enumerate() {
                                let cid = match block.cid() {
                                    Ok(c) => c,
                                    Err(e) => {
                                        error!("failed to get cid for block: {}", e);
                                        let _ = event_tx.send(DhtEvent::Error(format!("failed to get cid for block: {}", e))).await;
                                        return;
                                    }
                                };
                                // Also hash the original data for the Merkle root
                                original_chunk_hashes.push(Sha256Hasher::hash(block.data()));

                                println!("block {} size={} cid={}", idx, block.data().len(), cid);

                                match swarm.behaviour_mut().bitswap.insert_block::<MAX_MULTIHASH_LENGHT>(cid.clone(), block.data().to_vec()){
                                    Ok(_) => {},
                                    Err(e) => {
                                        error!("failed to store block {}: {}", cid, e);
                                        let _ = event_tx.send(DhtEvent::Error(format!("failed to store block {}: {}", cid, e))).await;
                                        return;
                                    }
                                };
                                block_cids.push(cid);
                            }

                            // Build the Merkle tree from original chunk hashes
                            let merkle_tree = MerkleTree::<Sha256Hasher>::from_leaves(&original_chunk_hashes);
                            let merkle_root = merkle_tree.root().ok_or("Failed to compute Merkle root").unwrap();

                            // Create root block containing just the CIDs
                            let root_block_data = match serde_json::to_vec(&block_cids) {
                                Ok(data) => data,
                                Err(e) => {
                                    eprintln!("Failed to serialize CIDs: {}", e);
                                    return;
                                }
                            };

                            // Store root block in Bitswap
                            let root_cid = Cid::new_v1(RAW_CODEC, Code::Sha2_256.digest(&root_block_data));
                            match swarm.behaviour_mut().bitswap.insert_block::<MAX_MULTIHASH_LENGHT>(root_cid.clone(), root_block_data) {
                                Ok(_) => {},
                                Err(e) => {
                                    error!("failed to store root block: {}", e);
                                    let _ = event_tx.send(DhtEvent::Error(format!("failed to store root block: {}", e))).await;
                                    return;
                                }
                            }

                            // The file_hash is the Merkle Root. The root_cid is for retrieval.
                            metadata.merkle_root = hex::encode(merkle_root);
                            metadata.cids = Some(vec![root_cid]); // Store root CID for bitswap retrieval
                            metadata.file_data.clear(); // Don't store full data in DHT record

                            println!("Publishing file with root CID: {} (merkle_root: {:?})",
                                root_cid, metadata.merkle_root);
                        } else {
                            // File data is empty - chunks and root block are already in Bitswap
                            // (from streaming upload or pre-processed encrypted file)
                            // Use the provided file_hash (which should already be a CID)
                            println!("Publishing file with pre-computed Merkle root: {} and CID: {:?}",
                                metadata.merkle_root, metadata.cids);
                        }

                        // Store minimal metadata in DHT
                        let dht_metadata = serde_json::json!({
                            "file_hash":metadata.merkle_root,
                            "merkle_root": metadata.merkle_root,
                            "file_name": metadata.file_name,
                            "file_size": metadata.file_size,
                            "created_at": metadata.created_at,
                            "mime_type": metadata.mime_type,
                            "is_encrypted": metadata.is_encrypted,
                            "encryption_method": metadata.encryption_method,
                            "key_fingerprint": metadata.key_fingerprint,
                            "version": metadata.version,
                            "parent_hash": metadata.parent_hash,
                            "cids": metadata.cids, // The root CID for Bitswap
                            "encrypted_key_bundle": metadata.encrypted_key_bundle,
                        });

                        let dht_record_data = match serde_json::to_vec(&dht_metadata) {
                            Ok(data) => data,
                            Err(e) => {
                                eprintln!("Failed to serialize DHT metadata: {}", e);
                                return;
                            }
                        };

                        let key = kad::RecordKey::new(&metadata.merkle_root.as_bytes());
                        let record = Record {
                                    key,
                                    value: dht_record_data,
                                    publisher: Some(peer_id),
                                    expires: None,
                                };

                        match swarm.behaviour_mut().kademlia.put_record(record, kad::Quorum::One){
                            Ok(query_id) => {
                                info!("started providing file: {}, query id: {:?}", metadata.merkle_root, query_id);
                            }
                            Err(e) => {
                                error!("failed to start providing file {}: {}", metadata.merkle_root, e);
                                let _ = event_tx.send(DhtEvent::Error(format!("failed to start providing: {}", e))).await;
                            }
                        }

                        // Register this peer as a provider for the file
                        let provider_key = kad::RecordKey::new(&metadata.merkle_root.as_bytes());
                        match swarm.behaviour_mut().kademlia.start_providing(provider_key) {
                            Ok(query_id) => {
                                info!("registered as provider for file: {}, query id: {:?}", metadata.merkle_root, query_id);
                            }
                            Err(e) => {
                                error!("failed to register as provider for file {}: {}", metadata.merkle_root, e);
                                let _ = event_tx.send(DhtEvent::Error(format!("failed to register as provider: {}", e))).await;
                            }
                        }
                        // Task 1: Keyword Extraction
                        let keywords = extract_keywords(&metadata.file_name);
                        info!(
                            "Extracted {} keywords for file '{}': {:?}",
                            keywords.len(),
                            metadata.file_name,
                            keywords
                        );
                        // Task 2: DHT Indexing
                        // TODO: implement the "read-modify-write" logic inside this loop.
                        for keyword in keywords {
                            let index_key_str = format!("idx:{}", keyword);
                            let _index_key = kad::RecordKey::new(&index_key_str);

                            // TODO:
                            // 1. Call swarm.behaviour_mut().kademlia.get_record(index_key.clone())
                            // 2. In the KademliaEvent handler for GetRecordOk, deserialize the value (a list of hashes).
                            // 3. Add the new metadata.merkle_root to the list.
                            // 4. Serialize the updated list.
                            // 5. Create a new Record and call swarm.behaviour_mut().kademlia.put_record(...).

                            info!("TODO - Register keyword '{}' with file hash '{}'", keyword, metadata.merkle_root);
                        }
                        // notify frontend
                        let _ = event_tx.send(DhtEvent::PublishedFile(metadata.clone())).await;
                        // store in file_uploaded_cache
                        let _ = response_tx.send(metadata.clone());
                    }
                    Some(DhtCommand::StoreBlocks { blocks, root_cid, mut metadata }) => {
                        // 1. Store all encrypted data blocks in bitswap
                        for (cid, data) in blocks {
                            if let Err(e) = swarm.behaviour_mut().bitswap.insert_block::<MAX_MULTIHASH_LENGHT>(cid.clone(), data) {
                                error!("Failed to store encrypted block {} in bitswap: {}", cid, e);
                                let _ = event_tx.send(DhtEvent::Error(format!("Failed to store block {}: {}", cid, e))).await;
                                continue 'outer; // Abort this publish operation
                            }
                        }

                        // 2. Update metadata with the root CID
                        metadata.cids = Some(vec![root_cid]);

                        // 3. Create and publish the DHT record pointing to the file
                        let dht_metadata = serde_json::json!({
                            "merkle_root": metadata.merkle_root,
                            "file_name": metadata.file_name,
                            "file_size": metadata.file_size,
                            "created_at": metadata.created_at,
                            "mime_type": metadata.mime_type,
                            "is_encrypted": metadata.is_encrypted,
                            "encryption_method": metadata.encryption_method,
                            "cids": metadata.cids,
                            "encrypted_key_bundle": metadata.encrypted_key_bundle,
                            "version": metadata.version,
                            "parent_hash": metadata.parent_hash,
                        });

                        let record_value = serde_json::to_vec(&dht_metadata).map_err(|e| e.to_string()).unwrap();
                        let record = Record {
                            key: kad::RecordKey::new(&metadata.merkle_root.as_bytes()),
                            value: record_value,
                            publisher: Some(peer_id),
                            expires: None,
                        };

                        if let Err(e) = swarm.behaviour_mut().kademlia.put_record(record, kad::Quorum::One) {
                            error!("Failed to put record for encrypted file {}: {}", metadata.merkle_root, e);
                        }

                        // 4. Announce self as provider
                        let provider_key = kad::RecordKey::new(&metadata.merkle_root.as_bytes());
                        if let Err(e) = swarm.behaviour_mut().kademlia.start_providing(provider_key) {
                            error!("Failed to start providing encrypted file {}: {}", metadata.merkle_root, e);
                        }

                        info!("Successfully published and started providing encrypted file: {}", metadata.merkle_root);
                        let _ = event_tx.send(DhtEvent::PublishedFile(metadata)).await;
                    }
                    Some(DhtCommand::DownloadFile(file_metadata)) =>{
                        let root_cid_result = file_metadata.cids.as_ref()
                            .and_then(|cids| cids.first())
                            .ok_or_else(|| {
                                let msg = format!("No root CID found for file with Merkle root: {}", file_metadata.merkle_root);
                                error!("{}", msg);
                                msg
                            });

                        let root_cid = match root_cid_result {
                            Ok(cid) => cid.clone(),
                            Err(e) => { let _ = event_tx.send(DhtEvent::Error(e)).await; continue; }
                        };
                        // Request the root block which contains the CIDs
                        let root_query_id = swarm.behaviour_mut().bitswap.get(&root_cid);

                        // Store the root query ID to handle when we get the root block
                        root_query_mapping.lock().await.insert(root_query_id, file_metadata);
                    }

                    Some(DhtCommand::StopPublish(file_hash)) => {
                        let key = kad::RecordKey::new(&file_hash);
                        // Remove the record
                        // swarm.behaviour_mut().kademlia.stop_providing(&key);
                        swarm.behaviour_mut().kademlia.remove_record(&key)
                    }
                    Some(DhtCommand::SearchFile(file_hash)) => {
                        let key = kad::RecordKey::new(&file_hash.as_bytes());
                        let query_id = swarm.behaviour_mut().kademlia.get_record(key);
                        info!("Searching for file: {} (query: {:?})", file_hash, query_id);
                    }
                    Some(DhtCommand::SetPrivacyProxies { addresses }) => {
                        info!("Updating privacy proxy targets ({} addresses)", addresses.len());

                        let mut parsed_entries: Vec<(String, Multiaddr, Option<PeerId>)> = Vec::new();

                        for address in addresses {
                            match address.parse::<Multiaddr>() {
                                Ok(multiaddr) => {
                                    let maybe_peer_id = multiaddr.iter().find_map(|protocol| {
                                        if let libp2p::multiaddr::Protocol::P2p(peer_id) = protocol {
                                            Some(peer_id.clone())
                                        } else {
                                            None
                                        }
                                    });

                                    parsed_entries.push((address, multiaddr, maybe_peer_id));
                                }
                                Err(error) => {
                                    warn!("Invalid privacy proxy address '{}': {}", address, error);
                                    let _ = event_tx
                                        .send(DhtEvent::Error(format!(
                                            "Invalid proxy address '{}': {}",
                                            address, error
                                        )))
                                        .await;
                                }
                            }
                        }

                        let manual_peers: Vec<PeerId> = parsed_entries
                            .iter()
                            .filter_map(|(_, _, maybe_peer)| maybe_peer.clone())
                            .collect();

                        {
                            let mut mgr = proxy_mgr.lock().await;
                            mgr.set_manual_trusted(&manual_peers);
                        }

                        for (addr_str, multiaddr, maybe_peer_id) in parsed_entries {
                            match swarm.dial(multiaddr.clone()) {
                                Ok(_) => {
                                    if let Some(peer_id) = &maybe_peer_id {
                                        info!(
                                            "Dialing trusted privacy proxy {} via {}",
                                            peer_id, multiaddr
                                        );
                                    } else {
                                        info!("Dialing privacy proxy at {}", multiaddr);
                                    }
                                }
                                Err(error) => {
                                    warn!("Failed to dial privacy proxy {}: {}", addr_str, error);
                                    let _ = event_tx
                                        .send(DhtEvent::Error(format!(
                                            "Failed to dial proxy {}: {}",
                                            addr_str, error
                                        )))
                                        .await;
                                }
                            }
                        }
                    }
                    Some(DhtCommand::ConnectPeer(addr)) => {
                        info!("Attempting to connect to: {}", addr);
                        if let Ok(multiaddr) = addr.parse::<Multiaddr>() {
                            let maybe_peer_id = multiaddr.iter().find_map(|p| {
                                if let libp2p::multiaddr::Protocol::P2p(peer_id) = p {
                                    Some(peer_id.clone())
                                } else {
                                    None
                                }
                            });

                            if let Some(peer_id) = maybe_peer_id.clone() {
                                {
                                    let mut mgr = proxy_mgr.lock().await;
                                    mgr.set_target(peer_id.clone());
                                    let use_proxy_routing = mgr.is_privacy_routing_enabled();

                                    if use_proxy_routing {
                                        if let Some(proxy_peer_id) = mgr.select_proxy_for_routing(&peer_id) {
                                            drop(mgr);

                                            info!(
                                                "Using privacy routing through proxy {} to reach {}",
                                                proxy_peer_id, peer_id
                                            );

                                            let circuit_addr =
                                                create_circuit_relay_address_robust(&proxy_peer_id, &peer_id);
                                            info!(
                                                "Attempting circuit relay connection via {} to {}",
                                                proxy_peer_id, peer_id
                                            );

                                            match swarm.dial(circuit_addr.clone()) {
                                                Ok(_) => {
                                                    info!(
                                                        "Requested circuit relay connection to {} via proxy {}",
                                                        peer_id, proxy_peer_id
                                                    );
                                                    continue;
                                                }
                                                Err(e) => {
                                                    error!(
                                                        "Failed to dial via circuit relay {}: {}",
                                                        circuit_addr, e
                                                    );
                                                    let _ = event_tx
                                                        .send(DhtEvent::Error(format!(
                                                            "Circuit relay failed: {}",
                                                            e
                                                        )))
                                                        .await;
                                                    if {
                                                        let mgr = proxy_mgr.lock().await;
                                                        mgr.privacy_mode() == PrivacyMode::Strict
                                                    } {
                                                        {
                                                            let mut mgr = proxy_mgr.lock().await;
                                                            mgr.clear_target(&peer_id);
                                                        }
                                                        continue;
                                                    }
                                                }
                                            }
                                        } else {
                                            drop(mgr);
                                            warn!(
                                                "No suitable proxy available for privacy routing to {}",
                                                peer_id
                                            );
                                            let _ = event_tx
                                                .send(DhtEvent::Error(format!(
                                                    "No trusted proxy available to reach {}",
                                                    peer_id
                                                )))
                                                .await;
                                            if {
                                                let mgr = proxy_mgr.lock().await;
                                                mgr.privacy_mode() == PrivacyMode::Strict
                                            } {
                                                {
                                                    let mut mgr = proxy_mgr.lock().await;
                                                    mgr.clear_target(&peer_id);
                                                }
                                                continue;
                                            }
                                        }
                                    }
                                }

                                let should_request = {
                                    let mut mgr = proxy_mgr.lock().await;
                                    let should_request = !mgr.has_relay_request(&peer_id);
                                    if should_request {
                                        mgr.mark_relay_pending(peer_id.clone());
                                    }
                                    should_request
                                };

                                if should_request {
                                    if let Some(relay_addr) = build_relay_listen_addr(&multiaddr) {
                                        match swarm.listen_on(relay_addr.clone()) {
                                            Ok(_) => {
                                                info!("Requested relay reservation via {}", relay_addr);
                                                let _ = event_tx
                                                    .send(DhtEvent::ProxyStatus {
                                                        id: peer_id.to_string(),
                                                        address: relay_addr.to_string(),
                                                        status: "relay_pending".into(),
                                                        latency_ms: None,
                                                        error: None,
                                                    })
                                                    .await;
                                            }
                                            Err(err) => {
                                                warn!(
                                                    "Failed to request relay reservation via {}: {}",
                                                    relay_addr, err
                                                );
                                                let mut mgr = proxy_mgr.lock().await;
                                                mgr.relay_pending.remove(&peer_id);
                                                let _ = event_tx
                                                    .send(DhtEvent::ProxyStatus {
                                                        id: peer_id.to_string(),
                                                        address: relay_addr.to_string(),
                                                        status: "relay_error".into(),
                                                        latency_ms: None,
                                                        error: Some(err.to_string()),
                                                    })
                                                    .await;
                                            }
                                        }
                                    } else {
                                        warn!("Cannot derive relay listen address from {}", multiaddr);
                                    }
                                }

                                match swarm.dial(multiaddr.clone()) {
                                    Ok(_) => {
                                        info!("Requested direct connection to: {}", addr);
                                        info!("  Multiaddr: {}", multiaddr);
                                        info!("  Waiting for ConnectionEstablished event...");
                                    }
                                    Err(e) => {
                                        error!("Failed to dial {}: {}", addr, e);
                                        let _ = event_tx
                                            .send(DhtEvent::Error(format!("Failed to connect: {}", e)))
                                            .await;
                                    }
                                }
                            } else {
                                error!("No peer ID found in multiaddr: {}", addr);
                                let _ = event_tx
                                    .send(DhtEvent::Error(format!("Invalid address format: {}", addr)))
                                    .await;
                            }
                        } else {
                            error!("Invalid multiaddr format: {}", addr);
                            let _ = event_tx
                                .send(DhtEvent::Error(format!("Invalid address: {}", addr)))
                                .await;
                        }
                    }
                    Some(DhtCommand::ConnectToPeerById(peer_id)) => {
                        info!("Attempting to connect to peer by ID: {}", peer_id);

                        // First check if we're already connected to this peer
                        let connected_peers = connected_peers.lock().await;
                        if connected_peers.contains(&peer_id) {
                            info!("Already connected to peer {}", peer_id);
                            // let _ = event_tx.send(DhtEvent::PeerConnected(peer_id.to_string())).await;
                            let _ = event_tx
                                .send(DhtEvent::PeerConnected {
                                    peer_id: peer_id.to_string(),
                                    address: None,
                                })
                                .await;
                            return;
                        }
                        drop(connected_peers);

                        // Query the DHT for known addresses of this peer
                        info!("Querying DHT for addresses of peer {}", peer_id);
                        let _query_id = swarm.behaviour_mut().kademlia.get_closest_peers(peer_id);

                        // Connection attempts will be handled when GetClosestPeers results are received
                        let _ = event_tx.send(DhtEvent::Info(format!("Searching for peer {} addresses...", peer_id))).await;
                    }
                    Some(DhtCommand::DisconnectPeer(peer_id)) => {
                        let _ = swarm.disconnect_peer_id(peer_id.clone());
                        proxy_mgr.lock().await.remove_all(&peer_id);
                    }


                    Some(DhtCommand::GetPeerCount(tx)) => {
                        let count = connected_peers.lock().await.len();
                        let _ = tx.send(count);
                    }
                    Some(DhtCommand::Echo { peer, payload, tx }) => {
                        let id = swarm.behaviour_mut().proxy_rr.send_request(&peer, EchoRequest(payload));
                        pending_echo.lock().await.insert(id, PendingEcho { peer, tx });
                    }
                    Some(DhtCommand::GetProviders { file_hash, sender }) => {
                        // Query provider records for this file hash
                        let key = kad::RecordKey::new(&file_hash.as_bytes());
                        let query_id = swarm.behaviour_mut().kademlia.get_providers(key);
                        info!("Querying providers for file: {} (query_id: {:?})", file_hash, query_id);

                        // Store the query_id -> (file_hash, start_time) mapping for error handling and timeout detection
                        get_providers_queries.lock().await.insert(query_id, (file_hash.clone(), std::time::Instant::now()));

                        // Store the query for async handling
                        let pending_query = PendingProviderQuery {
                            id: 0, // Not used for matching
                            sender,
                        };
                        pending_provider_queries.lock().await.insert(file_hash, pending_query);
                    }
                    Some(DhtCommand::SendWebRTCOffer { peer, offer_request, sender }) => {
                        let id = swarm.behaviour_mut().webrtc_signaling_rr.send_request(&peer, offer_request);
                        pending_webrtc_offers.lock().await.insert(id, sender);
                    }
                    Some(DhtCommand::SendMessageToPeer { target_peer_id, message }) => {
                        // TODO: Implement a proper messaging protocol
                        // For now, we'll use the proxy protocol to send messages
                        // In a real implementation, this could use a dedicated messaging protocol
                        match serde_json::to_vec(&message) {
                            Ok(message_data) => {
                                // Send the message directly using the proxy protocol
                                let request_id = swarm.behaviour_mut().proxy_rr.send_request(&target_peer_id, EchoRequest(message_data));
                                info!("Sent message to peer {} with request ID {:?}", target_peer_id, request_id);
                            }
                            Err(e) => {
                                error!("Failed to serialize message: {}", e);
                            }
                        }
                    }
                    Some(DhtCommand::StoreBlock { cid, data }) => {
                        match swarm.behaviour_mut().bitswap.insert_block::<MAX_MULTIHASH_LENGHT>(cid, data) {
                            Ok(_) => {
                                debug!("Successfully stored block in Bitswap");
                            }
                            Err(e) => {
                                error!("Failed to store block in Bitswap: {}", e);
                            }
                        }
                    }
                    None => {
                        info!("DHT command channel closed; shutting down node task");
                        break 'outer;
                    }
                }
            }

            event = swarm.next() => if let Some(event) = event {
                match event {
                    SwarmEvent::Behaviour(DhtBehaviourEvent::Kademlia(kad_event)) => {
                        handle_kademlia_event(
                            kad_event,
                            &mut swarm,
                            &connected_peers,
                            &event_tx,
                            &pending_searches,
                            &pending_provider_queries,
                            &get_providers_queries,
                        )
                        .await;
                    }
                    SwarmEvent::Behaviour(DhtBehaviourEvent::Identify(identify_event)) => {
                        handle_identify_event(
                            identify_event,
                            &mut swarm,
                            &event_tx,
                            metrics.clone(),
                            enable_autorelay,
                            &relay_candidates,
                            &proxy_mgr,
                        )
                        .await;
                    }
                    SwarmEvent::Behaviour(DhtBehaviourEvent::Mdns(mdns_event)) => {
                        if !is_bootstrap{
                            handle_mdns_event(mdns_event, &mut swarm, &event_tx).await;
                        }
                    }
                    SwarmEvent::Behaviour(DhtBehaviourEvent::RelayClient(relay_event)) => {
                        match relay_event {
                            RelayClientEvent::ReservationReqAccepted { relay_peer_id, .. } => {
                                info!("✅ Relay reservation accepted from {}", relay_peer_id);
                                let mut mgr = proxy_mgr.lock().await;
                                let newly_ready = mgr.mark_relay_ready(relay_peer_id);
                                drop(mgr);

                                // Update AutoRelay metrics
                                {
                                    let mut m = metrics.lock().await;
                                    m.active_relay_peer_id = Some(relay_peer_id.to_string());
                                    m.relay_reservation_status = Some("accepted".to_string());
                                    m.last_reservation_success = Some(SystemTime::now());
                                    m.reservation_renewals += 1;
                                }

                                if newly_ready {
                                    let _ = event_tx
                                        .send(DhtEvent::ProxyStatus {
                                            id: relay_peer_id.to_string(),
                                            address: String::new(),
                                            status: "relay_ready".into(),
                                            latency_ms: None,
                                            error: None,
                                        })
                                        .await;
                                    let _ = event_tx
                                        .send(DhtEvent::Info(format!(
                                            "Connected to relay: {}",
                                            relay_peer_id
                                        )))
                                        .await;
                                }
                            }
                            RelayClientEvent::OutboundCircuitEstablished { relay_peer_id, .. } => {
                                info!("🔗 Outbound relay circuit established via {}", relay_peer_id);
                                proxy_mgr.lock().await.set_online(relay_peer_id);
                                let _ = event_tx
                                    .send(DhtEvent::ProxyStatus {
                                        id: relay_peer_id.to_string(),
                                        address: String::new(),
                                        status: "relay_circuit".into(),
                                        latency_ms: None,
                                        error: None,
                                    })
                                    .await;
                            }
                            RelayClientEvent::InboundCircuitEstablished { src_peer_id, .. } => {
                                info!("📥 Inbound relay circuit established from {}", src_peer_id);
                                let _ = event_tx
                                    .send(DhtEvent::ProxyStatus {
                                        id: src_peer_id.to_string(),
                                        address: String::new(),
                                        status: "relay_inbound".into(),
                                        latency_ms: None,
                                        error: None,
                                    })
                                    .await;
                            }
                        }
                    }
                    SwarmEvent::Behaviour(DhtBehaviourEvent::RelayServer(relay_server_event)) => {
                        use relay::Event as RelayEvent;
                        match relay_server_event {
                            RelayEvent::ReservationReqAccepted { src_peer_id, .. } => {
                                info!("🔁 Relay server: Accepted reservation from {}", src_peer_id);
                                let _ = event_tx
                                    .send(DhtEvent::Info(format!(
                                        "Acting as relay for peer {}",
                                        src_peer_id
                                    )))
                                    .await;
                            }
                            RelayEvent::ReservationReqDenied { src_peer_id, .. } => {
                                debug!("🔁 Relay server: Denied reservation from {}", src_peer_id);
                            }
                            RelayEvent::ReservationTimedOut { src_peer_id } => {
                                debug!("🔁 Relay server: Reservation timed out for {}", src_peer_id);
                            }
                            RelayEvent::CircuitReqDenied { src_peer_id, dst_peer_id, .. } => {
                                debug!("🔁 Relay server: Denied circuit from {} to {}", src_peer_id, dst_peer_id);
                            }
                            RelayEvent::CircuitReqAccepted { src_peer_id, dst_peer_id, .. } => {
                                info!("🔁 Relay server: Established circuit from {} to {}", src_peer_id, dst_peer_id);
                                let _ = event_tx
                                    .send(DhtEvent::Info(format!(
                                        "Relaying traffic from {} to {}",
                                        src_peer_id, dst_peer_id
                                    )))
                                    .await;
                            }
                            RelayEvent::CircuitClosed { src_peer_id, dst_peer_id, .. } => {
                                debug!("🔁 Relay server: Circuit closed between {} and {}", src_peer_id, dst_peer_id);
                            }
                            // Handle deprecated relay events (libp2p handles logging internally)
                            _ => {}
                        }
                    }
                    SwarmEvent::Behaviour(DhtBehaviourEvent::Bitswap(bitswap)) => match bitswap {
                        beetswap::Event::GetQueryResponse { query_id, data } => {
                            // Check if this is a root block query first
                            if let Some(metadata) = root_query_mapping.lock().await.remove(&query_id) {
                                // This is the root block containing CIDs - parse and request all data blocks
                                if let Ok(cids) = serde_json::from_slice::<Vec<Cid>>(&data) {
                                    info!("Received root block for file {} with {} CIDs", metadata.merkle_root, cids.len());

                                    // Create queries map for this file's data blocks
                                    let mut file_queries = HashMap::new();

                                    for (i, cid) in cids.iter().enumerate() {
                                        let block_query_id = swarm.behaviour_mut().bitswap.get(cid);
                                        file_queries.insert(block_query_id, i as u32);
                                    }

                                    // Create active download tracking for this file
                                    let active_download = ActiveDownload {
                                        metadata: metadata.clone(),
                                        queries: file_queries,
                                        downloaded_chunks: HashMap::new(),
                                    };

                                    // Store the active download
                                    active_downloads.lock().await.insert(metadata.merkle_root.clone(), active_download);

                                    info!("Started tracking download for file {} with {} chunks", metadata.merkle_root, cids.len());
                                } else {
                                    error!("Failed to parse root block as CIDs array for file {}", metadata.merkle_root);
                                }
                            } else {
                                // This is a data block query - find the corresponding file and handle it
                                let mut completed_downloads = Vec::new();

                                // Check all active downloads for this query_id
                                {
                                    let mut active_downloads_guard = active_downloads.lock().await;
                                    for (file_hash, active_download) in active_downloads_guard.iter_mut() {
                                        if let Some(chunk_index) = active_download.queries.remove(&query_id) {
                                            // This query belongs to this file - store the chunk
                                            active_download.downloaded_chunks.insert(chunk_index, data.clone());

                                            // Check if all chunks for this file are downloaded
                                            if active_download.queries.is_empty() {
                                                info!("All chunks downloaded for file {}", file_hash);

                                                // Reassemble the file
                                                let mut completed_metadata = active_download.metadata.clone();

                                                if completed_metadata.is_encrypted {
                                                    if let Some(bundle) = &completed_metadata.encrypted_key_bundle {
                                                        let mut encrypted_chunks = Vec::new();
                                                        for i in 0..active_download.downloaded_chunks.len() as u32 {
                                                            if let Some(chunk) = active_download.downloaded_chunks.get(&i) {
                                                                encrypted_chunks.push(chunk.clone());
                                                            }
                                                        }                                                        
                                                        // This part requires the user's private key for decryption.
                                                        // Since we don't have it here, we will pass the encrypted data
                                                        // to the frontend and let it trigger the decryption.
                                                        // For now, we'll just assemble the encrypted chunks.
                                                        let mut assembled_encrypted_data = Vec::new();
                                                        for i in 0..active_download.downloaded_chunks.len() as u32 {
                                                            if let Some(chunk) = active_download.downloaded_chunks.get(&i) {
                                                                assembled_encrypted_data.extend_from_slice(chunk);
                                                            }
                                                        }
<<<<<<< HEAD
                                                        completed_metadata.file_data = assembled_encrypted_data;
                                                        /* match chunk_manager.reassemble_and_decrypt_data(&encrypted_chunks, bundle) {
                                                            Ok(decrypted_data) => completed_metadata.file_data = decrypted_data,
                                                            Err(e) => error!("Decryption failed for {}: {}", file_hash, e),
                                                        } */
=======
                                                        // chunk_manager not defined
                                                        // match chunk_manager.reassemble_and_decrypt_data(&encrypted_chunks, bundle) {
                                                        //     Ok(decrypted_data) => completed_metadata.file_data = decrypted_data,
                                                        //     Err(e) => error!("Decryption failed for {}: {}", file_hash, e),
                                                        // }
>>>>>>> 9cc8b3de
                                                    }
                                                } else {
                                                    let mut file_data = Vec::new();
                                                    for i in 0..active_download.downloaded_chunks.len() as u32 {
                                                        if let Some(chunk) = active_download.downloaded_chunks.get(&i) {
                                                            file_data.extend_from_slice(chunk);
                                                        }
                                                    }
                                                    completed_metadata.file_data = file_data;
                                                }

                                                // If the file was encrypted, the file_data is a set of encrypted chunks.
                                                // We don't decrypt here. We pass the full metadata to the event handler,
                                                // which can then decide to trigger decryption.
                                                // The `DownloadedFile` event now carries all necessary info.

                                                completed_downloads.push(completed_metadata);
                                            }
                                            break;
                                        }
                                    }
                                }

                                // Send completion events for finished downloads
                                for metadata in completed_downloads {
<<<<<<< HEAD
=======
                                    // let _ = event_tx.send(DhtEvent::DownloadedFile(metadata)).await;
>>>>>>> 9cc8b3de
                                    // The file is downloaded, but if it's encrypted, it's not yet usable.
                                    // The `DownloadedFile` event now acts as a signal that the raw,
                                    // possibly encrypted, data is ready. The consumer of this event
                                    // (e.g., a service in main.rs) will be responsible for decryption.
                                    // info!("Downloaded all blocks for file {}. Emitting DownloadedFile event.", metadata.merkle_root);
                                    let _ = event_tx.send(DhtEvent::DownloadedFile(metadata.clone())).await;
                                    
                                    // Also remove from active downloads
                                    active_downloads.lock().await.remove(&metadata.merkle_root);
                                }
                            }
                        }
                        beetswap::Event::GetQueryError { query_id, error } => {
                            // Handle Bitswap query error
                            warn!("Bitswap query {:?} failed: {:?}", query_id, error);

                            // Clean up any active downloads that contain this failed query
                            {
                                let mut active_downloads_guard = active_downloads.lock().await;
                                let mut failed_files = Vec::new();

                                for (file_hash, active_download) in active_downloads_guard.iter_mut() {
                                    if active_download.queries.remove(&query_id).is_some() {
                                        warn!("Query {:?} failed for file {}, removing from active downloads", query_id, file_hash);
                                        failed_files.push(file_hash.clone());
                                    }
                                }

                                // Remove failed downloads from active downloads
                                for file_hash in failed_files {
                                    active_downloads_guard.remove(&file_hash);
                                }
                            }

                            let _ = event_tx.send(DhtEvent::BitswapError {
                                query_id: format!("{:?}", query_id),
                                error: format!("{:?}", error),
                            }).await;
                        }
                    }
                    SwarmEvent::Behaviour(DhtBehaviourEvent::Ping(ev)) => {
                        match ev {
                            libp2p::ping::Event { peer, result: Ok(rtt), .. } => {
                                let is_connected = connected_peers.lock().await.contains(&peer);
                                let rtt_ms = rtt.as_millis() as u64;
                                debug!("Ping from peer {}: {} ms (connected: {})", peer, rtt_ms, is_connected);

                                // Update peer selection metrics with latency
                                {
                                    let mut selection = peer_selection.lock().await;
                                    selection.update_peer_latency(&peer.to_string(), rtt_ms);
                                }

                                let show = proxy_mgr.lock().await.is_proxy(&peer);

                                if show {
                                    let _ = event_tx
                                        .send(DhtEvent::PeerRtt {
                                            peer: peer.to_string(),
                                            rtt_ms,
                                        })
                                        .await;

                                        ping_failures.remove(&peer);
                                } else {
                                    // Ignore
                                }
                            }
                            libp2p::ping::Event { peer, result: Err(libp2p::ping::Failure::Timeout), .. } => {
                                let _ = event_tx
                                    .send(DhtEvent::Error(format!("Ping timeout {}", peer)))
                                    .await;
                                let count = ping_failures.entry(peer).or_insert(0);
                                *count += 1;
                                if *count >= 3 {
                                    swarm.behaviour_mut().kademlia.remove_peer(&peer);
                                    ping_failures.remove(&peer);
                                    let _ = event_tx.send(DhtEvent::Error(format!(
                                        "Peer {} removed after 3 failed pings", peer
                                    ))).await;
                                }
                            }
                            libp2p::ping::Event { peer, result: Err(e), .. } => {
                                warn!("ping error with {}: {}", peer, e);
                                let count = ping_failures.entry(peer).or_insert(0);
                                *count += 1;
                                if *count >= 3 {
                                    swarm.behaviour_mut().kademlia.remove_peer(&peer);
                                    ping_failures.remove(&peer);
                                    let _ = event_tx.send(DhtEvent::Error(format!(
                                        "Peer {} removed after 3 failed pings", peer
                                    ))).await;
                                }
                            }
                        }
                    }
                    SwarmEvent::Behaviour(DhtBehaviourEvent::AutonatClient(ev)) => {
                        handle_autonat_client_event(ev, &metrics, &event_tx).await;
                    }
                    SwarmEvent::Behaviour(DhtBehaviourEvent::AutonatServer(ev)) => {
                        debug!(?ev, "AutoNAT server event");
                    }
                    SwarmEvent::Behaviour(DhtBehaviourEvent::Dcutr(ev)) => {
                        handle_dcutr_event(ev, &metrics, &event_tx).await;
                    }
                    SwarmEvent::ExternalAddrConfirmed { address, .. } => {
                        handle_external_addr_confirmed(&address, &metrics, &event_tx, &proxy_mgr)
                            .await;
                    }
                    SwarmEvent::ExternalAddrExpired { address, .. } => {
                        handle_external_addr_expired(&address, &metrics, &event_tx, &proxy_mgr)
                            .await;
                    }
                    SwarmEvent::ConnectionEstablished { peer_id, endpoint, .. } => {
                        let remote_addr = endpoint.get_remote_address().clone();

                        // Initialize peer metrics for smart selection
                        {
                            let mut selection = peer_selection.lock().await;
                            let peer_metrics = PeerMetrics::new(
                                peer_id.to_string(),
                                // endpoint.get_remote_address().to_string(),
                                remote_addr.to_string(),
                            );
                            selection.update_peer_metrics(peer_metrics);
                        }

                        // Add peer to Kademlia routing table
                        // swarm.behaviour_mut().kademlia.add_address(&peer_id, endpoint.get_remote_address().clone());
                        swarm
                            .behaviour_mut()
                            .kademlia
                            .add_address(&peer_id, remote_addr.clone());

                        let peers_count = {
                            let mut peers = connected_peers.lock().await;
                            peers.insert(peer_id);
                            peers.len()
                        };
                        if let Ok(mut m) = metrics.try_lock() {
                            m.last_success = Some(SystemTime::now());
                        }
                        // info!("✅ Connected to {} via {}", peer_id, endpoint.get_remote_address());
                        info!("✅ Connected to {} via {}", peer_id, remote_addr);
                        info!("   Total connected peers: {}", peers_count);
                        let _ = event_tx
                            .send(DhtEvent::PeerConnected {
                                peer_id: peer_id.to_string(),
                                address: Some(remote_addr.to_string()),
                            })
                            .await;
                    }
                    SwarmEvent::ConnectionClosed { peer_id, cause, .. } => {
                        warn!("❌ DISCONNECTED from peer: {}", peer_id);
                        warn!("   Cause: {:?}", cause);

                        let peers_count = {
                            let mut peers = connected_peers.lock().await;
                            peers.remove(&peer_id);
                            peers.len()
                        };
                        proxy_mgr.lock().await.remove_all(&peer_id);
                        info!("   Remaining connected peers: {}", peers_count);
                        let _ = event_tx
                            .send(DhtEvent::PeerDisconnected {
                                peer_id: peer_id.to_string(),
                            })
                            .await;
                    }
                    SwarmEvent::NewListenAddr { address, .. } => {
                        if address.iter().any(|component| matches!(component, Protocol::P2pCircuit)) {
                            swarm.add_external_address(address.clone());
                            debug!("Advertised relay external address: {}", address);
                        }
                        if let Ok(mut m) = metrics.try_lock() {
                            m.record_listen_addr(&address);
                        }
                    }
                    SwarmEvent::OutgoingConnectionError { peer_id, error, .. } => {
                        if let Ok(mut m) = metrics.try_lock() {
                            m.last_error = Some(error.to_string());
                            m.last_error_at = Some(SystemTime::now());
                            if let Some(pid) = peer_id {
                                if bootstrap_peer_ids.contains(&pid) {
                                    m.bootstrap_failures = m.bootstrap_failures.saturating_add(1);
                                }
                            }
                        }

                        if let Some(pid) = peer_id {
                            error!("❌ Outgoing connection error to {}: {}", pid, error);

                            // If the error contains a multiaddr, check if it's plausibly reachable
                            if let Some(bad_ma) = extract_multiaddr_from_error_str(&error.to_string()) {
                                if !ma_plausibly_reachable(&bad_ma) {
                                    swarm.behaviour_mut().kademlia.remove_address(&pid, &bad_ma);
                                    debug!("🧹 Removed unreachable addr for {}: {}", pid, bad_ma);
                                }
                            }

                            let is_bootstrap = bootstrap_peer_ids.contains(&pid);
                            if error.to_string().contains("rsa") {
                                error!("   ℹ Hint: This node uses RSA keys. Enable 'rsa' feature if needed.");
                            } else if error.to_string().contains("Timeout") {
                                if is_bootstrap {
                                    warn!("   ℹ Hint: Bootstrap nodes may be unreachable or overloaded.");
                                } else {
                                    warn!("   ℹ Hint: Peer may be unreachable (timeout).");
                                }
                            } else if error.to_string().contains("Connection refused") {
                                if is_bootstrap {
                                    warn!("   ℹ Hint: Bootstrap nodes are not accepting connections.");
                                } else {
                                    warn!("   ℹ Hint: Peer is not accepting connections.");
                                }
                            } else if error.to_string().contains("Transport") {
                                warn!("   ℹ Hint: Transport protocol negotiation failed.");
                            }
                        } else {
                            error!("❌ Outgoing connection error to unknown peer: {}", error);
                        }
                        let _ = event_tx.send(DhtEvent::Error(format!("Connection failed: {}", error))).await;
                    }
                    SwarmEvent::Behaviour(DhtBehaviourEvent::ProxyRr(ev)) => {
                        use libp2p::request_response::{Event as RREvent, Message};
                        match ev {
                            RREvent::Message { peer, message } => match message {
                                // Echo server
                                Message::Request { request, channel, .. } => {
                                    proxy_mgr.lock().await.set_capable(peer);
                                    proxy_mgr.lock().await.set_online(peer);
                                    let _ = event_tx.send(DhtEvent::ProxyStatus {
                                        id: peer.to_string(),
                                        address: String::new(),
                                        status: "online".into(),
                                        latency_ms: None,
                                        error: None,
                                    }).await;
                                    let EchoRequest(data) = request;

                                    // 2) Showing received data to UI
                                    let preview = std::str::from_utf8(&data).ok().map(|s| s.to_string());
                                    let _ = event_tx.send(DhtEvent::EchoReceived {
                                        from: peer.to_string(),
                                        utf8: preview,
                                        bytes: data.len(),
                                    }).await;

                                    // 3) Echo response
                                    swarm.behaviour_mut().proxy_rr
                                        .send_response(channel, EchoResponse(data))
                                        .unwrap_or_else(|e| error!("send_response failed: {e:?}"));
                                }
                                // Client response
                                Message::Response { request_id, response } => {
                                    proxy_mgr.lock().await.set_capable(peer);
                                    proxy_mgr.lock().await.set_online(peer);
                                    let _ = event_tx.send(DhtEvent::ProxyStatus {
                                        id: peer.to_string(),
                                        address: String::new(),
                                        status: "online".into(),
                                        latency_ms: None,
                                        error: None,
                                    }).await;

                                    if let Some(PendingEcho { tx, .. }) = pending_echo.lock().await.remove(&request_id) {
                                        let EchoResponse(data) = response;
                                        let _ = tx.send(Ok(data));
                                    }
                                }
                            },

                            RREvent::OutboundFailure { request_id, error, .. } => {
                                if let Some(PendingEcho { peer, tx }) = pending_echo.lock().await.remove(&request_id) {
                                    let _ = tx.send(Err(format!("outbound failure: {error:?}")));

                                    {
                                        let mut pm = proxy_mgr.lock().await;
                                        pm.set_offline(&peer);
                                    }
                                    let _ = event_tx.send(DhtEvent::ProxyStatus {
                                        id: peer.to_string(),
                                        address: String::new(),
                                        status: "offline".into(),
                                        latency_ms: None,
                                        error: Some(error.to_string()),
                                    }).await;
                                } else {
                                    warn!("OutboundFailure for unknown request_id {:?}: {:?}", request_id, error);
                                }
                            }

                            RREvent::InboundFailure { peer, error, .. } => {
                                {
                                    let mut pm = proxy_mgr.lock().await;
                                    pm.set_offline(&peer);
                                }
                                let _ = event_tx.send(DhtEvent::ProxyStatus {
                                    id: peer.to_string(),
                                    address: String::new(),
                                    status: "offline".into(),
                                    latency_ms: None,
                                    error: Some(error.to_string()),
                                }).await;
                            }

                            RREvent::ResponseSent { .. } => {}
                        }
                    }
                    SwarmEvent::Behaviour(DhtBehaviourEvent::WebrtcSignalingRr(ev)) => {
                        use libp2p::request_response::{Event as RREvent, Message};
                        match ev {
                            RREvent::Message { peer, message } => match message {
                                // WebRTC offer request
                                Message::Request { request, channel, .. } => {
                                    let WebRTCOfferRequest { offer_sdp, file_hash, requester_peer_id: _requester_peer_id } = request;
                                    info!("Received WebRTC offer from {} for file {}", peer, file_hash);

                                    // Get WebRTC service to handle the offer
                                    if let Some(webrtc_service) = get_webrtc_service().await {
                                        // Create WebRTC answer using the WebRTC service
                                        match webrtc_service.establish_connection_with_offer(peer.to_string(), offer_sdp).await {
                                            Ok(answer_sdp) => {
                                                info!("Created WebRTC answer for peer {}", peer);
                                                swarm.behaviour_mut().webrtc_signaling_rr
                                                    .send_response(channel, WebRTCAnswerResponse { answer_sdp })
                                                    .unwrap_or_else(|e| error!("send_response failed: {e:?}"));
                                            }
                                            Err(e) => {
                                                error!("Failed to create WebRTC answer for peer {}: {}", peer, e);
                                                let error_answer = "error:failed-to-create-answer".to_string();
                                                swarm.behaviour_mut().webrtc_signaling_rr
                                                    .send_response(channel, WebRTCAnswerResponse { answer_sdp: error_answer })
                                                    .unwrap_or_else(|e| error!("send_response failed: {e:?}"));
                                            }
                                        }
                                    } else {
                                        error!("WebRTC service not available for handling offer from peer {}", peer);
                                        let error_answer = "error:webrtc-service-unavailable".to_string();
                                        swarm.behaviour_mut().webrtc_signaling_rr
                                            .send_response(channel, WebRTCAnswerResponse { answer_sdp: error_answer })
                                            .unwrap_or_else(|e| error!("send_response failed: {e:?}"));
                                    }
                                }
                                // WebRTC answer response
                                Message::Response { request_id, response } => {
                                    let WebRTCAnswerResponse { ref answer_sdp } = response;
                                    info!("Received WebRTC answer: {}", answer_sdp);

                                    if let Some(tx) = pending_webrtc_offers.lock().await.remove(&request_id) {
                                        let _ = tx.send(Ok(response));
                                    }
                                }
                            },
                            RREvent::OutboundFailure { request_id, error, .. } => {
                                warn!("WebRTC signaling outbound failure: {error:?}");
                                if let Some(tx) = pending_webrtc_offers.lock().await.remove(&request_id) {
                                    let _ = tx.send(Err(format!("outbound failure: {error:?}")));
                                }
                            }
                            RREvent::InboundFailure { error, .. } => {
                                warn!("WebRTC signaling inbound failure: {error:?}");
                            }
                            RREvent::ResponseSent { .. } => {}
                        }
                    }
                    SwarmEvent::IncomingConnectionError { error, .. } => {
                        if let Ok(mut m) = metrics.try_lock() {
                            m.last_error = Some(error.to_string());
                            m.last_error_at = Some(SystemTime::now());
                            m.bootstrap_failures = m.bootstrap_failures.saturating_add(1);
                        }
                        error!("❌ Incoming connection error: {}", error);
                    }
                    SwarmEvent::ListenerClosed { reason, .. } => {
                        if reason.is_ok() {
                            trace!("ListenerClosed Ok; ignoring");
                        } else {
                            let s = format!("{:?}", reason);
                            if let Some(pid) = last_tried_relay.take() {
                                match classify_err_str(&s) {
                                    RelayErrClass::Permanent => {
                                        relay_blacklist.insert(pid);
                                        warn!("🧱 {} marked permanent (unsupported/denied)", pid);
                                    }
                                    RelayErrClass::Transient => {
                                        relay_cooldown.insert(pid, Instant::now() + Duration::from_secs(600));
                                        warn!("⏳ {} cooldown 10m (transient failure): {}", pid, s);
                                    }
                                }
                            }
                        }
                    }
                    _ => {}
                }
            } else {
                info!("DHT swarm stream ended; shutting down node task");
                break 'outer;
            }
        }
    }

    connected_peers.lock().await.clear();
    info!("DHT node task exiting");
    if let Some(ack) = shutdown_ack {
        let _ = ack.send(());
    }
}

fn extract_bootstrap_peer_ids(bootstrap_nodes: &[String]) -> HashSet<PeerId> {
    use libp2p::multiaddr::Protocol;
    use libp2p::{Multiaddr, PeerId};

    bootstrap_nodes
        .iter()
        .filter_map(|s| s.parse::<Multiaddr>().ok())
        .filter_map(|ma| {
            ma.iter().find_map(|p| {
                if let Protocol::P2p(mh) = p {
                    PeerId::from_multihash(mh.into()).ok()
                } else {
                    None
                }
            })
        })
        .collect()
}

async fn handle_kademlia_event(
    event: KademliaEvent,
    swarm: &mut Swarm<DhtBehaviour>,
    connected_peers: &Arc<Mutex<HashSet<PeerId>>>,
    event_tx: &mpsc::Sender<DhtEvent>,
    pending_searches: &Arc<Mutex<HashMap<String, Vec<PendingSearch>>>>,
    pending_provider_queries: &Arc<Mutex<HashMap<String, PendingProviderQuery>>>,
    get_providers_queries: &Arc<Mutex<HashMap<kad::QueryId, (String, std::time::Instant)>>>,
) {
    match event {
        KademliaEvent::RoutingUpdated { peer, .. } => {
            debug!("Routing table updated with peer: {}", peer);
        }
        KademliaEvent::UnroutablePeer { peer } => {
            warn!("Peer {} is unroutable", peer);
        }
        KademliaEvent::RoutablePeer { peer, address, .. } => {
            debug!("Peer {} became routable", peer);
            if !ma_plausibly_reachable(&address) {
                swarm
                    .behaviour_mut()
                    .kademlia
                    .remove_address(&peer, &address);
                debug!(
                    "⏭️ Kad RoutablePeer ignored (unreachable): {} -> {}",
                    peer, address
                );
            } else {
                debug!("✅ Kad RoutablePeer accepted: {} -> {}", peer, address);
            }
        }
        KademliaEvent::OutboundQueryProgressed { result, .. } => {
            match result {
                QueryResult::GetRecord(Ok(ok)) => match ok {
                    GetRecordOk::FoundRecord(peer_record) => {
                        // Try to parse DHT record as essential metadata JSON
                        if let Ok(metadata_json) =
                            serde_json::from_slice::<serde_json::Value>(&peer_record.record.value)
                        {
                            // Construct FileMetadata from the JSON
                            if let (
                                Some(file_hash),
                                Some(file_name),
                                Some(file_size),
                                Some(created_at),
                            ) = (
                                // Use merkle_root as the primary identifier
                                metadata_json.get("merkle_root").and_then(|v| v.as_str()),
                                metadata_json.get("file_name").and_then(|v| v.as_str()),
                                metadata_json.get("file_size").and_then(|v| v.as_u64()),
                                metadata_json.get("created_at").and_then(|v| v.as_u64()),
                            ) {
                                let metadata = FileMetadata {
                                    merkle_root: file_hash.to_string(),
                                    file_name: file_name.to_string(),
                                    file_size,
                                    file_data: Vec::new(), // Will be populated during download
                                    seeders: vec![peer_record
                                        .peer
                                        .map(|p| p.to_string())
                                        .unwrap_or_default()],
                                    created_at,
                                    mime_type: metadata_json
                                        .get("mime_type")
                                        .and_then(|v| v.as_str())
                                        .map(|s| s.to_string()),
                                    is_encrypted: metadata_json
                                        .get("is_encrypted")
                                        .and_then(|v| v.as_bool())
                                        .unwrap_or(false),
                                    encryption_method: metadata_json
                                        .get("encryption_method")
                                        .and_then(|v| v.as_str())
                                        .map(|s| s.to_string()),
                                    key_fingerprint: metadata_json
                                        .get("key_fingerprint")
                                        .and_then(|v| v.as_str())
                                        .map(|s| s.to_string()),
                                    version: metadata_json
                                        .get("version")
                                        .and_then(|v| v.as_u64())
                                        .map(|v| v as u32),
                                    parent_hash: metadata_json
                                        .get("parent_hash")
                                        .and_then(|v| v.as_str())
                                        .map(|s| s.to_string()),
                                    cids: metadata_json.get("cids").and_then(|v| {
                                        serde_json::from_value::<Option<Vec<Cid>>>(v.clone())
                                            .unwrap_or(None)
                                    }),
                                    encrypted_key_bundle: metadata_json
                                        .get("encryptedKeyBundle")
                                        .and_then(|v| {
                                            // The field name is camelCase in the JSON
                                            serde_json::from_value::<
                                                Option<crate::encryption::EncryptedAesKeyBundle>,
                                            >(v.clone())
                                            .unwrap_or(None)
                                        }),
                                    is_root: metadata_json
                                        .get("is_root")
                                        .and_then(|v| v.as_bool())
                                        .unwrap_or(true),
                                };

                                let notify_metadata = metadata.clone();
                                let file_hash = notify_metadata.merkle_root.clone();
                                info!(
                                    "File discovered: {} ({})",
                                    notify_metadata.file_name, file_hash
                                );
                                let _ = event_tx.send(DhtEvent::FileDiscovered(metadata)).await;

                                // only for synchronous_search_metadata
                                notify_pending_searches(
                                    pending_searches,
                                    &file_hash,
                                    SearchResponse::Found(notify_metadata),
                                )
                                .await;
                            } else {
                                debug!("DHT record missing required fields");
                            }
                        } else {
                            debug!("Received non-JSON DHT record");
                        }
                    }
                    GetRecordOk::FinishedWithNoAdditionalRecord { .. } => {
                        // No additional records; do nothing here
                    }
                },
                QueryResult::GetRecord(Err(err)) => {
                    warn!("GetRecord error: {:?}", err);
                    // If the error includes the key, emit FileNotFound
                    if let kad::GetRecordError::NotFound { key, .. } = err {
                        let file_hash = String::from_utf8_lossy(key.as_ref()).to_string();
                        let _ = event_tx
                            .send(DhtEvent::FileNotFound(file_hash.clone()))
                            .await;
                        notify_pending_searches(
                            pending_searches,
                            &file_hash,
                            SearchResponse::NotFound,
                        )
                        .await;
                    }
                }
                QueryResult::PutRecord(Ok(PutRecordOk { key })) => {
                    debug!("PutRecord succeeded for key: {:?}", key);
                }
                QueryResult::PutRecord(Err(err)) => {
                    warn!("PutRecord error: {:?}", err);
                    let _ = event_tx
                        .send(DhtEvent::Error(format!("PutRecord failed: {:?}", err)))
                        .await;
                }
                QueryResult::GetClosestPeers(Ok(ok)) => match ok {
                    kad::GetClosestPeersOk { key, peers } => {
                        let target_peer_id = match PeerId::from_bytes(&key) {
                            Ok(peer_id) => peer_id,
                            Err(e) => {
                                warn!("Failed to parse peer ID from GetClosestPeers key: {}", e);
                                return;
                            }
                        };

                        info!(
                            "Found {} closest peers for target peer {}",
                            peers.len(),
                            target_peer_id
                        );

                        // Attempt to connect to the discovered peers
                        let mut connection_attempts = 0;
                        for peer_info in &peers {
                            // Check if this peer is already connected
                            let is_connected = {
                                let connected = connected_peers.lock().await;
                                connected.contains(&peer_info.peer_id)
                            };

                            if is_connected {
                                info!("Peer {} is already connected", peer_info.peer_id);
                                continue;
                            }

                            // Try to connect using available addresses
                            let mut connected = false;
                            for addr in &peer_info.addrs {
                                if not_loopback(addr) {
                                    info!(
                                        "Attempting to connect to peer {} at {}",
                                        peer_info.peer_id, addr
                                    );
                                    // Add address to Kademlia routing table
                                    swarm
                                        .behaviour_mut()
                                        .kademlia
                                        .add_address(&peer_info.peer_id, addr.clone());

                                    // Attempt direct connection
                                    match swarm.dial(addr.clone()) {
                                        Ok(_) => {
                                            info!(
                                                "✅ Initiated connection to peer {} at {}",
                                                peer_info.peer_id, addr
                                            );
                                            connected = true;
                                            connection_attempts += 1;
                                            break; // Successfully initiated connection, no need to try other addresses
                                        }
                                        Err(e) => {
                                            debug!(
                                                "Failed to dial peer {} at {}: {}",
                                                peer_info.peer_id, addr, e
                                            );
                                        }
                                    }
                                }
                            }

                            if !connected {
                                info!(
                                    "Could not connect to peer {} with any available address",
                                    peer_info.peer_id
                                );
                            }
                        }

                        let _ = event_tx
                            .send(DhtEvent::Info(format!(
                            "Found {} peers close to target peer {}, attempted connections to {}",
                            peers.len(),
                            target_peer_id,
                            connection_attempts
                        )))
                            .await;
                    }
                },
                QueryResult::GetClosestPeers(Err(err)) => {
                    warn!("GetClosestPeers query failed: {:?}", err);
                    let _ = event_tx
                        .send(DhtEvent::Error(format!("Peer discovery failed: {:?}", err)))
                        .await;
                }
                QueryResult::GetProviders(Ok(ok)) => {
                    if let kad::GetProvidersOk::FoundProviders { key, providers } = ok {
                        let file_hash = String::from_utf8_lossy(key.as_ref()).to_string();
                        info!(
                            "Found {} providers for file: {}",
                            providers.len(),
                            file_hash
                        );

                        // Convert providers to string format
                        let provider_strings: Vec<String> =
                            providers.iter().map(|p| p.to_string()).collect();

                        // Find and notify the pending query
                        let mut pending_queries = pending_provider_queries.lock().await;
                        if let Some(pending_query) = pending_queries.remove(&file_hash) {
                            let _ = pending_query.sender.send(Ok(provider_strings));
                        } else {
                            warn!("No pending provider query found for file: {}", file_hash);
                        }
                    }
                }
                QueryResult::GetProviders(Err(err)) => {
                    // Implement proper GetProviders error handling with timeout tracking
                    warn!("GetProviders query failed: {:?}", err);

                    // Check for timed-out queries and clean them up
                    let mut timed_out_queries = Vec::new();
                    {
                        let get_providers_guard = get_providers_queries.lock().await;
                        let now = std::time::Instant::now();
                        let timeout_duration = std::time::Duration::from_secs(30); // 30 second timeout

                        // Find queries that have timed out
                        for (query_id, (file_hash, start_time)) in get_providers_guard.iter() {
                            if now.duration_since(*start_time) > timeout_duration {
                                timed_out_queries.push((*query_id, file_hash.clone()));
                            }
                        }

                        // For remaining queries, mark them as failed since we can't match errors exactly
                        for (query_id, (file_hash, _)) in get_providers_guard.iter() {
                            if !timed_out_queries.iter().any(|(_, fh)| fh == file_hash) {
                                timed_out_queries.push((*query_id, file_hash.clone()));
                            }
                        }
                    }

                    // Handle all failed/timed-out queries
                    for (query_id, file_hash) in timed_out_queries {
                        warn!(
                            "Cleaning up GetProviders query for file: {} (failed or timed out)",
                            file_hash
                        );
                        get_providers_queries.lock().await.remove(&query_id);

                        if let Some(pending_query) =
                            pending_provider_queries.lock().await.remove(&file_hash)
                        {
                            let _ = pending_query.sender.send(Err(format!(
                                "GetProviders query failed or timed out for file {}: {:?}",
                                file_hash, err
                            )));
                        }
                    }
                }
                _ => {}
            }
        }
        _ => {}
    }
}
async fn handle_identify_event(
    event: IdentifyEvent,
    swarm: &mut Swarm<DhtBehaviour>,
    event_tx: &mpsc::Sender<DhtEvent>,
    metrics: Arc<Mutex<DhtMetrics>>,
    enable_autorelay: bool,
    relay_candidates: &HashSet<String>,
    proxy_mgr: &ProxyMgr,
) {
    match event {
        IdentifyEvent::Received { peer_id, info, .. } => {
            let hop_proto = "/libp2p/circuit/relay/0.2.0/hop";
            if info.protocols.iter().any(|p| p.as_ref() == hop_proto) {
                info!("🛰️ Relay HOP is advertised by this node (server enabled).");
            } else {
                warn!(
                    "🛰️ Relay HOP is NOT advertised. Check enable_relay_server and cargo features."
                );
            }
            let listen_addrs = info.listen_addrs.clone();

            // identify::Event::Received { peer_id, info, .. } => { ... }
            for addr in info.listen_addrs.iter() {
                info!("  📍 Peer {} listen addr: {}", peer_id, addr);

                if ma_plausibly_reachable(addr) {
                    swarm
                        .behaviour_mut()
                        .kademlia
                        .add_address(&peer_id, addr.clone());
                } else {
                    debug!(
                        "⏭️ Ignoring unreachable listen addr from {}: {}",
                        peer_id, addr
                    );
                }

                // Relay Setting: from candidate's "public base", create /p2p-circuit
                if enable_autorelay && is_relay_candidate(&peer_id, relay_candidates) {
                    if let Some(base_str) = relay_candidates
                        .iter()
                        .find(|s| s.contains(&peer_id.to_string()))
                    {
                        if let Ok(base) = base_str.parse::<Multiaddr>() {
                            if let Some(relay_addr) = build_relay_listen_addr(&base) {
                                info!(
                                    "📡 Attempting to listen via relay {} at {}",
                                    peer_id, relay_addr
                                );
                                if let Err(e) = swarm.listen_on(relay_addr.clone()) {
                                    warn!(
                                        "Failed to listen on relay address {}: {}",
                                        relay_addr, e
                                    );
                                } else {
                                    info!("📡 Attempting to listen via relay peer {}", peer_id);
                                }
                            } else {
                                debug!("⚠️ Could not derive relay listen addr from base: {}", base);
                            }
                        } else {
                            debug!("⚠️ Invalid relay base multiaddr: {}", base_str);
                        }
                    } else {
                        debug!("⚠️ No relay base in preferred_relays for {}", peer_id);
                    }
                }
            }
        }
        IdentifyEvent::Pushed { peer_id, info, .. } => {
            info!(
                "Pushed identify update to {} (listen addrs: {})",
                peer_id,
                info.listen_addrs.len()
            );
            record_identify_push_metrics(&metrics, &info).await;
        }
        IdentifyEvent::Sent { peer_id, .. } => {
            debug!("Sent identify info to {}", peer_id);
        }
        IdentifyEvent::Error { peer_id, error, .. } => {
            warn!("Identify protocol error with {}: {}", peer_id, error);
            let _ = event_tx
                .send(DhtEvent::Error(format!(
                    "Identify error with {}: {}",
                    peer_id, error
                )))
                .await;
        }
    }
}

async fn handle_mdns_event(
    event: MdnsEvent,
    swarm: &mut Swarm<DhtBehaviour>,
    event_tx: &mpsc::Sender<DhtEvent>,
) {
    match event {
        MdnsEvent::Discovered(list) => {
            let mut discovered: HashMap<PeerId, Vec<String>> = HashMap::new();
            for (peer_id, multiaddr) in list {
                debug!("mDNS discovered peer {} at {}", peer_id, multiaddr);
                if ma_plausibly_reachable(&multiaddr) {
                    swarm
                        .behaviour_mut()
                        .kademlia
                        .add_address(&peer_id, multiaddr.clone());
                } else {
                    debug!(
                        "⏭️  mDNS discovered (ignored unreachable): {} @ {}",
                        peer_id, multiaddr
                    );
                }
                discovered
                    .entry(peer_id)
                    .or_default()
                    .push(multiaddr.to_string());
            }
            for (peer_id, addresses) in discovered {
                let _ = event_tx
                    .send(DhtEvent::PeerDiscovered {
                        peer_id: peer_id.to_string(),
                        addresses,
                    })
                    .await;
            }
        }
        MdnsEvent::Expired(list) => {
            for (peer_id, multiaddr) in list {
                debug!("mDNS expired peer {} at {}", peer_id, multiaddr);
                swarm
                    .behaviour_mut()
                    .kademlia
                    .remove_address(&peer_id, &multiaddr);
            }
        }
    }
}

async fn handle_ping_event(event: PingEvent) {
    match event {
        ping::Event { result, .. } => {
            debug!("Ping result: {:?}", result);
        }
    }
}

async fn handle_autonat_client_event(
    event: v2::client::Event,
    metrics: &Arc<Mutex<DhtMetrics>>,
    event_tx: &mpsc::Sender<DhtEvent>,
) {
    let v2::client::Event {
        tested_addr,
        server,
        bytes_sent,
        result,
    } = event;

    let mut metrics_guard = metrics.lock().await;
    if !metrics_guard.autonat_enabled {
        return;
    }

    let addr_str = tested_addr.to_string();
    let server_str = server.to_string();
    let (state, summary) = match result {
        Ok(()) => {
            metrics_guard.record_observed_addr(&tested_addr);
            info!(
                server = %server_str,
                address = %addr_str,
                bytes = bytes_sent,
                "AutoNAT probe succeeded"
            );
            (
                NatReachabilityState::Public,
                Some(format!(
                    "Confirmed reachability via {addr_str} (server {server_str})"
                )),
            )
        }
        Err(err) => {
            let err_msg = err.to_string();
            warn!(
                server = %server_str,
                address = %addr_str,
                error = %err_msg,
                bytes = bytes_sent,
                "AutoNAT probe failed"
            );
            (
                NatReachabilityState::Private,
                Some(format!(
                    "Probe via {addr_str} (server {server_str}) failed: {err_msg}"
                )),
            )
        }
    };

    metrics_guard.update_reachability(state, summary.clone());
    let nat_state = metrics_guard.reachability_state;
    let confidence = metrics_guard.reachability_confidence;
    let last_error = metrics_guard.last_reachability_error.clone();
    drop(metrics_guard);

    let _ = event_tx
        .send(DhtEvent::NatStatus {
            state: nat_state,
            confidence,
            last_error,
            summary,
        })
        .await;
}

async fn handle_dcutr_event(
    event: dcutr::Event,
    metrics: &Arc<Mutex<DhtMetrics>>,
    event_tx: &mpsc::Sender<DhtEvent>,
) {
    let mut metrics_guard = metrics.lock().await;
    if !metrics_guard.dcutr_enabled {
        return;
    }

    let dcutr::Event {
        remote_peer_id,
        result,
    } = event;

    metrics_guard.dcutr_hole_punch_attempts += 1;

    match result {
        Ok(_connection_id) => {
            metrics_guard.dcutr_hole_punch_successes += 1;
            metrics_guard.last_dcutr_success = Some(SystemTime::now());
            info!(
                peer = %remote_peer_id,
                successes = metrics_guard.dcutr_hole_punch_successes,
                "DCUtR: hole-punch succeeded, upgraded to direct connection"
            );
            drop(metrics_guard);
            let _ = event_tx
                .send(DhtEvent::Info(format!(
                    "✓ Direct connection established with peer {} (hole-punch succeeded)",
                    remote_peer_id
                )))
                .await;
        }
        Err(error) => {
            metrics_guard.dcutr_hole_punch_failures += 1;
            metrics_guard.last_dcutr_failure = Some(SystemTime::now());
            warn!(
                peer = %remote_peer_id,
                error = %error,
                failures = metrics_guard.dcutr_hole_punch_failures,
                "DCUtR: hole-punch failed"
            );
            drop(metrics_guard);
            let _ = event_tx
                .send(DhtEvent::Warning(format!(
                    "✗ Direct connection upgrade to peer {} failed: {}",
                    remote_peer_id, error
                )))
                .await;
        }
    }
}

async fn handle_external_addr_confirmed(
    addr: &Multiaddr,
    metrics: &Arc<Mutex<DhtMetrics>>,
    event_tx: &mpsc::Sender<DhtEvent>,
    proxy_mgr: &ProxyMgr,
) {
    let mut metrics_guard = metrics.lock().await;
    let nat_enabled = metrics_guard.autonat_enabled;
    metrics_guard.record_observed_addr(addr);
    if metrics_guard.reachability_state == NatReachabilityState::Public {
        drop(metrics_guard);
        return;
    }
    let summary = Some(format!("External address confirmed: {}", addr));
    metrics_guard.update_reachability(NatReachabilityState::Public, summary.clone());
    let state = metrics_guard.reachability_state;
    let confidence = metrics_guard.reachability_confidence;
    let last_error = metrics_guard.last_reachability_error.clone();
    drop(metrics_guard);

    if nat_enabled {
        let _ = event_tx
            .send(DhtEvent::NatStatus {
                state,
                confidence,
                last_error,
                summary: summary.clone(),
            })
            .await;
    }

    if let Some(relay_peer_id) = extract_relay_peer(addr) {
        // Update relay metrics to reflect an active (listening) relay external address
        if let Ok(mut m) = metrics.try_lock() {
            m.active_relay_peer_id = Some(relay_peer_id.to_string());
            m.relay_reservation_status = Some("active".to_string());
        }
        let mut mgr = proxy_mgr.lock().await;
        let newly_ready = mgr.mark_relay_ready(relay_peer_id.clone());
        drop(mgr);
        let status = if newly_ready {
            "relay_ready"
        } else {
            "relay_address"
        };
        let _ = event_tx
            .send(DhtEvent::ProxyStatus {
                id: relay_peer_id.to_string(),
                address: addr.to_string(),
                status: status.into(),
                latency_ms: None,
                error: None,
            })
            .await;
    }
}

async fn handle_external_addr_expired(
    addr: &Multiaddr,
    metrics: &Arc<Mutex<DhtMetrics>>,
    event_tx: &mpsc::Sender<DhtEvent>,
    proxy_mgr: &ProxyMgr,
) {
    let summary_text = format!("External address expired: {}", addr);
    let mut metrics_guard = metrics.lock().await;
    let nat_enabled = metrics_guard.autonat_enabled;
    metrics_guard.remove_observed_addr(addr);

    if metrics_guard.observed_addrs.is_empty()
        && metrics_guard.reachability_state != NatReachabilityState::Unknown
    {
        let summary = Some(summary_text);
        metrics_guard.update_reachability(NatReachabilityState::Unknown, summary.clone());
        let state = metrics_guard.reachability_state;
        let confidence = metrics_guard.reachability_confidence;
        let last_error = metrics_guard.last_reachability_error.clone();
        drop(metrics_guard);

        if nat_enabled {
            let _ = event_tx
                .send(DhtEvent::NatStatus {
                    state,
                    confidence,
                    last_error,
                    summary: summary.clone(),
                })
                .await;
        }
    }

    if let Some(relay_peer_id) = extract_relay_peer(addr) {
        // Mark relay as expired in metrics
        if let Ok(mut m) = metrics.try_lock() {
            m.relay_reservation_status = Some("expired".to_string());
            m.active_relay_peer_id = None;
            m.reservation_evictions = m.reservation_evictions.saturating_add(1);
        }
        let mut mgr = proxy_mgr.lock().await;
        mgr.relay_ready.remove(&relay_peer_id);
        mgr.relay_pending.remove(&relay_peer_id);
        drop(mgr);
        let _ = event_tx
            .send(DhtEvent::ProxyStatus {
                id: relay_peer_id.to_string(),
                address: addr.to_string(),
                status: "relay_expired".into(),
                latency_ms: None,
                error: None,
            })
            .await;
    }
}

impl Socks5Transport {
    pub fn new(proxy: SocketAddr) -> Self {
        Self { proxy }
    }
}

/// Build a libp2p transport, optionally tunneling through a SOCKS5 proxy.
/// - Output type is unified to (PeerId, StreamMuxerBox).
/// - Dial preference: Relay first, then Direct TCP (or SOCKS5 TCP if proxy is set).
pub fn build_transport_with_relay(
    keypair: &identity::Keypair,
    relay_transport: relay::client::Transport,
    proxy_address: Option<String>,
) -> Result<Boxed<(PeerId, StreamMuxerBox)>, Box<dyn Error>> {
    use libp2p::{
        core::{muxing::StreamMuxerBox, transport::Boxed, upgrade::Version},
        noise, tcp, yamux, Transport as _,
    };
    use std::{io, net::SocketAddr, time::Duration};

    // === Upgrade stack for direct TCP/SOCKS5 paths ===
    let noise_cfg = noise::Config::new(keypair)?;
    let yamux_cfg = yamux::Config::default();

    // TCP/SOCKS5 → (PeerId, StreamMuxerBox)
    let into_muxed = |t: Boxed<Box<dyn AsyncIo>>| {
        t.upgrade(Version::V1Lazy)
            .authenticate(noise_cfg.clone())
            .multiplex(yamux_cfg.clone())
            .timeout(Duration::from_secs(20))
            .map(|(peer, muxer), _| (peer, StreamMuxerBox::new(muxer)))
            .boxed()
    };

    // --- Direct TCP path ---
    let tcp_base: Boxed<Box<dyn AsyncIo>> =
        tcp::tokio::Transport::new(tcp::Config::default().nodelay(true))
            .map(|s, _| -> Box<dyn AsyncIo> { Box::new(s.0.compat()) })
            .boxed();

    // --- SOCKS5 path (optional) ---
    let direct_tcp_muxed: Boxed<(PeerId, StreamMuxerBox)> = match proxy_address {
        Some(proxy) => {
            info!(
                "SOCKS5 enabled. Routing all P2P TCP dialing traffic via {}",
                proxy
            );
            let proxy_addr: SocketAddr = proxy.parse().map_err(|e| {
                io::Error::new(
                    io::ErrorKind::InvalidInput,
                    format!("Invalid proxy address: {}", e),
                )
            })?;
            let socks5: Boxed<Box<dyn AsyncIo>> = Socks5Transport::new(proxy_addr).boxed();
            into_muxed(socks5)
        }
        None => into_muxed(tcp_base),
    };

    // --- Relay path: Connection → (PeerId, StreamMuxerBox)
    // Apply the same upgrade stack to the relay transport
    let relay_muxed: Boxed<(PeerId, StreamMuxerBox)> = relay_transport
        .upgrade(Version::V1Lazy)
        .authenticate(noise_cfg.clone())
        .multiplex(yamux_cfg.clone())
        .timeout(Duration::from_secs(20))
        .map(|(peer, muxer), _| (peer, StreamMuxerBox::new(muxer)))
        .boxed();

    // --- Combine: Relay first, then Direct ---
    let layered: Boxed<(PeerId, StreamMuxerBox)> =
        libp2p::core::transport::OrTransport::new(relay_muxed, direct_tcp_muxed)
            .map(|either, _| match either {
                futures::future::Either::Left(v) => v,
                futures::future::Either::Right(v) => v,
            })
            .boxed();

    Ok(layered)
}

impl DhtService {
    pub async fn send_webrtc_offer(
        &self,
        peer: String,
        offer_request: WebRTCOfferRequest,
    ) -> Result<oneshot::Receiver<Result<WebRTCAnswerResponse, String>>, String> {
        let peer_id: PeerId = peer.parse().map_err(|e| format!("invalid peer id: {e}"))?;
        let (tx, rx) = oneshot::channel();

        self.cmd_tx
            .send(DhtCommand::SendWebRTCOffer {
                peer: peer_id,
                offer_request,
                sender: tx,
            })
            .await
            .map_err(|e| format!("send webrtc offer cmd: {e}"))?;

        Ok(rx)
    }
}

// Public API for the DHT
pub struct DhtService {
    cmd_tx: mpsc::Sender<DhtCommand>,
    event_rx: Arc<Mutex<mpsc::Receiver<DhtEvent>>>,
    peer_id: String,
    connected_peers: Arc<Mutex<HashSet<PeerId>>>,
    connected_addrs: HashMap<PeerId, Vec<Multiaddr>>,
    metrics: Arc<Mutex<DhtMetrics>>,
    pending_echo: Arc<Mutex<HashMap<rr::OutboundRequestId, PendingEcho>>>,
    pending_searches: Arc<Mutex<HashMap<String, Vec<PendingSearch>>>>,
    search_counter: Arc<AtomicU64>,
    proxy_mgr: ProxyMgr,
    peer_selection: Arc<Mutex<PeerSelectionService>>,
    file_metadata_cache: Arc<Mutex<HashMap<String, FileMetadata>>>,
    received_chunks: Arc<Mutex<HashMap<String, HashMap<u32, FileChunk>>>>,
    file_transfer_service: Option<Arc<FileTransferService>>,
    pending_webrtc_offers: Arc<
        Mutex<
            HashMap<rr::OutboundRequestId, oneshot::Sender<Result<WebRTCAnswerResponse, String>>>,
        >,
    >,
    pending_provider_queries: Arc<Mutex<HashMap<String, PendingProviderQuery>>>,
    root_query_mapping: Arc<Mutex<HashMap<beetswap::QueryId, FileMetadata>>>,
    active_downloads: Arc<Mutex<HashMap<String, ActiveDownload>>>,
    get_providers_queries: Arc<Mutex<HashMap<kad::QueryId, (String, std::time::Instant)>>>,
    chunk_size: usize,
}

/// Tracks an active file download with its associated queries and chunks
#[derive(Debug, Clone)]
struct ActiveDownload {
    metadata: FileMetadata,
    queries: HashMap<beetswap::QueryId, u32>, // query_id -> chunk_index
    downloaded_chunks: HashMap<u32, Vec<u8>>, // chunk_index -> data
}

impl DhtService {
    pub async fn new(
        port: u16,
        bootstrap_nodes: Vec<String>,
        secret: Option<String>,
        is_bootstrap: bool,
        enable_autonat: bool,
        autonat_probe_interval: Option<Duration>,
        autonat_servers: Vec<String>,
        proxy_address: Option<String>,
        file_transfer_service: Option<Arc<FileTransferService>>,
        chunk_size_kb: Option<usize>, // Chunk size in KB (default 256)
        cache_size_mb: Option<usize>, // Cache size in MB (default 1024)
        enable_autorelay: bool,
        preferred_relays: Vec<String>,
        enable_relay_server: bool,
        blockstore_db_path: Option<&Path>,
    ) -> Result<Self, Box<dyn Error>> {
        // ---- Hotfix: finalize AutoRelay flag (bootstrap OFF + ENV OFF)
        let mut final_enable_autorelay = enable_autorelay;
        if is_bootstrap {
            final_enable_autorelay = false;
            info!("AutoRelay disabled on bootstrap (hotfix).");
        }
        if std::env::var("CHIRAL_DISABLE_AUTORELAY").ok().as_deref() == Some("1") {
            final_enable_autorelay = false;
            info!("AutoRelay disabled via env CHIRAL_DISABLE_AUTORELAY=1");
        }
        // Convert chunk size from KB to bytes
        let chunk_size = chunk_size_kb.unwrap_or(256) * 1024; // Default 256 KB
        let cache_size = cache_size_mb.unwrap_or(1024); // Default 1024 MB
        let blockstore = if let Some(path) = blockstore_db_path {
            if let Some(path_str) = path.to_str() {
                info!("Attempting to use blockstore from disk: {}", path_str);
            }

            match RedbBlockstore::open(path).await {
                Ok(store) => {
                    info!("Successfully opened blockstore from disk");
                    Arc::new(store)
                }
                Err(e) => {
                    warn!("Failed to open blockstore from disk ({}), falling back to in-memory storage", e);
                    Arc::new(RedbBlockstore::in_memory()?)
                }
            }
        } else {
            info!("Using in-memory blockstore");
            Arc::new(RedbBlockstore::in_memory()?)
        };
        // Generate a new keypair for this node
        // If a secret is provided, derive a stable 32-byte seed via SHA-256(secret)
        // Otherwise, generate a fresh random key.
        let local_key = match secret {
            Some(secret_str) => {
                let mut hasher = Sha256::new();
                hasher.update(secret_str.as_bytes());
                let digest = hasher.finalize();
                let mut seed = [0u8; 32];
                seed.copy_from_slice(&digest[..32]);
                identity::Keypair::ed25519_from_bytes(seed)?
            }
            None => identity::Keypair::generate_ed25519(),
        };
        let local_peer_id = PeerId::from(local_key.public());
        let peer_id_str = local_peer_id.to_string();

        // Create a Kademlia behaviour with tuned configuration
        let store = MemoryStore::new(local_peer_id);
        let mut kad_cfg = KademliaConfig::new(StreamProtocol::new("/chiral/kad/1.0.0"));
        let bootstrap_interval = Duration::from_secs(1);
        if is_bootstrap {
            // These settings result in node to not provide files, only acts as a router
            kad_cfg.set_record_ttl(Some(Duration::from_secs(0)));
            kad_cfg.set_provider_record_ttl(Some(Duration::from_secs(0)));

            // ensures bootstrap node only keeps active peers in its routing table
            kad_cfg.set_periodic_bootstrap_interval(None);
        } else {
            // Only enable periodic bootstrap if we have bootstrap nodes
            // This prevents "No known peers" warnings when running standalone
            if !bootstrap_nodes.is_empty() {
                kad_cfg.set_periodic_bootstrap_interval(Some(bootstrap_interval));
            } else {
                kad_cfg.set_periodic_bootstrap_interval(None);
                info!("Periodic bootstrap disabled - no bootstrap nodes configured");
            }
        }

        // Align with docs: shorter queries, higher replication
        kad_cfg.set_query_timeout(Duration::from_secs(30));

        // Replication factor of 3 (as per spec table)
        if let Some(nz) = std::num::NonZeroUsize::new(3) {
            kad_cfg.set_replication_factor(nz);
        }
        let mut kademlia = Kademlia::with_config(local_peer_id, store, kad_cfg);

        // Set Kademlia to server mode to accept incoming connections
        kademlia.set_mode(Some(Mode::Server));

        // Create identify behaviour with proactive push updates
        let identify_config =
            identify::Config::new(EXPECTED_PROTOCOL_VERSION.to_string(), local_key.public())
                .with_agent_version(format!("chiral-network/{}", env!("CARGO_PKG_VERSION")))
                .with_push_listen_addr_updates(true);
        let identify = identify::Behaviour::new(identify_config);

        // mDNS for local peer discovery
        let disable_mdns_env = std::env::var("CHIRAL_DISABLE_MDNS").ok().as_deref() == Some("1");
        let mdns_opt = if disable_mdns_env {
            tracing::info!("mDNS disabled via env CHIRAL_DISABLE_MDNS=1");
            None
        } else {
            Some(Mdns::new(Default::default(), local_peer_id)?)
        };

        // Request-Response behaviours
        let rr_cfg = rr::Config::default();
        let proxy_protocols =
            std::iter::once(("/chiral/proxy/1.0.0".to_string(), rr::ProtocolSupport::Full));
        let proxy_rr = rr::Behaviour::new(proxy_protocols, rr_cfg.clone());

        let webrtc_protocols = std::iter::once((
            "/chiral/webrtc-signaling/1.0.0".to_string(),
            rr::ProtocolSupport::Full,
        ));
        let webrtc_signaling_rr = rr::Behaviour::new(webrtc_protocols, rr_cfg);

        let probe_interval = autonat_probe_interval.unwrap_or(Duration::from_secs(30));
        let autonat_client_behaviour = if enable_autonat {
            info!(
                "AutoNAT enabled (probe interval: {}s)",
                probe_interval.as_secs()
            );
            Some(v2::client::Behaviour::new(
                OsRng,
                v2::client::Config::default().with_probe_interval(probe_interval),
            ))
        } else {
            None
        };
        let autonat_server_behaviour = if is_bootstrap && enable_autonat {
            Some(v2::server::Behaviour::new(OsRng))
        } else {
            None
        };

        let bitswap = beetswap::Behaviour::new(blockstore);
        let (relay_transport, relay_client_behaviour) = relay::client::new(local_peer_id);
        let autonat_client_toggle = toggle::Toggle::from(autonat_client_behaviour);
        let autonat_server_toggle = toggle::Toggle::from(autonat_server_behaviour);
        let mdns_toggle = toggle::Toggle::from(mdns_opt);

        // DCUtR requires relay to be enabled
        let dcutr_behaviour = if enable_autonat {
            info!("DCUtR enabled (requires relay for hole-punching coordination)");
            Some(dcutr::Behaviour::new(local_peer_id))
        } else {
            None
        };
        let dcutr_toggle = toggle::Toggle::from(dcutr_behaviour);

        // Relay server configuration
        let relay_server_behaviour = if enable_relay_server {
            info!("🔁 Relay server enabled - this node can relay traffic for others");
            Some(relay::Behaviour::new(
                local_peer_id,
                relay::Config::default(),
            ))
        } else {
            None
        };
        let relay_server_toggle = toggle::Toggle::from(relay_server_behaviour);

        let mut behaviour = Some(DhtBehaviour {
            kademlia,
            identify,
            mdns: mdns_toggle,
            bitswap,
            ping: Ping::new(ping::Config::new()),
            proxy_rr,
            webrtc_signaling_rr,
            autonat_client: autonat_client_toggle,
            autonat_server: autonat_server_toggle,
            relay_client: relay_client_behaviour,
            relay_server: relay_server_toggle,
            dcutr: dcutr_toggle,
        });

        let bootstrap_set: HashSet<String> = bootstrap_nodes.iter().cloned().collect();
        let mut autonat_targets: HashSet<String> = if enable_autonat && !autonat_servers.is_empty()
        {
            autonat_servers.into_iter().collect()
        } else {
            HashSet::new()
        };
        if enable_autonat {
            autonat_targets.extend(bootstrap_set.iter().cloned());
        }

        // Configure AutoRelay relay candidate discovery (use finalized flag)
        let relay_candidates: HashSet<String> = if final_enable_autorelay {
            if !preferred_relays.is_empty() {
                info!(
                    "🔗 AutoRelay enabled with {} preferred relays",
                    preferred_relays.len()
                );
                for (i, relay) in preferred_relays.iter().enumerate().take(5) {
                    info!("   Relay {}: {}", i + 1, relay);
                }
                preferred_relays.into_iter().collect()
            } else {
                info!(
                    "🔗 AutoRelay enabled, using {} bootstrap nodes as relay candidates",
                    bootstrap_set.len()
                );
                for (i, node) in bootstrap_set.iter().enumerate().take(5) {
                    info!("   Candidate {}: {}", i + 1, node);
                }
                bootstrap_set.iter().cloned().collect()
            }
        } else {
            HashSet::new()
        };

        // Use the new relay-aware transport builder
        let transport = build_transport_with_relay(&local_key, relay_transport, proxy_address)?;

        // Create the swarm
        let mut swarm = SwarmBuilder::with_existing_identity(local_key)
            .with_tokio()
            .with_other_transport(|_| Ok(transport))
            .expect("Failed to create libp2p transport")
            .with_behaviour(move |_| behaviour.take().expect("behaviour already taken"))?
            .with_swarm_config(
                |c| c.with_idle_connection_timeout(Duration::from_secs(300)), // 5 minutes
            )
            .build();

        // Listen on the specified port
        let listen_addr: Multiaddr = format!("/ip4/0.0.0.0/tcp/{}", port).parse()?;
        swarm.listen_on(listen_addr)?;

        // ---- advertise external addresses so relay reservations include routable addrs
        let mut ext_addrs: Vec<Multiaddr> = Vec::new();

        // 1) If CHIRAL_PUBLIC_IP is set, use it as the advertised external address
        if let Ok(pub_ip) = std::env::var("CHIRAL_PUBLIC_IP") {
            if let Ok(ma) = format!("/ip4/{}/tcp/{}", pub_ip, port).parse() {
                ext_addrs.push(ma);
            } else {
                tracing::warn!("CHIRAL_PUBLIC_IP is set but invalid: {}", pub_ip);
            }
        }

        // Register external addresses with the swarm (pin with high score)
        for ma in ext_addrs {
            swarm.add_external_address(ma);
        }

        // Connect to bootstrap nodes (unreachable addresses filtered)
        let mut successful_connections = 0;
        let total_bootstrap_nodes = bootstrap_nodes.len();
        for bootstrap_addr in &bootstrap_nodes {
            if let Ok(addr) = bootstrap_addr.parse::<Multiaddr>() {
                // WAN Mode: skip unroutable bootstrap addresses
                let wan_mode = enable_autonat || enable_autorelay;
                if !ma_plausibly_reachable(&addr) {
                    warn!("⏭️  Skipping unreachable bootstrap addr: {}", addr);
                    continue;
                }
                match swarm.dial(addr.clone()) {
                    Ok(_) => {
                        successful_connections += 1;
                        // Add bootstrap nodes to Kademlia routing table if it has a peer ID
                        if let Some(peer_id) = addr.iter().find_map(|p| {
                            if let libp2p::multiaddr::Protocol::P2p(peer) = p {
                                Some(peer)
                            } else {
                                None
                            }
                        }) {
                            swarm
                                .behaviour_mut()
                                .kademlia
                                .add_address(&peer_id, addr.clone());
                        }
                    }
                    Err(e) => warn!("✗ Failed to dial bootstrap {}: {}", bootstrap_addr, e),
                }
            } else {
                warn!("✗ Invalid bootstrap address format: {}", bootstrap_addr);
            }
        }

        if enable_autonat {
            for server_addr in &autonat_targets {
                if bootstrap_set.contains(server_addr) {
                    continue;
                }
                match server_addr.parse::<Multiaddr>() {
                    Ok(addr) => match swarm.dial(addr.clone()) {
                        Ok(_) => {
                            info!("Dialing AutoNAT server: {}", server_addr);
                        }
                        Err(e) => {
                            debug!("Failed to dial AutoNAT server {}: {}", server_addr, e);
                        }
                    },
                    Err(e) => warn!("Invalid AutoNAT server address {}: {}", server_addr, e),
                }
            }
        }

        // Trigger initial bootstrap if we have any bootstrap nodes (even if connection failed)
        if !bootstrap_nodes.is_empty() {
            let _ = swarm.behaviour_mut().kademlia.bootstrap();
            if successful_connections == 0 {
                warn!(
                    "⚠ No bootstrap connections succeeded - node will operate in standalone mode"
                );
                warn!("  Other nodes can still connect to this node directly");
            }
        } else {
            info!("No bootstrap nodes provided - starting in standalone mode");
        }

        let (cmd_tx, cmd_rx) = mpsc::channel(100);
        let (event_tx, event_rx) = mpsc::channel(100);
        let connected_peers = Arc::new(Mutex::new(HashSet::new()));
        let metrics = Arc::new(Mutex::new(DhtMetrics::default()));
        let pending_echo = Arc::new(Mutex::new(HashMap::new()));
        let pending_searches = Arc::new(Mutex::new(HashMap::new()));
        let search_counter = Arc::new(AtomicU64::new(1));
        let proxy_mgr: ProxyMgr = Arc::new(Mutex::new(ProxyManager::default()));
        let peer_selection = Arc::new(Mutex::new(PeerSelectionService::new()));
        let pending_webrtc_offers = Arc::new(Mutex::new(HashMap::new()));
        let pending_provider_queries: Arc<Mutex<HashMap<String, PendingProviderQuery>>> =
            Arc::new(Mutex::new(HashMap::new()));
        let root_query_mapping: Arc<Mutex<HashMap<beetswap::QueryId, FileMetadata>>> =
            Arc::new(Mutex::new(HashMap::new()));
        let active_downloads: Arc<Mutex<HashMap<String, ActiveDownload>>> =
            Arc::new(Mutex::new(HashMap::new()));
        let get_providers_queries_local: Arc<
            Mutex<HashMap<kad::QueryId, (String, std::time::Instant)>>,
        > = Arc::new(Mutex::new(HashMap::new()));

        {
            let mut guard = metrics.lock().await;
            guard.autonat_enabled = enable_autonat;
            guard.autorelay_enabled = final_enable_autorelay;
            guard.dcutr_enabled = enable_autonat; // DCUtR enabled when AutoNAT is enabled
        }

        // Spawn the Dht node task
        let received_chunks_clone = Arc::new(Mutex::new(HashMap::new()));
        let bootstrap_peer_ids = extract_bootstrap_peer_ids(&bootstrap_nodes);

        tokio::spawn(run_dht_node(
            swarm,
            local_peer_id,
            cmd_rx,
            event_tx,
            connected_peers.clone(),
            metrics.clone(),
            pending_echo.clone(),
            pending_searches.clone(),
            proxy_mgr.clone(),
            peer_selection.clone(),
            received_chunks_clone.clone(),
            file_transfer_service.clone(),
            pending_webrtc_offers.clone(),
            pending_provider_queries.clone(),
            root_query_mapping.clone(),
            active_downloads.clone(),
            get_providers_queries_local.clone(),
            is_bootstrap,
            final_enable_autorelay,
            relay_candidates,
            chunk_size,
            bootstrap_peer_ids,
        ));

        Ok(DhtService {
            cmd_tx,
            event_rx: Arc::new(Mutex::new(event_rx)),
            peer_id: peer_id_str,
            connected_peers,
            connected_addrs: HashMap::new(),
            metrics,
            pending_echo,
            pending_searches,
            search_counter,
            proxy_mgr,
            peer_selection,
            file_metadata_cache: Arc::new(Mutex::new(HashMap::new())),
            received_chunks: received_chunks_clone,
            file_transfer_service,
            pending_webrtc_offers,
            pending_provider_queries,
            root_query_mapping,
            active_downloads,
            get_providers_queries: get_providers_queries_local,
            chunk_size,
        })
    }

    pub fn chunk_size(&self) -> usize {
        self.chunk_size
    }

    pub async fn publish_file(&self, metadata: FileMetadata) -> Result<(), String> {
        let (response_tx, response_rx) = oneshot::channel();

        self.cmd_tx
            .send(DhtCommand::PublishFile {
                metadata,
                response_tx,
            })
            .await
            .map_err(|e| e.to_string())?;

        let cid_populated_metadata = response_rx.await.map_err(|e| e.to_string())?;

        self.cache_remote_file(&cid_populated_metadata).await;
        Ok(())
    }

    pub async fn stop_publishing_file(&self, file_hash: String) -> Result<(), String> {
        self.cmd_tx
            .send(DhtCommand::StopPublish(file_hash))
            .await
            .map_err(|e| e.to_string())
    }
    pub async fn cache_remote_file(&self, metadata: &FileMetadata) {
        self.file_metadata_cache
            .lock()
            .await
            .insert(metadata.merkle_root.clone(), metadata.clone());
    }
    /// List all known FileMetadata (from cache, i.e., locally published or discovered)
    pub async fn get_all_file_metadata(&self) -> Result<Vec<FileMetadata>, String> {
        let cache = self.file_metadata_cache.lock().await;
        Ok(cache.values().cloned().collect())
    }

    /// Get all versions for a file name, sorted by version (desc)
    pub async fn get_versions_by_file_name(
        &self,
        file_name: String,
    ) -> Result<Vec<FileMetadata>, String> {
        info!(
            "🔍 Backend: Starting search for file versions with name: {}",
            file_name
        );

        let all = self.get_all_file_metadata().await?;
        info!("📁 Backend: Retrieved {} total files from cache", all.len());

        let mut versions: Vec<FileMetadata> = all
            .into_iter()
            .filter(|m| m.file_name == file_name) // Remove is_root filter - get all versions
            .collect();

        info!(
            "🎯 Backend: Found {} versions matching name '{}'",
            versions.len(),
            file_name
        );

        versions.sort_by(|a, b| b.version.unwrap_or(1).cmp(&a.version.unwrap_or(1)));

        // Clear seeders to avoid network calls during search
        // The seeders will be populated when the user actually tries to download
        for version in &mut versions {
            version.seeders = vec![]; // Clear seeders to prevent network calls
        }

        info!(
            "✅ Backend: Returning {} versions for '{}' (seeders cleared)",
            versions.len(),
            file_name
        );
        Ok(versions)
    }

    /// Get the latest version for a file name
    pub async fn get_latest_version_by_file_name(
        &self,
        file_name: String,
    ) -> Result<Option<FileMetadata>, String> {
        let versions = self.get_versions_by_file_name(file_name).await?;
        Ok(versions.into_iter().max_by_key(|m| m.version.unwrap_or(1)))
    }

    /// Prepare a new FileMetadata for upload (auto-increment version, set parent_hash)
    pub async fn prepare_versioned_metadata(
        &self,
        file_hash: String,
        file_name: String,
        file_size: u64,
        file_data: Vec<u8>,
        created_at: u64,
        mime_type: Option<String>,
        is_encrypted: bool,
        encryption_method: Option<String>,
        key_fingerprint: Option<String>,
    ) -> Result<FileMetadata, String> {
        let latest = self
            .get_latest_version_by_file_name(file_name.clone())
            .await?;

        let (version, parent_hash, is_root) = match latest {
            Some(ref prev) => (
                prev.version.map(|v| v + 1).unwrap_or(2),
                Some(prev.merkle_root.clone()),
                false, // not root if there was a previous version
            ),
            None => (1, None, true), // root if first version
        };
        Ok(FileMetadata {
            merkle_root: file_hash,
            file_name,
            file_size,
            file_data,
            seeders: vec![],
            created_at,
            mime_type,
            is_encrypted,
            encryption_method,
            key_fingerprint,
            version: Some(version),
            encrypted_key_bundle: None,
            parent_hash,
            cids: None,
            is_root,
            encrypted_key_bundle: todo!(), // Use computed value, not hardcoded true
        })
    }

    pub async fn download_file(&self, file_metadata: FileMetadata) -> Result<(), String> {
        self.cmd_tx
            .send(DhtCommand::DownloadFile(file_metadata))
            .await
            .map_err(|e| e.to_string())
    }

    pub async fn publish_encrypted_file(
        &self,
        metadata: FileMetadata,
        blocks: Vec<(Cid, Vec<u8>)>,
    ) -> Result<(), String> {
        // The root CID is the CID of the list of block CIDs.
        // This needs to be computed before calling the command.
        let block_cids: Vec<Cid> = blocks.iter().map(|(cid, _)| cid.clone()).collect();
        let root_block_data = serde_json::to_vec(&block_cids).map_err(|e| e.to_string())?;
        let root_cid = Cid::new_v1(RAW_CODEC, Code::Sha2_256.digest(&root_block_data));

        self.cmd_tx
            .send(DhtCommand::StoreBlocks {
                blocks,
                root_cid,
                metadata,
            })
            .await
            .map_err(|e| e.to_string())
    }

    pub async fn search_file(&self, file_hash: String) -> Result<(), String> {
        self.cmd_tx
            .send(DhtCommand::SearchFile(file_hash))
            .await
            .map_err(|e| e.to_string())
    }

    pub async fn get_file(&self, file_hash: String) -> Result<(), String> {
        self.search_file(file_hash).await
    }

    pub async fn search_metadata(&self, file_hash: String, timeout_ms: u64) -> Result<(), String> {
        self.cmd_tx
            .send(DhtCommand::SearchFile(file_hash.clone()))
            .await
            .map_err(|e| e.to_string())
    }
    pub async fn synchronous_search_metadata(
        &self,
        file_hash: String,
        timeout_ms: u64,
    ) -> Result<Option<FileMetadata>, String> {
        if timeout_ms == 0 {
            self.cmd_tx
                .send(DhtCommand::SearchFile(file_hash))
                .await
                .map_err(|e| e.to_string())?;
            return Ok(None);
        }

        let timeout_duration = Duration::from_millis(timeout_ms);
        let waiter_id = self.search_counter.fetch_add(1, Ordering::Relaxed);
        let (tx, rx) = oneshot::channel();

        {
            let mut pending = self.pending_searches.lock().await;
            pending
                .entry(file_hash.clone())
                .or_default()
                .push(PendingSearch {
                    id: waiter_id,
                    sender: tx,
                });
        }

        if let Err(err) = self
            .cmd_tx
            .send(DhtCommand::SearchFile(file_hash.clone()))
            .await
        {
            let mut pending = self.pending_searches.lock().await;
            if let Some(waiters) = pending.get_mut(&file_hash) {
                waiters.retain(|w| w.id != waiter_id);
                if waiters.is_empty() {
                    pending.remove(&file_hash);
                }
            }
            return Err(err.to_string());
        }

        match tokio::time::timeout(timeout_duration, rx).await {
            Ok(Ok(SearchResponse::Found(metadata))) => Ok(Some(metadata)),
            Ok(Ok(SearchResponse::NotFound)) => Ok(None),
            Ok(Err(_)) => Err("Search channel closed".into()),
            Err(_) => {
                let mut pending = self.pending_searches.lock().await;
                if let Some(waiters) = pending.get_mut(&file_hash) {
                    waiters.retain(|w| w.id != waiter_id);
                    if waiters.is_empty() {
                        pending.remove(&file_hash);
                    }
                }
                Err("Search timed out".into())
            }
        }
    }

    pub async fn connect_peer(&self, addr: String) -> Result<(), String> {
        self.cmd_tx
            .send(DhtCommand::ConnectPeer(addr))
            .await
            .map_err(|e| e.to_string())
    }

    pub async fn connect_to_peer_by_id(&self, peer_id: String) -> Result<(), String> {
        let peer_id: PeerId = peer_id
            .parse()
            .map_err(|e| format!("Invalid peer ID: {}", e))?;
        self.cmd_tx
            .send(DhtCommand::ConnectToPeerById(peer_id))
            .await
            .map_err(|e| e.to_string())
    }

    pub async fn disconnect_peer(&self, peer_id: PeerId) -> Result<(), String> {
        self.cmd_tx
            .send(DhtCommand::DisconnectPeer(peer_id))
            .await
            .map_err(|e| e.to_string())
    }

    pub async fn get_peer_id(&self) -> String {
        self.peer_id.clone()
    }

    pub async fn get_peer_count(&self) -> usize {
        let (tx, rx) = oneshot::channel();
        if self.cmd_tx.send(DhtCommand::GetPeerCount(tx)).await.is_ok() {
            rx.await.unwrap_or(0)
        } else {
            0
        }
    }

    pub async fn get_connected_peers(&self) -> Vec<String> {
        let connected_peers = self.connected_peers.lock().await;
        connected_peers
            .iter()
            .map(|peer_id| peer_id.to_string())
            .collect()
    }

    pub async fn echo(&self, peer_id: String, payload: Vec<u8>) -> Result<Vec<u8>, String> {
        let target_peer_id: PeerId = peer_id
            .parse()
            .map_err(|e| format!("Invalid peer ID: {e}"))?;

        let (tx, rx) = oneshot::channel();
        self.cmd_tx
            .send(DhtCommand::Echo {
                peer: target_peer_id,
                payload,
                tx,
            })
            .await
            .map_err(|e| format!("Failed to send echo command: {e}"))?;

        rx.await
            .map_err(|e| format!("Echo response error: {}", e))?
    }

    pub async fn send_message_to_peer(
        &self,
        peer_id: &str,
        message: serde_json::Value,
    ) -> Result<(), String> {
        let target_peer_id: PeerId = peer_id
            .parse()
            .map_err(|e| format!("Invalid peer ID: {}", e))?;

        // Send message through DHT command system
        self.cmd_tx
            .send(DhtCommand::SendMessageToPeer {
                target_peer_id,
                message,
            })
            .await
            .map_err(|e| format!("Failed to send DHT command: {e}"))?;

        Ok(())
    }

    pub async fn update_privacy_proxy_targets(&self, addresses: Vec<String>) -> Result<(), String> {
        self.cmd_tx
            .send(DhtCommand::SetPrivacyProxies { addresses })
            .await
            .map_err(|e| format!("Failed to update privacy proxies: {e}"))
    }

    /// Verifies that a peer actually provides working proxy services through protocol negotiation
    async fn verify_proxy_capabilities(&self, peer_id: &PeerId) -> Result<(), String> {
        // Use the existing echo protocol to verify proxy capabilities
        // Send a special "proxy_verify" message that the peer should echo back if it's a working proxy

        let verification_payload = b"proxy_verify";

        // Send echo request with verification payload through DHT service
        match self
            .echo(peer_id.to_string(), verification_payload.to_vec())
            .await
        {
            Ok(response) => {
                // Check if the response matches our verification payload
                if response == verification_payload {
                    info!(
                        "✅ Proxy capability verified for peer {} via echo test",
                        peer_id
                    );
                    Ok(())
                } else {
                    Err(format!(
                        "Proxy verification failed: unexpected response from peer {}",
                        peer_id
                    ))
                }
            }
            Err(e) => Err(format!(
                "Proxy verification failed: echo request failed for peer {}: {}",
                peer_id, e
            )),
        }
    }

    /// Discovers proxy services through DHT provider queries
    /// Uses DHT provider discovery to find peers advertising proxy services
    async fn discover_proxy_services_through_dht_providers(
        &self,
        proxy_mgr: &mut ProxyManager,
    ) -> usize {
        let mut discovered_and_verified = 0;

        info!("Starting DHT proxy service discovery using provider queries...");

        // Query DHT for peers that provide proxy services
        // Use a standard proxy service identifier that proxy nodes would register as providers for
        let proxy_service_cid = "proxy:service:available"; // This would be a well-known CID for proxy services

        match self
            .query_dht_proxy_providers(proxy_service_cid.to_string())
            .await
        {
            Ok(provider_peers) => {
                for peer_id in provider_peers {
                    if !proxy_mgr.capable.contains(&peer_id) {
                        info!("Discovered proxy provider via DHT: {}", peer_id);

                        // Add to capable list for verification
                        proxy_mgr.set_capable(peer_id.clone());

                        // Verify the discovered proxy
                        match self.verify_proxy_capabilities(&peer_id).await {
                            Ok(_) => {
                                proxy_mgr.add_trusted_proxy_node(peer_id.clone());
                                discovered_and_verified += 1;
                                info!(
                                    "✅ Verified and added DHT-discovered proxy provider: {}",
                                    peer_id
                                );
                            }
                            Err(e) => {
                                warn!(
                                    "❌ DHT proxy provider verification failed for {}: {}",
                                    peer_id, e
                                );
                                proxy_mgr.capable.remove(&peer_id);
                            }
                        }
                    }
                }
            }
            Err(e) => {
                warn!("DHT proxy provider discovery failed: {}", e);
            }
        }

        info!(
            "DHT proxy provider discovery completed: {} proxies verified and added",
            discovered_and_verified
        );
        discovered_and_verified
    }

    /// Query DHT for peers providing proxy services using provider records
    /// Returns a list of peer IDs that provide proxy services
    async fn query_dht_proxy_providers(
        &self,
        service_identifier: String,
    ) -> Result<Vec<PeerId>, String> {
        // Create a DHT record key for proxy services
        let key = kad::RecordKey::new(&service_identifier);

        // Query DHT for providers of this service
        // This finds peers that have registered as providers for proxy services
        let (tx, rx) = oneshot::channel();

        // Send command to query providers
        if let Err(e) = self
            .cmd_tx
            .send(DhtCommand::GetProviders {
                file_hash: service_identifier.clone(),
                sender: tx,
            })
            .await
        {
            return Err(format!("Failed to send GetProviders command: {}", e));
        }

        // Wait for response with timeout
        match tokio::time::timeout(Duration::from_secs(15), rx).await {
            Ok(Ok(Ok(provider_strings))) => {
                let total_count = provider_strings.len();

                // Convert string peer IDs to PeerId objects
                let mut peer_ids = Vec::new();
                for peer_string in provider_strings {
                    match peer_string.parse::<PeerId>() {
                        Ok(peer_id) => peer_ids.push(peer_id),
                        Err(e) => {
                            warn!("Failed to parse peer ID from provider string: {}", e);
                        }
                    }
                }

                info!(
                    "Found {} proxy service providers in DHT ({} valid peer IDs)",
                    total_count,
                    peer_ids.len()
                );
                Ok(peer_ids)
            }
            Ok(Ok(Err(e))) => Err(format!("GetProviders command failed: {}", e)),
            Ok(Err(_)) => Err("GetProviders channel closed unexpectedly".to_string()),
            Err(_) => Err("GetProviders query timed out".to_string()),
        }
    }

    pub async fn metrics_snapshot(&self) -> DhtMetricsSnapshot {
        let metrics = self.metrics.lock().await.clone();
        let peer_count = self.connected_peers.lock().await.len();
        DhtMetricsSnapshot::from(metrics, peer_count)
    }

    pub async fn store_block(&self, cid: Cid, data: Vec<u8>) -> Result<(), String> {
        self.cmd_tx
            .send(DhtCommand::StoreBlock { cid, data })
            .await
            .map_err(|e| e.to_string())
    }

    // Drain up to `max` pending events without blocking
    pub async fn drain_events(&self, max: usize) -> Vec<DhtEvent> {
        use tokio::sync::mpsc::error::TryRecvError;
        let mut rx = self.event_rx.lock().await;
        let mut events = Vec::new();
        while events.len() < max {
            match rx.try_recv() {
                Ok(ev) => events.push(ev),
                Err(TryRecvError::Empty) => break,
                Err(TryRecvError::Disconnected) => break,
            }
        }
        events
    }

    /// Get recommended peers for file download using smart selection
    pub async fn get_recommended_peers_for_download(
        &self,
        file_hash: &str,
        file_size: u64,
        require_encryption: bool,
    ) -> Vec<String> {
        // First get peers that have the file
        let available_peers = self.get_seeders_for_file(file_hash).await;

        if available_peers.is_empty() {
            return Vec::new();
        }

        // Use smart peer selection
        let mut peer_selection = self.peer_selection.lock().await;
        peer_selection.recommend_peers_for_file(&available_peers, file_size, require_encryption)
    }

    /// Record successful transfer for peer metrics
    pub async fn record_transfer_success(&self, peer_id: &str, bytes: u64, duration_ms: u64) {
        let mut peer_selection = self.peer_selection.lock().await;
        peer_selection.record_transfer_success(peer_id, bytes, duration_ms);
    }

    /// Record failed transfer for peer metrics
    pub async fn record_transfer_failure(&self, peer_id: &str, error: &str) {
        let mut peer_selection = self.peer_selection.lock().await;
        peer_selection.record_transfer_failure(peer_id, error);
    }

    /// Update peer encryption support
    pub async fn set_peer_encryption_support(&self, peer_id: &str, supported: bool) {
        let mut peer_selection = self.peer_selection.lock().await;
        peer_selection.set_peer_encryption_support(peer_id, supported);
    }

    /// Report malicious behavior from a peer
    pub async fn report_malicious_peer(&self, peer_id: &str, severity: &str) {
        let mut peer_selection = self.peer_selection.lock().await;
        peer_selection.report_malicious_peer(peer_id, severity);
    }

    /// Get all peer metrics for monitoring
    pub async fn get_peer_metrics(&self) -> Vec<PeerMetrics> {
        let peer_selection = self.peer_selection.lock().await;
        peer_selection.get_all_metrics()
    }

    /// Select best peers using a specific strategy
    pub async fn select_peers_with_strategy(
        &self,
        available_peers: &[String],
        count: usize,
        strategy: SelectionStrategy,
        require_encryption: bool,
    ) -> Vec<String> {
        let mut peer_selection = self.peer_selection.lock().await;
        peer_selection.select_peers(available_peers, count, strategy, require_encryption)
    }

    /// Clean up inactive peer metrics
    pub async fn cleanup_inactive_peers(&self, max_age_seconds: u64) {
        let mut peer_selection = self.peer_selection.lock().await;
        peer_selection.cleanup_inactive_peers(max_age_seconds);
    }

    /// Discover and verify available peers for a specific file
    pub async fn discover_peers_for_file(
        &self,
        metadata: &FileMetadata, // This now contains the merkle_root
    ) -> Result<Vec<String>, String> {
        info!(
            "Starting peer discovery for file: {} with {} seeders",
            metadata.merkle_root,
            metadata.seeders.len()
        );

        let mut available_peers = Vec::new();
        let connected_peers = self.connected_peers.lock().await;

        // Check which seeders from metadata are currently connected
        for seeder_id in &metadata.seeders {
            if let Ok(peer_id) = seeder_id.parse::<libp2p::PeerId>() {
                if connected_peers.contains(&peer_id) {
                    info!("Seeder {} is currently connected", seeder_id);
                    available_peers.push(seeder_id.clone());
                } else {
                    info!("Seeder {} is not currently connected", seeder_id);
                    // Try to connect to this peer by sending a ConnectToPeerById command
                    // This will query the DHT for the peer's addresses and attempt connection
                    if let Err(e) = self
                        .cmd_tx
                        .send(DhtCommand::ConnectToPeerById(peer_id))
                        .await
                    {
                        warn!(
                            "Failed to send ConnectToPeerById command for {}: {}",
                            seeder_id, e
                        );
                    } else {
                        info!("Attempting to connect to seeder {}", seeder_id);
                    }
                }
            } else {
                warn!("Invalid peer ID in seeders list: {}", seeder_id);
            }
        }

        // If no seeders are connected, the file is not available for download
        if available_peers.is_empty() {
            info!("No seeders are currently connected - file not available for download");
        }

        info!(
            "Peer discovery completed: found {} available peers",
            available_peers.len()
        );
        Ok(available_peers)
    }

    /// Get seeders for a specific file (searches DHT for providers)
    pub async fn get_seeders_for_file(&self, file_hash: &str) -> Vec<String> {
        // Send command to DHT task to query provider records for this file
        let (tx, rx) = oneshot::channel();

        if let Err(e) = self
            .cmd_tx
            .send(DhtCommand::GetProviders {
                file_hash: file_hash.to_string(),
                sender: tx,
            })
            .await
        {
            warn!("Failed to send GetProviders command: {}", e);
            return Vec::new();
        }

        // Wait for response with timeout
        match tokio::time::timeout(Duration::from_secs(5), rx).await {
            Ok(Ok(Ok(providers))) => {
                info!(
                    "Found {} providers for file: {}",
                    providers.len(),
                    file_hash
                );
                providers
            }
            Ok(Ok(Err(e))) => {
                warn!("GetProviders command failed: {}", e);
                // Fallback to connected peers
                let connected = self.connected_peers.lock().await;
                connected.iter().take(3).map(|p| p.to_string()).collect()
            }
            Ok(Err(e)) => {
                warn!("Receiver error: {}", e);
                // Fallback to connected peers
                let connected = self.connected_peers.lock().await;
                connected.iter().take(3).map(|p| p.to_string()).collect()
            }
            Err(_) => {
                warn!("GetProviders command timed out for file: {}", file_hash);
                // Fallback to connected peers
                let connected = self.connected_peers.lock().await;
                connected.iter().take(3).map(|p| p.to_string()).collect()
            }
        }
    }

    /// Shutdown the Dht service
    pub async fn shutdown(&self) -> Result<(), String> {
        let (tx, rx) = oneshot::channel();
        self.cmd_tx
            .send(DhtCommand::Shutdown(tx))
            .await
            .map_err(|e| format!("Failed to send shutdown command: {}", e))?;
        rx.await
            .map_err(|e| format!("Failed to receive shutdown acknowledgment: {}", e))
    }

    /// Enable privacy routing through proxy nodes
    pub async fn enable_privacy_routing(&self, mode: PrivacyMode) -> Result<(), String> {
        let mut proxy_mgr = self.proxy_mgr.lock().await;

        // Enable privacy routing in the proxy manager
        proxy_mgr.enable_privacy_routing(mode);

        // Identify and mark trusted proxy nodes from connected peers
        // Query connected peers for proxy capabilities and establish trust relationships
        let connected_peers_list = {
            let connected = self.connected_peers.lock().await;
            connected.iter().cloned().collect::<Vec<_>>()
        };

        let mut trusted_proxy_count = 0;
        for peer_id in connected_peers_list {
            // Check if this peer is capable of proxy services
            if proxy_mgr.capable.contains(&peer_id) && proxy_mgr.online.contains(&peer_id) {
                // Verify proxy capabilities through protocol negotiation
                match self.verify_proxy_capabilities(&peer_id).await {
                    Ok(_) => {
                        proxy_mgr.add_trusted_proxy_node(peer_id.clone());
                        trusted_proxy_count += 1;
                        info!("✅ Added connected peer {} as trusted proxy node (capability verified)", peer_id);
                    }
                    Err(e) => {
                        warn!(
                            "❌ Proxy capability verification failed for peer {}: {}",
                            peer_id, e
                        );
                        // Remove from capable list if verification fails
                        proxy_mgr.capable.remove(&peer_id);
                    }
                }
            }
        }

        // Query DHT for peers advertising proxy services and add them to verification pipeline
        let dht_proxy_count = self
            .discover_proxy_services_through_dht_providers(&mut proxy_mgr)
            .await;

        let trusted_count = trusted_proxy_count + dht_proxy_count;
        info!(
            "Privacy routing enabled with {} trusted proxy nodes (mode: {:?})",
            trusted_count, mode
        );

        // Send event to notify about privacy routing status
        let _ = self.cmd_tx.send(DhtCommand::SendMessageToPeer {
            target_peer_id: self
                .peer_id
                .parse()
                .map_err(|e| format!("Invalid peer ID: {}", e))?,
            message: serde_json::json!({
                "type": "privacy_routing_enabled",
                "trusted_proxies": trusted_count
            }),
        });

        Ok(())
    }

    /// Disable privacy routing, revert to direct connections
    pub async fn disable_privacy_routing(&self) -> Result<(), String> {
        let mut proxy_mgr = self.proxy_mgr.lock().await;

        // Disable privacy routing in the proxy manager
        proxy_mgr.disable_privacy_routing();

        // Clear trusted proxy nodes
        proxy_mgr.trusted_proxy_nodes.clear();
        proxy_mgr.manual_trusted.clear();

        info!("Privacy routing disabled - reverting to direct connections");

        // Send event to notify about privacy routing status
        let _ = self.cmd_tx.send(DhtCommand::SendMessageToPeer {
            target_peer_id: self
                .peer_id
                .parse()
                .map_err(|e| format!("Invalid peer ID: {}", e))?,
            message: serde_json::json!({
                "type": "privacy_routing_disabled"
            }),
        });

        Ok(())
    }

    /// Generates a proof for a given file chunk and submits it to the blockchain.
    /// This function is called by the blockchain listener upon receiving a challenge.
    pub async fn generate_and_submit_proof(
        &self,
        file_root_hex: String,
        chunk_index: u64,
    ) -> Result<(), String> {
        info!(
            "Generating proof for file root {} and chunk index {}",
            file_root_hex, chunk_index
        );

        // 1. Locate the file manifest from the local cache.
        let manifest = self
            .get_manifest_from_cache(&file_root_hex)
            .await
            .ok_or_else(|| format!("File manifest not found for root: {}", file_root_hex))?;

        // 2. Locate the requested file chunk data.
        let chunk_data = self
            .get_chunk_data(&file_root_hex, chunk_index as usize)
            .await
            .map_err(|e| format!("Failed to locate chunk: {}", e))?;

        // 3. Generate Merkle proof for that chunk.
        let proof = self
            .get_merkle_proof(&manifest, chunk_index as usize)
            .await
            .map_err(|e| format!("Failed to generate Merkle proof: {}", e))?;

        // 4. Submit proof to the smart contract.
        self.submit_to_contract(&file_root_hex, proof, chunk_data, chunk_index)
            .await
            .map_err(|e| format!("Failed to submit proof to contract: {}", e))?;

        Ok(())
    }

    /// Retrieves a file's manifest from the local cache.
    async fn get_manifest_from_cache(&self, file_root_hex: &str) -> Option<FileMetadata> {
        let cache = self.file_metadata_cache.lock().await;
        cache.get(file_root_hex).cloned()
    }

    /// Retrieves the original, unencrypted chunk data from local storage.
    /// This assumes the `FileTransferService` provides access to the underlying storage.
    async fn get_chunk_data(&self, file_root_hex: &str, chunk_index: usize) -> Result<Vec<u8>, String> {
        if let Some(ft_service) = &self.file_transfer_service {
            let file_data = ft_service
                .get_file_data(file_root_hex)
                .await
                .ok_or_else(|| format!("File data not found for root {}", file_root_hex))?;

            let chunk_size = self.chunk_size();
            let start = chunk_index * chunk_size;
            let end = (start + chunk_size).min(file_data.len());

            if start >= file_data.len() {
                return Err(format!("Chunk index {} is out of bounds", chunk_index));
            }

            Ok(file_data[start..end].to_vec())
        } else {
            Err("FileTransferService is not available".to_string())
        }
    }

    /// Generates a Merkle proof for a specific chunk index.
    async fn get_merkle_proof(
        &self,
        manifest: &FileMetadata,
        chunk_index: usize,
    ) -> Result<Vec<[u8; 32]>, String> {
        // This requires re-calculating the original chunk hashes to build the tree.
        // A more optimized version would store the hashes in the manifest.
        if let Some(ft_service) = &self.file_transfer_service {
            let file_data = ft_service
                .get_file_data(&manifest.merkle_root)
                .await
                .ok_or_else(|| format!("File data not found for root {}", manifest.merkle_root))?;

            let chunk_size = self.chunk_size();
            let original_chunk_hashes: Vec<[u8; 32]> = file_data
                .chunks(chunk_size)
                .map(Sha256Hasher::hash)
                .collect();

            if chunk_index >= original_chunk_hashes.len() {
                return Err(format!("Chunk index {} out of bounds for proof generation", chunk_index));
            }

            let tree = MerkleTree::<Sha256Hasher>::from_leaves(&original_chunk_hashes);
            let proof = tree.proof(&[chunk_index]);
            Ok(proof.proof_hashes().to_vec())
        } else {
            Err("FileTransferService is not available".to_string())
        }
    }

    /// Placeholder for submitting the proof to the smart contract.
    async fn submit_to_contract(
        &self,
        file_root: &str,
        proof: Vec<[u8; 32]>,
        chunk_data: Vec<u8>,
        chunk_index: u64,
    ) -> Result<(), String> {
        info!("Submitting proof for file root {} to smart contract...", file_root);

        // This is a simplified example. In a real app, you would get the provider,
        // contract address, and signer from the AppState or configuration.
        let provider = Provider::<Http>::try_from("http://127.0.0.1:8545")
            .map_err(|e| format!("Failed to create provider: {}", e))?;
        let client = Arc::new(provider);

        // This private key is for demonstration. In a real app, you would retrieve
        // this securely from the AppState's keystore/active_account_private_key.
        let wallet: LocalWallet = "0xac0974bec39a17e36ba4a6b4d238ff944bacb478cbed5efcae784d7bf4f2ff80"
            .parse()
            .map_err(|e| format!("Failed to parse private key: {}", e))?;
        let signer = SignerMiddleware::new(client.clone(), wallet.with_chain_id(98765u64));

        // The contract address needs to be known. This would come from AppState.
        let contract_address: Address = "0x5FbDB2315678afecb367f032d93F642f64180aa3"
            .parse()
            .map_err(|e| format!("Failed to parse contract address: {}", e))?;

        // Define the contract ABI for the `verifyProof` function.
        // In a larger project, you would use `abigen!` to generate this from the contract JSON.
        abigen!(
            ProofOfStorage,
            r#"[
                function verifyProof(bytes32 fileRoot, bytes32[] calldata proof, bytes calldata chunkData, uint256 chunkIndex) external view returns (bool)
            ]"#,
        );

        let contract = ProofOfStorage::new(contract_address, Arc::new(signer));

        // Prepare arguments for the contract call
        let root_bytes: [u8; 32] = hex::decode(file_root)
            .map_err(|e| format!("Invalid file root hex: {}", e))?
            .try_into()
            .map_err(|_| "File root is not 32 bytes".to_string())?;

        // Call the contract's `verifyProof` method.
        // Note: `verifyProof` is a `view` function, so we use `.call()` which doesn't create a transaction.
        // If it were a state-changing function, we would use `.send()`.
        let is_valid = contract
            .verify_proof(root_bytes, proof, chunk_data.into(), chunk_index.into())
            .call()
            .await
            .map_err(|e| format!("Contract call failed: {}", e))?;

        info!("Proof verification result from contract: {}", is_valid);
        if !is_valid {
            return Err("Proof was rejected by the smart contract.".to_string());
        }

        Ok(())
    }
}

/// Process received Bitswap chunk data and assemble complete files
async fn process_bitswap_chunk(
    query_id: &beetswap::QueryId,
    data: &[u8],
    event_tx: &mpsc::Sender<DhtEvent>,
    received_chunks: &Arc<Mutex<HashMap<String, HashMap<u32, FileChunk>>>>,
    file_transfer_service: &Arc<FileTransferService>,
) {
    // Try to parse the data as a FileChunk
    match serde_json::from_slice::<FileChunk>(data) {
        Ok(chunk) => {
            info!(
                "Received chunk {}/{} for file {} ({} bytes)",
                chunk.chunk_index + 1,
                chunk.total_chunks,
                chunk.file_hash,
                chunk.data.len()
            );

            // Store the chunk
            {
                let mut chunks_map = received_chunks.lock().await;
                let file_chunks = chunks_map
                    .entry(chunk.file_hash.clone())
                    .or_insert_with(HashMap::new);
                file_chunks.insert(chunk.chunk_index, chunk.clone());
            }

            // Check if we have all chunks for this file
            let has_all_chunks = {
                let chunks_map = received_chunks.lock().await;
                if let Some(file_chunks) = chunks_map.get(&chunk.file_hash) {
                    file_chunks.len() == chunk.total_chunks as usize
                } else {
                    false
                }
            };

            if has_all_chunks {
                // Assemble the file from all chunks
                assemble_file_from_chunks(
                    &chunk.file_hash,
                    received_chunks,
                    file_transfer_service,
                    event_tx,
                )
                .await;
            }

            let _ = event_tx
                .send(DhtEvent::BitswapDataReceived {
                    query_id: format!("{:?}", query_id),
                    data: data.to_vec(),
                })
                .await;
        }
        Err(e) => {
            warn!("Failed to parse Bitswap data as FileChunk: {}", e);
            // Emit raw data event for debugging
            let _ = event_tx
                .send(DhtEvent::BitswapDataReceived {
                    query_id: format!("{:?}", query_id),
                    data: data.to_vec(),
                })
                .await;
        }
    }
}

/// Assemble a complete file from received chunks
async fn assemble_file_from_chunks(
    file_hash: &str,
    received_chunks: &Arc<Mutex<HashMap<String, HashMap<u32, FileChunk>>>>,
    file_transfer_service: &Arc<FileTransferService>,
    event_tx: &mpsc::Sender<DhtEvent>,
) {
    // Get all chunks for this file
    let chunks = {
        let mut chunks_map = received_chunks.lock().await;
        chunks_map.remove(file_hash)
    };

    if let Some(mut file_chunks) = chunks {
        // Sort chunks by index
        let mut sorted_chunks: Vec<FileChunk> =
            file_chunks.drain().map(|(_, chunk)| chunk).collect();
        sorted_chunks.sort_by_key(|c| c.chunk_index);

        // Get the count before consuming the vector
        let chunk_count = sorted_chunks.len();

        // Concatenate chunk data
        let mut file_data = Vec::new();
        for chunk in sorted_chunks {
            file_data.extend_from_slice(&chunk.data);
        }

        // Store the assembled file
        let file_name = format!("downloaded_{}", file_hash);
        file_transfer_service
            .store_file_data(file_hash.to_string(), file_name, file_data)
            .await;

        info!(
            "Successfully assembled file {} from {} chunks",
            file_hash, chunk_count
        );

        let _ = event_tx
            .send(DhtEvent::FileDownloaded {
                file_hash: file_hash.to_string(),
            })
            .await;
    }
}

fn not_loopback(ip: &Multiaddr) -> bool {
    multiaddr_to_ip(ip)
        .map(|ip| !ip.is_loopback())
        .unwrap_or(false)
}

fn multiaddr_to_ip(addr: &Multiaddr) -> Option<IpAddr> {
    for comp in addr.iter() {
        match comp {
            Protocol::Ip4(ipv4) => return Some(IpAddr::V4(ipv4)),
            Protocol::Ip6(ipv6) => return Some(IpAddr::V6(ipv6)),
            _ => {}
        }
    }
    None
}

fn is_private_or_loopback_v4(ip: Ipv4Addr) -> bool {
    let o = ip.octets();
    o[0] == 10
        || (o[0] == 172 && (16..=31).contains(&o[1]))
        || (o[0] == 192 && o[1] == 168)
        || o[0] == 127
}

fn ipv4_in_same_subnet(target: Ipv4Addr, iface_ip: Ipv4Addr, iface_mask: Ipv4Addr) -> bool {
    let t = u32::from(target);
    let i = u32::from(iface_ip);
    let m = u32::from(iface_mask);
    (t & m) == (i & m)
}

/// If multiaddr can be plausibly reached from this machine
/// - Relay paths (p2p-circuit) are allowed
/// - IPv4 loopback (127.0.0.1) is allowed (local testing)
/// - For WAN intent, only public IPv4 or same subnet are allowed
fn ma_plausibly_reachable(ma: &Multiaddr) -> bool {
    // Relay paths are allowed
    if ma.iter().any(|p| matches!(p, Protocol::P2pCircuit)) {
        return true;
    }
    // Only consider IPv4 (IPv6 can be added if needed)
    if let Some(Protocol::Ip4(v4)) = ma.iter().find(|p| matches!(p, Protocol::Ip4(_))) {
        return !is_private_or_loopback_v4(v4);
    }
    false
}

/// Parsing multiaddr from error string is heuristic and may not be reliable
fn extract_multiaddr_from_error_str(s: &str) -> Option<Multiaddr> {
    // Example: "Failed to negotiate ... [(/ip4/172.17.0.3/tcp/4001/p2p/12D...: : Timeout ...)]"
    // Try to find the first occurrence of "/ip" and extract until a delimiter
    if let Some(start) = s.find("/ip") {
        // Roughly cut the delimiter to ) ] space, etc.
        let tail = &s[start..];
        let end = tail
            .find(|c: char| c == ')' || c == ']' || c == ' ')
            .unwrap_or_else(|| tail.len());
        let cand = &tail[..end];
        return cand.parse::<Multiaddr>().ok();
    }
    None
}

async fn record_identify_push_metrics(metrics: &Arc<Mutex<DhtMetrics>>, info: &identify::Info) {
    if let Ok(mut metrics_guard) = metrics.try_lock() {
        for addr in &info.listen_addrs {
            metrics_guard.record_listen_addr(addr);
        }
    }
}

pub struct StringBlock(pub String);
pub struct ByteBlock(pub Vec<u8>);

impl Block<64> for ByteBlock {
    fn cid(&self) -> Result<Cid, CidError> {
        let hash = Code::Sha2_256.digest(&self.0);
        Ok(Cid::new_v1(RAW_CODEC, hash))
    }

    fn data(&self) -> &[u8] {
        &self.0
    }
}

pub fn split_into_blocks(bytes: &[u8], chunk_size: usize) -> Vec<ByteBlock> {
    let mut blocks = Vec::new();
    let mut i = 0usize;
    while i < bytes.len() {
        let end = (i + chunk_size).min(bytes.len());
        let slice = &bytes[i..end];
        // Store raw bytes - no conversion needed
        blocks.push(ByteBlock(slice.to_vec()));
        i = end;
    }
    blocks
}

#[cfg(test)]
mod tests {
    use super::*;

    #[tokio::test(flavor = "multi_thread", worker_threads = 2)]
    async fn shutdown_command_stops_dht_service() {
        let service = match DhtService::new(
            0,
            Vec::new(),
            None,
            false,
            false,
            None,
            Vec::new(),
            None,
            None,
            Some(256),  // chunk_size_kb
            Some(1024), // cache_size_mb
            false,      // enable_autorelay
            Vec::new(), // preferred_relays
            false,      // enable_relay_server
            None,
        )
        .await
        {
            Ok(service) => service,
            Err(err) => {
                let message = err.to_string();
                let lowered = message.to_ascii_lowercase();
                if lowered.contains("permission denied") || lowered.contains("not permitted") {
                    // skipping shutdown_command_stops_dht_service (likely sandboxed)
                    return;
                }
                panic!("start service: {message}");
            }
        };

        service.shutdown().await.expect("shutdown");

        // Subsequent calls should gracefully no-op
        assert_eq!(service.get_peer_count().await, 0);

        let snapshot = service.metrics_snapshot().await;
        assert_eq!(snapshot.peer_count, 0);
        assert_eq!(snapshot.reachability, NatReachabilityState::Unknown);
    }

    #[test]
    fn metrics_snapshot_carries_listen_addrs() {
        let mut metrics = DhtMetrics::default();
        metrics.record_listen_addr(&"/ip4/127.0.0.1/tcp/4001".parse::<Multiaddr>().unwrap());
        metrics.record_listen_addr(&"/ip4/0.0.0.0/tcp/4001".parse::<Multiaddr>().unwrap());
        // Duplicate should be ignored
        metrics.record_listen_addr(&"/ip4/127.0.0.1/tcp/4001".parse::<Multiaddr>().unwrap());

        let snapshot = DhtMetricsSnapshot::from(metrics, 5);
        assert_eq!(snapshot.peer_count, 5);
        assert_eq!(snapshot.listen_addrs.len(), 2);
        assert!(snapshot
            .listen_addrs
            .contains(&"/ip4/127.0.0.1/tcp/4001".to_string()));
        assert!(snapshot
            .listen_addrs
            .contains(&"/ip4/0.0.0.0/tcp/4001".to_string()));
        assert!(snapshot.observed_addrs.is_empty());
        assert!(snapshot.reachability_history.is_empty());
    }

    #[tokio::test]
    async fn identify_push_records_listen_addrs() {
        let metrics = Arc::new(Mutex::new(DhtMetrics::default()));
        let listen_addr: Multiaddr = "/ip4/10.0.0.1/tcp/4001".parse().unwrap();
        let secondary_addr: Multiaddr = "/ip4/192.168.0.1/tcp/4001".parse().unwrap();
        let info = identify::Info {
            public_key: identity::Keypair::generate_ed25519().public(),
            protocol_version: EXPECTED_PROTOCOL_VERSION.to_string(),
            agent_version: "test-agent/1.0.0".to_string(),
            listen_addrs: vec![listen_addr.clone(), secondary_addr.clone()],
            protocols: vec![StreamProtocol::new("/chiral/test/1.0.0")],
            observed_addr: "/ip4/127.0.0.1/tcp/4001".parse().unwrap(),
        };

        record_identify_push_metrics(&metrics, &info);

        {
            let guard = metrics.lock().await;
            assert_eq!(guard.listen_addrs.len(), 2);
            assert!(guard.listen_addrs.contains(&listen_addr.to_string()));
            assert!(guard.listen_addrs.contains(&secondary_addr.to_string()));
        }

        record_identify_push_metrics(&metrics, &info);

        let guard = metrics.lock().await;
        assert_eq!(guard.listen_addrs.len(), 2);
    }
}<|MERGE_RESOLUTION|>--- conflicted
+++ resolved
@@ -2152,19 +2152,11 @@
                                                                 assembled_encrypted_data.extend_from_slice(chunk);
                                                             }
                                                         }
-<<<<<<< HEAD
                                                         completed_metadata.file_data = assembled_encrypted_data;
                                                         /* match chunk_manager.reassemble_and_decrypt_data(&encrypted_chunks, bundle) {
                                                             Ok(decrypted_data) => completed_metadata.file_data = decrypted_data,
                                                             Err(e) => error!("Decryption failed for {}: {}", file_hash, e),
                                                         } */
-=======
-                                                        // chunk_manager not defined
-                                                        // match chunk_manager.reassemble_and_decrypt_data(&encrypted_chunks, bundle) {
-                                                        //     Ok(decrypted_data) => completed_metadata.file_data = decrypted_data,
-                                                        //     Err(e) => error!("Decryption failed for {}: {}", file_hash, e),
-                                                        // }
->>>>>>> 9cc8b3de
                                                     }
                                                 } else {
                                                     let mut file_data = Vec::new();
@@ -2190,10 +2182,6 @@
 
                                 // Send completion events for finished downloads
                                 for metadata in completed_downloads {
-<<<<<<< HEAD
-=======
-                                    // let _ = event_tx.send(DhtEvent::DownloadedFile(metadata)).await;
->>>>>>> 9cc8b3de
                                     // The file is downloaded, but if it's encrypted, it's not yet usable.
                                     // The `DownloadedFile` event now acts as a signal that the raw,
                                     // possibly encrypted, data is ready. The consumer of this event
