--- conflicted
+++ resolved
@@ -88,11 +88,7 @@
     hasher: sha2::Sha256,
     created_at: std::time::SystemTime,
     chunk_cids: Vec<dht::Cid>, // Collect CIDs of all chunks for root block creation
-<<<<<<< HEAD
-    file_data: Vec<u8>, // Accumulate file data for local storage
-=======
     file_data: Vec<u8>,        // Accumulate file data for local storage
->>>>>>> f0986254
 }
 
 struct AppState {
@@ -395,31 +391,6 @@
             .unwrap()
             .as_secs();
 
-<<<<<<< HEAD
-// Use the DHT versioning helper to fill in parent_hash/version
-let metadata = dht
-    .prepare_versioned_metadata(
-        file_hash.clone(),
-        file_name.clone(),
-        file_data.len() as u64,  // Use file size directly from data
-        file_data.clone(),
-        created_at,
-        mime_type,
-        is_encrypted,
-        encryption_method,
-        key_fingerprint,
-    )
-    .await?;
-
-        // Store file data locally for seeding
-        let ft = {
-            let ft_guard = state.file_transfer.lock().await;
-            ft_guard.as_ref().cloned()
-        };
-        if let Some(ft) = ft {
-            ft.store_file_data(file_hash.clone(), file_name, file_data).await;
-        }
-=======
         // Use the DHT versioning helper to fill in parent_hash/version
         let metadata = dht
             .prepare_versioned_metadata(
@@ -434,7 +405,6 @@
                 key_fingerprint,
             )
             .await?;
->>>>>>> f0986254
 
         // Store file data locally for seeding
         let ft = {
@@ -1726,182 +1696,6 @@
 }
 
 #[tauri::command]
-<<<<<<< HEAD
-async fn upload_file_data_to_network(
-    state: State<'_, AppState>,
-    file_name: String,
-    file_data: Vec<u8>,
-    mime_type: Option<String>,
-    is_encrypted: bool,
-    encryption_method: Option<String>,
-    key_fingerprint: Option<String>,
-) -> Result<FileMetadata, String> {
-    // Check for active account - require login for all uploads
-    let _account = get_active_account(&state).await?;
-
-    let dht_opt = { state.dht.lock().await.as_ref().cloned() };
-    if let Some(dht) = dht_opt {
-        // Calculate file hash from the provided data
-        let file_hash = FileTransferService::calculate_file_hash(&file_data);
-
-        let created_at = std::time::SystemTime::now()
-            .duration_since(std::time::UNIX_EPOCH)
-            .unwrap()
-            .as_secs();
-
-        // Create metadata
-        let metadata = FileMetadata {
-            file_hash: file_hash.clone(),
-            file_name: file_name.clone(),
-            file_size: file_data.len() as u64,
-            file_data: file_data.clone(),
-            seeders: vec![],
-            created_at,
-            mime_type,
-            is_encrypted,
-            encryption_method,
-            key_fingerprint,
-            merkle_root: None,
-            parent_hash: None,
-            version: Some(1),
-            cids: None,
-            is_root: true,
-        };
-
-        // Store file data locally for seeding
-        let ft = {
-            let ft_guard = state.file_transfer.lock().await;
-            ft_guard.as_ref().cloned()
-        };
-        if let Some(ft) = ft {
-            ft.store_file_data(file_hash.clone(), file_name, file_data).await;
-        }
-
-        // Publish to DHT
-        dht.publish_file(metadata.clone()).await?;
-        Ok(metadata)
-    } else {
-        Err("DHT not running".into())
-    }
-}
-
-#[tauri::command]
-async fn store_file_data_from_path(
-    state: State<'_, AppState>,
-    file_path: String,
-    file_hash: String,
-    file_name: String,
-) -> Result<(), String> {
-    let ft = {
-        let ft_guard = state.file_transfer.lock().await;
-        ft_guard.as_ref().cloned()
-    };
-    if let Some(ft) = ft {
-        // Read file data from path
-        let file_data = tokio::fs::read(&file_path)
-            .await
-            .map_err(|e| format!("Failed to read file: {}", e))?;
-        
-        ft.store_file_data(file_hash, file_name, file_data).await;
-        Ok(())
-    } else {
-        Err("File transfer service not running".to_string())
-    }
-}
-
-#[tauri::command]
-async fn upload_file_to_network(
-    state: State<'_, AppState>,
-    file_path: String,
-) -> Result<FileMetadata, String> {
-    // Check for active account - require login for all uploads
-    let _account = get_active_account(&state).await?;
-
-    let dht_opt = { state.dht.lock().await.as_ref().cloned() };
-    if let Some(dht) = dht_opt {
-        // Stream the file data instead of loading it all into memory
-        let mut file = tokio::fs::File::open(&file_path)
-            .await
-            .map_err(|e| format!("Failed to open file: {}", e))?;
-
-        // Calculate file hash incrementally while reading
-        let mut hasher = sha2::Sha256::new();
-        let mut file_data = Vec::new();
-        let mut buffer = [0u8; 8192]; // 8KB buffer
-
-        loop {
-            let bytes_read = file
-                .read(&mut buffer)
-                .await
-                .map_err(|e| format!("Failed to read file: {}", e))?;
-
-            if bytes_read == 0 {
-                break;
-            }
-
-            let chunk = &buffer[..bytes_read];
-            hasher.update(chunk);
-            file_data.extend_from_slice(chunk);
-        }
-
-        let file_hash = format!("{:x}", hasher.finalize());
-
-        // Get file name from path
-        let file_name = std::path::Path::new(&file_path)
-            .file_name()
-            .and_then(|n| n.to_str())
-            .unwrap_or("unknown")
-            .to_string();
-
-        let created_at = std::time::SystemTime::now()
-            .duration_since(std::time::UNIX_EPOCH)
-            .unwrap()
-            .as_secs();
-
-        // Create metadata
-        let metadata = FileMetadata {
-            file_hash: file_hash.clone(),
-            file_name: file_name.clone(),
-            file_size: file_data.len() as u64,
-            file_data: file_data.clone(),
-            seeders: vec![],
-            created_at,
-            mime_type: None,
-            is_encrypted: false,
-            encryption_method: None,
-            key_fingerprint: None,
-            merkle_root: None,
-            parent_hash: None,
-            version: Some(1),
-            cids: None,
-            is_root: true,
-        };
-
-        // Store file data locally for seeding
-        let ft = {
-            let ft_guard = state.file_transfer.lock().await;
-            ft_guard.as_ref().cloned()
-        };
-        if let Some(ft) = ft {
-            ft.store_file_data(file_hash.clone(), file_name, file_data).await;
-        }
-
-        // Publish to DHT
-        dht.publish_file(metadata.clone()).await?;
-
-        // Track upload in analytics
-        state.analytics.record_upload(metadata.file_size).await;
-        state.analytics.record_upload_completed().await;
-
-        Ok(metadata)
-    } else {
-        Err("DHT not running".into())
-    }
-}
-
-#[tauri::command]
-=======
->>>>>>> f0986254
 async fn show_in_folder(path: String) -> Result<(), String> {
     #[cfg(target_os = "windows")]
     {
@@ -1989,11 +1783,7 @@
             created_at: std::time::SystemTime::now(),
             chunk_cids: Vec::new(),
             file_data: Vec::new(),
-<<<<<<< HEAD
-    },
-=======
         },
->>>>>>> f0986254
     );
 
     Ok(upload_id)
@@ -2099,19 +1889,11 @@
         // Store complete file data locally for seeding
         let complete_file_data = session.file_data.clone();
         let file_name_for_storage = session.file_name.clone();
-<<<<<<< HEAD
-        
+
         // Clean up session before storing file data
         let file_hash = root_cid.to_string();
         upload_sessions.remove(&upload_id);
-        
-=======
-
-        // Clean up session before storing file data
-        let file_hash = root_cid.to_string();
-        upload_sessions.remove(&upload_id);
-
->>>>>>> f0986254
+
         // Release the upload_sessions lock before the async operation
         drop(upload_sessions);
 
@@ -2121,12 +1903,8 @@
             ft_guard.as_ref().cloned()
         };
         if let Some(ft) = ft {
-<<<<<<< HEAD
-            ft.store_file_data(file_hash.clone(), file_name_for_storage, complete_file_data).await;
-=======
             ft.store_file_data(file_hash.clone(), file_name_for_storage, complete_file_data)
                 .await;
->>>>>>> f0986254
         }
 
         // Publish to DHT
@@ -3420,12 +3198,6 @@
             get_dht_connected_peers,
             send_dht_message,
             start_file_transfer_service,
-<<<<<<< HEAD
-            upload_file_to_network,
-            upload_file_data_to_network,
-            store_file_data_from_path,
-=======
->>>>>>> f0986254
             download_file_from_network,
             download_blocks_from_network,
             start_multi_source_download,
@@ -3921,27 +3693,16 @@
 }
 
 #[tauri::command]
-<<<<<<< HEAD
-async fn get_file_data(
-    state: State<'_, AppState>,
-    file_hash: String,
-) -> Result<String, String> {
-=======
 async fn get_file_data(state: State<'_, AppState>, file_hash: String) -> Result<String, String> {
->>>>>>> f0986254
     let ft = {
         let ft_guard = state.file_transfer.lock().await;
         ft_guard.as_ref().cloned()
     };
     if let Some(ft) = ft {
-<<<<<<< HEAD
-        let data = ft.get_file_data(&file_hash).await.ok_or("File not found".to_string())?;
-=======
         let data = ft
             .get_file_data(&file_hash)
             .await
             .ok_or("File not found".to_string())?;
->>>>>>> f0986254
         Ok(base64::encode(&data))
     } else {
         Err("File transfer service not running".to_string())
