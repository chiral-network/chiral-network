--- conflicted
+++ resolved
@@ -10,26 +10,6 @@
 pub mod protocols;
 pub mod commands;
 pub mod analytics;
-<<<<<<< HEAD
-mod bandwidth;
-mod blockchain_listener;
-mod dht;
-mod download_scheduler;
-mod download_source;
-mod encryption;
-mod ethereum;
-mod file_transfer;
-mod ftp_client;
-mod ftp_downloader;
-mod geth_downloader;
-mod headless;
-mod http_download;
-mod http_server;
-mod keystore;
-mod manager;
-mod multi_source_download;
-=======
->>>>>>> ad740b75
 pub mod net;
 pub mod transaction_services;
 pub mod bandwidth;
