--- conflicted
+++ resolved
@@ -4482,7 +4482,6 @@
     // This code path should no longer be reached for WebRTC uploads
     Err("Unexpected code path in upload_file_to_network".to_string())
 }
-<<<<<<< HEAD
 /// List files in an FTP directory
 #[tauri::command]
 async fn list_ftp_directory(
@@ -4665,8 +4664,6 @@
         .map_err(|e| format!("Failed to record usage: {}", e))
 }
 
-=======
->>>>>>> 0a1e4b85
 /// Test FTP connection to external server
 #[tauri::command]
 async fn test_ftp_connection(
@@ -9335,7 +9332,6 @@
             start_file_transfer_service,
             download_file_from_network,
             upload_file_to_network,
-<<<<<<< HEAD
             list_ftp_directory,
             delete_ftp_file,
             rename_ftp_file,
@@ -9346,8 +9342,6 @@
             delete_ftp_bookmark,
             search_ftp_bookmarks,
             record_ftp_bookmark_usage,
-=======
->>>>>>> 0a1e4b85
             test_ftp_connection,
             upload_to_external_ftp,
             start_ftp_download,
