--- conflicted
+++ resolved
@@ -7,16 +7,13 @@
 
 // Modules unique to the binary
 pub mod blockchain_listener;
-<<<<<<< HEAD
 pub mod dht;
 pub mod peer_cache;
 pub mod download_scheduler;
 pub mod download_source;
 pub mod ed2k_client;
 pub mod encryption;
-=======
 pub mod commands;
->>>>>>> 0a3f4868
 pub mod ethereum;
 pub mod geth_bootstrap;
 pub mod geth_downloader;
@@ -1769,14 +1766,12 @@
     };
 
     if let Some(dht) = dht {
-<<<<<<< HEAD
         // Save peer cache before shutdown for faster startup next time
         if let Err(e) = dht.save_peer_cache().await {
             warn!("Failed to save peer cache: {}", e);
             // Continue with shutdown even if cache save fails
         }
         
-=======
         let (last_enabled, last_disabled) = dht.autorelay_history().await;
         {
             let mut guard = state.autorelay_last_enabled.lock().await;
@@ -1787,7 +1782,6 @@
             *guard = last_disabled;
         }
 
->>>>>>> 0a3f4868
         (*dht)
             .shutdown()
             .await
