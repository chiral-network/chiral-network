#![cfg_attr(
    all(not(debug_assertions), target_os = "windows"),
    windows_subsystem = "windows"
)]

pub mod commands;
<<<<<<< HEAD
mod bootstrap;
=======
mod crypto;
>>>>>>> f98ba99d
mod dht;
mod manager;
mod encryption;
mod ethereum;
mod file_transfer;
mod geth_downloader;
mod headless;
mod keystore;
pub mod net;
mod peer_selection;
use crate::commands::proxy::{
    list_proxies, proxy_connect, proxy_disconnect, proxy_echo, ProxyNode,
};
use dht::{DhtEvent, DhtMetricsSnapshot, DhtService, FileMetadata};
use ethereum::{
    create_new_account, get_account_from_private_key, get_balance, get_block_number, get_hashrate,
    get_mined_blocks_count, get_mining_logs, get_mining_performance, get_mining_status,
    get_network_difficulty, get_network_hashrate, get_peer_count, get_recent_mined_blocks,
    start_mining, stop_mining, EthAccount, GethProcess, MinedBlock,
};
use file_transfer::{DownloadMetricsSnapshot, FileTransferEvent, FileTransferService};
use fs2::available_space;
use geth_downloader::GethDownloader;
use keystore::Keystore;
use serde::Serialize;
use std::collections::VecDeque;
use std::fs::File;
use std::path::{Path, PathBuf};
use std::process::Command;
use std::{
    io::{BufRead, BufReader},
    sync::Arc,
    time::{Duration, Instant, SystemTime, UNIX_EPOCH},
};
use sysinfo::{Components, System, MINIMUM_CPU_UPDATE_INTERVAL};
use systemstat::{Platform, System as SystemStat};
use tauri::{
    menu::{Menu, MenuItem},
    tray::{MouseButton, MouseButtonState, TrayIconBuilder, TrayIconEvent},
    Emitter, Manager, State,
};
use tokio::{sync::Mutex, task::JoinHandle, time::sleep};
use totp_rs::{Algorithm, Secret, TOTP};
use tracing::{info, warn};

struct AppState {
    geth: Mutex<GethProcess>,
    downloader: Arc<GethDownloader>,
    miner_address: Mutex<Option<String>>,

    active_account: Mutex<Option<String>>, // To track the logged-in user's address
    rpc_url: Mutex<String>,
    dht: Mutex<Option<Arc<DhtService>>>,
    file_transfer: Mutex<Option<Arc<FileTransferService>>>,
    proxies: Arc<Mutex<Vec<ProxyNode>>>,
    file_transfer_pump: Mutex<Option<JoinHandle<()>>>,
    socks5_proxy_cli: Mutex<Option<String>>,
}

#[tauri::command]
async fn create_chiral_account() -> Result<EthAccount, String> {
    create_new_account()
}

#[tauri::command]
async fn import_chiral_account(private_key: String) -> Result<EthAccount, String> {
    get_account_from_private_key(&private_key)
}

#[tauri::command]
async fn start_geth_node(state: State<'_, AppState>, data_dir: String) -> Result<(), String> {
    let mut geth = state.geth.lock().await;
    let miner_address = state.miner_address.lock().await;
    // TODO: The port and address should be configurable from the frontend.
    // For now, we'll update the rpc_url in the state when starting.
    let rpc_url = "http://127.0.0.1:8545".to_string();
    *state.rpc_url.lock().await = rpc_url;

    geth.start(&data_dir, miner_address.as_deref())
}

#[tauri::command]
async fn stop_geth_node(state: State<'_, AppState>) -> Result<(), String> {
    let mut geth = state.geth.lock().await;
    geth.stop()
}

#[tauri::command]
async fn save_account_to_keystore(
    address: String,
    private_key: String,
    password: String,
) -> Result<(), String> {
    let mut keystore = Keystore::load()?;
    keystore.add_account(address, &private_key, &password)?;
    Ok(())
}

#[tauri::command]
async fn load_account_from_keystore(
    address: String,
    password: String,
    state: State<'_, AppState>,
) -> Result<EthAccount, String> {
    let keystore = Keystore::load()?;

    // Get decrypted private key from keystore
    let private_key = keystore.get_account(&address, &password)?;

    // Set the active account in the app state
    {
        let mut active_account = state.active_account.lock().await;
        *active_account = Some(address.clone());
    }

    // Derive account details from private key
    get_account_from_private_key(&private_key)
}

#[tauri::command]
async fn list_keystore_accounts() -> Result<Vec<String>, String> {
    let keystore = Keystore::load()?;
    Ok(keystore.list_accounts())
}

#[tauri::command]
async fn remove_account_from_keystore(address: String) -> Result<(), String> {
    let mut keystore = Keystore::load()?;
    keystore.remove_account(&address)?;
    Ok(())
}

#[tauri::command]
async fn get_account_balance(address: String) -> Result<String, String> {
    get_balance(&address).await
}

#[tauri::command]
async fn get_network_peer_count() -> Result<u32, String> {
    get_peer_count().await
}

#[tauri::command]
async fn is_geth_running(state: State<'_, AppState>) -> Result<bool, String> {
    let geth = state.geth.lock().await;
    Ok(geth.is_running())
}

#[tauri::command]
async fn check_geth_binary(state: State<'_, AppState>) -> Result<bool, String> {
    Ok(state.downloader.is_geth_installed())
}

#[tauri::command]
async fn download_geth_binary(
    app: tauri::AppHandle,
    state: State<'_, AppState>,
) -> Result<(), String> {
    let downloader = state.downloader.clone();
    let app_handle = app.clone();

    downloader
        .download_geth(move |progress| {
            let _ = app_handle.emit("geth-download-progress", progress);
        })
        .await
}

#[tauri::command]
async fn set_miner_address(state: State<'_, AppState>, address: String) -> Result<(), String> {
    let mut miner_address = state.miner_address.lock().await;
    *miner_address = Some(address);
    Ok(())
}

/// Checks if the Geth RPC endpoint is ready to accept connections.
async fn is_geth_rpc_ready(state: &State<'_, AppState>) -> bool {
    let rpc_url = state.rpc_url.lock().await.clone();
    if let Ok(response) = reqwest::Client::new()
        .post(&rpc_url)
        .json(&serde_json::json!({
            "jsonrpc": "2.0", "method": "net_version", "params": [], "id": 1
        }))
        .send()
        .await
    {
        if response.status().is_success() {
            if let Ok(json) = response.json::<serde_json::Value>().await {
                return json.get("result").is_some();
            }
        }
    }
    false
}

/// Stops, restarts, and waits for the Geth node to be ready.
/// This is used when `miner_setEtherbase` is not available and a restart is required.
async fn restart_geth_and_wait(state: &State<'_, AppState>, data_dir: &str) -> Result<(), String> {
    info!("Restarting Geth with new configuration...");

    // Stop Geth
    state.geth.lock().await.stop()?;
    tokio::time::sleep(tokio::time::Duration::from_secs(2)).await; // Brief pause for shutdown

    // Restart with the stored miner address
    {
        let mut geth = state.geth.lock().await;
        let miner_address = state.miner_address.lock().await;
        info!("Restarting Geth with miner address: {:?}", miner_address);
        geth.start(data_dir, miner_address.as_deref())?;
    }

    // Wait for Geth to become responsive
    let max_attempts = 30;
    for attempt in 1..=max_attempts {
        if is_geth_rpc_ready(state).await {
            info!("Geth is ready for RPC calls after restart.");
            return Ok(());
        }
        info!(
            "Waiting for Geth to start... (attempt {}/{})",
            attempt, max_attempts
        );
        tokio::time::sleep(tokio::time::Duration::from_secs(1)).await;
    }

    Err("Geth failed to start up within 30 seconds after restart.".to_string())
}

#[tauri::command]
async fn start_miner(
    state: State<'_, AppState>,
    address: String,
    threads: u32,
    data_dir: String,
) -> Result<(), String> {
    // Store the miner address for future geth restarts
    {
        let mut miner_address = state.miner_address.lock().await;
        *miner_address = Some(address.clone());
    } // MutexGuard is dropped here

    // Try to start mining
    match start_mining(&address, threads).await {
        Ok(_) => Ok(()),
        Err(e) if e.contains("-32601") || e.to_lowercase().contains("does not exist") => {
            // miner_setEtherbase method doesn't exist, need to restart with etherbase
            warn!("miner_setEtherbase not supported, restarting geth with miner address...");
            restart_geth_and_wait(&state, &data_dir).await?;

            // Try mining again without setting etherbase (it's set via command line now)
            let rpc_url = state.rpc_url.lock().await.clone();
            let client = reqwest::Client::new();
            let start_mining_direct = serde_json::json!({
                "jsonrpc": "2.0",
                "method": "miner_start",
                "params": [threads],
                "id": 1
            });

            let response = client
                .post(&rpc_url)
                .json(&start_mining_direct)
                .send()
                .await
                .map_err(|e| format!("Failed to start mining after restart: {}", e))?;

            let json_response: serde_json::Value = response
                .json()
                .await
                .map_err(|e| format!("Failed to parse response: {}", e))?;

            if let Some(error) = json_response.get("error") {
                Err(format!("Failed to start mining after restart: {}", error))
            } else {
                Ok(())
            }
        }
        Err(e) => Err(format!("Failed to start mining: {}", e)),
    }
}

#[tauri::command]
async fn stop_miner() -> Result<(), String> {
    stop_mining().await
}

#[tauri::command]
async fn get_miner_status() -> Result<bool, String> {
    get_mining_status().await
}

#[tauri::command]
async fn get_miner_hashrate() -> Result<String, String> {
    get_hashrate().await
}

#[tauri::command]
async fn get_current_block() -> Result<u64, String> {
    get_block_number().await
}

#[tauri::command]
async fn get_network_stats() -> Result<(String, String), String> {
    let difficulty = get_network_difficulty().await?;
    let hashrate = get_network_hashrate().await?;
    Ok((difficulty, hashrate))
}

#[tauri::command]
async fn get_miner_logs(data_dir: String, lines: usize) -> Result<Vec<String>, String> {
    get_mining_logs(&data_dir, lines)
}

#[tauri::command]
async fn get_miner_performance(data_dir: String) -> Result<(u64, f64), String> {
    get_mining_performance(&data_dir)
}

#[tauri::command]
async fn get_blocks_mined(address: String) -> Result<u64, String> {
    get_mined_blocks_count(&address).await
}
#[tauri::command]
async fn get_recent_mined_blocks_pub(
    address: String,
    lookback: u64,
    limit: usize,
) -> Result<Vec<MinedBlock>, String> {
    get_recent_mined_blocks(&address, lookback, limit).await
}

#[tauri::command]
async fn resolve_bootstrap_nodes(
    domains: Option<Vec<String>>,
) -> Result<Vec<String>, String> {
    bootstrap::resolve_bootstrap_nodes(domains).await
}

#[tauri::command]
async fn start_dht_node(
    app: tauri::AppHandle,
    state: State<'_, AppState>,
    port: u16,
    bootstrap_nodes: Vec<String>,
    enable_autonat: Option<bool>,
    autonat_probe_interval_secs: Option<u64>,
    autonat_servers: Option<Vec<String>>,
    proxy_address: Option<String>,
) -> Result<String, String> {
    let mut bootstrap_nodes = bootstrap_nodes;
    {
        let dht_guard = state.dht.lock().await;
        if dht_guard.is_some() {
            return Err("DHT node is already running".to_string());
        }
    }

    let auto_enabled = enable_autonat.unwrap_or(true);
    let probe_interval = autonat_probe_interval_secs.map(Duration::from_secs);
    let autonat_server_list = autonat_servers.unwrap_or_default();

    // Get the proxy from the command line, if it was provided at launch
    let cli_proxy = state.socks5_proxy_cli.lock().await.clone();
    // Prioritize the command-line argument. Fall back to the one from the UI.
    let final_proxy_address = cli_proxy.or(proxy_address.clone());

<<<<<<< HEAD
    if bootstrap_nodes.is_empty() {
        match bootstrap::resolve_bootstrap_nodes(None).await {
            Ok(resolved) => {
                info!(
                    "Using {} bootstrap nodes discovered via DNS",
                    resolved.len()
                );
                bootstrap_nodes = resolved;
            }
            Err(err) => {
                warn!("Failed to discover bootstrap nodes via DNS: {}", err);
            }
        }
    }

    let dht_service = DhtService::new(port, bootstrap_nodes, None, false, final_proxy_address,)
        .await
        .map_err(|e| format!("Failed to start DHT: {}", e))?;
=======
    let dht_service = DhtService::new(
        port,
        bootstrap_nodes,
        None,
        false,
        auto_enabled,
        probe_interval,
        autonat_server_list,
        final_proxy_address,
    )
    .await
    .map_err(|e| format!("Failed to start DHT: {}", e))?;
>>>>>>> f98ba99d

    let peer_id = dht_service.get_peer_id().await;

    // Start the DHT node running in background
    dht_service.run().await;
    let dht_arc = Arc::new(dht_service);

    // Spawn the event pump
    let app_handle = app.clone();
    let proxies_arc = state.proxies.clone();
    let dht_clone_for_pump = dht_arc.clone();

    tokio::spawn(async move {
        use std::time::Duration;
        loop {
            // If the DHT service has been shut down, the weak reference will be None
            let events = dht_clone_for_pump.drain_events(64).await;
            if events.is_empty() {
                // Avoid busy-waiting
                tokio::time::sleep(Duration::from_millis(200)).await;
                // Check if the DHT is still alive before continuing
                if Arc::strong_count(&dht_clone_for_pump) <= 1 {
                    // 1 is the pump itself
                    info!("DHT service appears to be shut down. Exiting event pump.");
                    break;
                }
                continue;
            }

            for ev in events {
                match ev {
                    DhtEvent::ProxyStatus {
                        id,
                        address,
                        status,
                        latency_ms,
                        error,
                    } => {
                        let mut proxies = proxies_arc.lock().await;

                        // 1) Find existing proxy by id, then by address, then by address==id
                        let mut idx = proxies.iter().position(|p| p.id == id);
                        if idx.is_none() && !address.is_empty() {
                            idx = proxies.iter().position(|p| p.address == address);
                        }
                        if idx.is_none() {
                            idx = proxies.iter().position(|p| p.address == id);
                        }

                        if let Some(i) = idx {
                            // 2) Safe merge: only overwrite with incoming values
                            let p = &mut proxies[i];
                            if p.id != id {
                                p.id = id.clone();
                            }
                            if !address.is_empty() {
                                p.address = address.clone();
                            }
                            p.status = status.clone();
                            if let Some(ms) = latency_ms {
                                p.latency = ms as u32;
                            }
                            p.error = error.clone();
                            let _ = app_handle.emit("proxy_status_update", p.clone());
                        } else {
                            // 3) If not found, add new (if address is empty, use id instead)
                            let new_node = ProxyNode {
                                id: id.clone(),
                                address: if address.is_empty() {
                                    id.clone()
                                } else {
                                    address.clone()
                                },
                                status,
                                latency: latency_ms.unwrap_or(0) as u32,
                                error,
                            };
                            proxies.push(new_node.clone());
                            let _ = app_handle.emit("proxy_status_update", new_node);
                        }
                    }
                    DhtEvent::NatStatus {
                        state,
                        confidence,
                        last_error,
                        summary,
                    } => {
                        let payload = serde_json::json!({
                            "state": state,
                            "confidence": confidence,
                            "lastError": last_error,
                            "summary": summary,
                        });
                        let _ = app_handle.emit("nat_status_update", payload);
                    }
                    DhtEvent::EchoReceived { from, utf8, bytes } => {
                        // Sending inbox event to frontend
                        let payload =
                            serde_json::json!({ "from": from, "text": utf8, "bytes": bytes });
                        let _ = app_handle.emit("proxy_echo_rx", payload);

                        // If recieved an echo, mark the node as online in the proxy list
                        {
                            let mut proxies = proxies_arc.lock().await;
                            if let Some(p) = proxies.iter_mut().find(|p| p.id == from) {
                                p.status = "online".to_string();
                                let _ = app_handle.emit("proxy_status_update", p.clone());
                            } else {
                                let new_node = ProxyNode {
                                    id: from.clone(),
                                    address: String::new(),
                                    status: "online".to_string(),
                                    latency: 0,
                                    error: None,
                                };
                                proxies.push(new_node.clone());
                                let _ = app_handle.emit("proxy_status_update", new_node);
                            }
                        }
                    }
                    DhtEvent::PeerRtt { peer, rtt_ms } => {
                        let mut proxies = proxies_arc.lock().await;
                        if let Some(p) = proxies.iter_mut().find(|p| p.id == peer) {
                            p.latency = rtt_ms as u32;
                            let _ = app_handle.emit("proxy_status_update", p.clone());
                        }
                    }
                    _ => {}
                }
            }
        }
    });

    {
        let mut dht_guard = state.dht.lock().await;
        *dht_guard = Some(dht_arc);
    }

    Ok(peer_id)
}

#[tauri::command]
async fn stop_dht_node(state: State<'_, AppState>) -> Result<(), String> {
    let dht = {
        let mut dht_guard = state.dht.lock().await;
        dht_guard.take()
    };

    if let Some(dht) = dht {
        dht.shutdown()
            .await
            .map_err(|e| format!("Failed to stop DHT: {}", e))?;
    }
    Ok(())
}

#[tauri::command]
async fn publish_file_metadata(
    state: State<'_, AppState>,
    file_hash: String,
    file_name: String,
    file_size: u64,
    mime_type: Option<String>,
) -> Result<(), String> {
    let dht = {
        let dht_guard = state.dht.lock().await;
        dht_guard.as_ref().cloned()
    };

    if let Some(dht) = dht {
        let metadata = FileMetadata {
            file_hash,
            file_name,
            file_size,
            seeders: vec![],
            created_at: std::time::SystemTime::now()
                .duration_since(std::time::UNIX_EPOCH)
                .unwrap()
                .as_secs(),
            mime_type,
            is_encrypted: false,
            encryption_method: None,
            key_fingerprint: None,
        };

        dht.publish_file(metadata).await
    } else {
        Err("DHT node is not running".to_string())
    }
}

#[tauri::command]
async fn stop_publishing_file(state: State<'_, AppState>, file_hash: String) -> Result<(), String> {
    let dht = {
        let dht_guard = state.dht.lock().await;
        dht_guard.as_ref().cloned()
    };
    if let Some(dht) = dht {
        dht.stop_publishing_file(file_hash).await
    } else {
        Err("DHT node is not running".to_string())
    }
}

#[tauri::command]
async fn connect_to_peer(state: State<'_, AppState>, peer_address: String) -> Result<(), String> {
    let dht = {
        let dht_guard = state.dht.lock().await;
        dht_guard.as_ref().cloned()
    };

    if let Some(dht) = dht {
        dht.connect_peer(peer_address).await
    } else {
        Err("DHT node is not running".to_string())
    }
}

#[tauri::command]
async fn get_dht_peer_count(state: State<'_, AppState>) -> Result<usize, String> {
    let dht = {
        let dht_guard = state.dht.lock().await;
        dht_guard.as_ref().cloned()
    };

    if let Some(dht) = dht {
        Ok(dht.get_peer_count().await)
    } else {
        Ok(0) // Return 0 if DHT is not running
    }
}

#[tauri::command]
async fn get_dht_peer_id(state: State<'_, AppState>) -> Result<Option<String>, String> {
    let dht = {
        let dht_guard = state.dht.lock().await;
        dht_guard.as_ref().cloned()
    };

    if let Some(dht) = dht {
        Ok(Some(dht.get_peer_id().await))
    } else {
        Ok(None) // Return None if DHT is not running
    }
}

#[tauri::command]
async fn get_dht_health(state: State<'_, AppState>) -> Result<Option<DhtMetricsSnapshot>, String> {
    let dht = {
        let dht_guard = state.dht.lock().await;
        dht_guard.as_ref().cloned()
    };

    if let Some(dht) = dht {
        Ok(Some(dht.metrics_snapshot().await))
    } else {
        Ok(None)
    }
}

#[tauri::command]
async fn get_dht_events(state: State<'_, AppState>) -> Result<Vec<String>, String> {
    let dht = {
        let dht_guard = state.dht.lock().await;
        dht_guard.as_ref().cloned()
    };

    if let Some(dht) = dht {
        let events = dht.drain_events(100).await;
        // Convert events to concise human-readable strings for the UI
        let mapped: Vec<String> = events
            .into_iter()
            .map(|e| match e {
                DhtEvent::PeerDiscovered(p) => format!("peer_discovered:{}", p),
                DhtEvent::PeerConnected(p) => format!("peer_connected:{}", p),
                DhtEvent::PeerDisconnected(p) => format!("peer_disconnected:{}", p),
                DhtEvent::FileDiscovered(meta) => format!(
                    "file_discovered:{}:{}:{}",
                    meta.file_hash, meta.file_name, meta.file_size
                ),
                DhtEvent::FileNotFound(hash) => format!("file_not_found:{}", hash),
                DhtEvent::Error(err) => format!("error:{}", err),
                DhtEvent::ProxyStatus {
                    id,
                    address,
                    status,
                    latency_ms,
                    error,
                } => {
                    let lat = latency_ms
                        .map(|ms| format!("{ms}"))
                        .unwrap_or_else(|| "-".into());
                    let err = error.unwrap_or_default();
                    format!(
                        "proxy_status:{id}:{address}:{status}:{lat}{}",
                        if err.is_empty() {
                            "".into()
                        } else {
                            format!(":{err}")
                        }
                    )
                }
                DhtEvent::NatStatus {
                    state,
                    confidence,
                    last_error,
                    summary,
                } => match serde_json::to_string(&serde_json::json!({
                    "state": state,
                    "confidence": confidence,
                    "lastError": last_error,
                    "summary": summary,
                })) {
                    Ok(json) => format!("nat_status:{json}"),
                    Err(_) => "nat_status:{}".to_string(),
                },
                DhtEvent::PeerRtt { peer, rtt_ms } => format!("peer_rtt:{peer}:{rtt_ms}"),
                DhtEvent::EchoReceived { from, utf8, bytes } => format!(
                    "echo_received:{}:{}:{}",
                    from,
                    utf8.unwrap_or_default(),
                    bytes
                ),
            })
            .collect();
        Ok(mapped)
    } else {
        Ok(vec![])
    }
}

#[tauri::command]
fn get_cpu_temperature() -> Option<f32> {
    static mut LAST_UPDATE: Option<Instant> = None;
    unsafe {
        if let Some(last) = LAST_UPDATE {
            if last.elapsed() < MINIMUM_CPU_UPDATE_INTERVAL {
                return None;
            }
        }
        LAST_UPDATE = Some(Instant::now());
    }

    // Try sysinfo first (works on some platforms including M1 macs and some Windows)
    let mut sys = System::new_all();
    sys.refresh_cpu_all();
    let components = Components::new_with_refreshed_list();

    let mut core_count = 0;

    let sum: f32 = components
        .iter()
        .filter(|c| {
            let label = c.label().to_lowercase();
            label.contains("cpu")
                || label.contains("package")
                || label.contains("tdie")
                || label.contains("core")
                || label.contains("thermal")
        })
        .map(|c| {
            core_count += 1;
            c.temperature()
        })
        .sum();
    if core_count > 0 {
        return Some(sum / core_count as f32);
    }

    // Windows-specific temperature detection methods
    #[cfg(target_os = "windows")]
    {
        if let Some(temp) = get_windows_temperature() {
            return Some(temp);
        }
    }

    // Linux-specific temperature detection methods
    #[cfg(target_os = "linux")]
    {
        if let Some(temp) = get_linux_temperature() {
            return Some(temp);
        }
    }

    // Fallback for other platforms
    let stat_sys = SystemStat::new();
    if let Ok(temp) = stat_sys.cpu_temp() {
        return Some(temp);
    }

    None
}

#[cfg(target_os = "windows")]
fn get_windows_temperature() -> Option<f32> {
    use std::process::Command;

    // Method 1: Try the fastest method first - HighPrecisionTemperature from WMI
    if let Ok(output) = Command::new("powershell")
        .args([
            "-Command",
            "Get-WmiObject -Query \"SELECT HighPrecisionTemperature FROM Win32_PerfRawData_Counters_ThermalZoneInformation\" | Select-Object -First 1 -ExpandProperty HighPrecisionTemperature"
        ])
        .output()
    {
        if let Ok(output_str) = String::from_utf8(output.stdout) {
            if let Ok(temp_tenths_kelvin) = output_str.trim().parse::<f32>() {
                let temp_celsius = (temp_tenths_kelvin / 10.0) - 273.15;
                if temp_celsius > 0.0 && temp_celsius < 150.0 {
                    return Some(temp_celsius);
                }
            }
        }
    }

    // Method 2: Fallback to regular Temperature field
    if let Ok(output) = Command::new("powershell")
        .args([
            "-Command",
            "Get-WmiObject -Query \"SELECT Temperature FROM Win32_PerfRawData_Counters_ThermalZoneInformation\" | Select-Object -First 1 -ExpandProperty Temperature"
        ])
        .output()
    {
        if let Ok(output_str) = String::from_utf8(output.stdout) {
            if let Ok(temp_tenths_kelvin) = output_str.trim().parse::<f32>() {
                let temp_celsius = (temp_tenths_kelvin / 10.0) - 273.15;
                if temp_celsius > 0.0 && temp_celsius < 150.0 {
                    return Some(temp_celsius);
                }
            }
        }
    }

    None
}

#[cfg(target_os = "linux")]
fn get_linux_temperature() -> Option<f32> {
    use std::fs;

    // Method 1: Try sensors command first (most reliable and matches user expectations)
    if let Ok(output) = std::process::Command::new("sensors")
        .arg("-u") // Raw output
        .output()
    {
        if let Ok(output_str) = String::from_utf8(output.stdout) {
            let lines: Vec<&str> = output_str.lines().collect();
            let mut i = 0;

            while i < lines.len() {
                let line = lines[i].trim();

                // Look for CPU package temperature section
                if line.contains("Package id 0:") {
                    // Look for temp1_input in the following lines
                    for j in (i + 1)..(i + 10).min(lines.len()) {
                        let temp_line = lines[j].trim();
                        if temp_line.starts_with("temp1_input:") {
                            if let Some(temp_str) = temp_line.split(':').nth(1) {
                                if let Ok(temp) = temp_str.trim().parse::<f32>() {
                                    if temp > 0.0 && temp < 150.0 {
                                        return Some(temp);
                                    }
                                }
                            }
                            break;
                        }
                    }
                }
                // Look for first core temperature as fallback
                else if line.contains("Core 0:") {
                    // Look for temp2_input (Core 0 uses temp2_input)
                    for j in (i + 1)..(i + 10).min(lines.len()) {
                        let temp_line = lines[j].trim();
                        if temp_line.starts_with("temp2_input:") {
                            if let Some(temp_str) = temp_line.split(':').nth(1) {
                                if let Ok(temp) = temp_str.trim().parse::<f32>() {
                                    if temp > 0.0 && temp < 150.0 {
                                        return Some(temp);
                                    }
                                }
                            }
                            break;
                        }
                    }
                }
                i += 1;
            }
        }
    }

    // Method 2: Try thermal zones (fallback)
    // Look for CPU thermal zones in /sys/class/thermal/
    // Prioritize x86_pkg_temp as it's usually the most accurate for CPU package temperature
    for i in 0..20 {
        let type_path = format!("/sys/class/thermal/thermal_zone{}/type", i);
        if let Ok(zone_type) = fs::read_to_string(&type_path) {
            let zone_type = zone_type.trim().to_lowercase();
            if zone_type == "x86_pkg_temp" {
                let thermal_path = format!("/sys/class/thermal/thermal_zone{}/temp", i);
                if let Ok(temp_str) = fs::read_to_string(&thermal_path) {
                    if let Ok(temp_millidegrees) = temp_str.trim().parse::<i32>() {
                        let temp_celsius = temp_millidegrees as f32 / 1000.0;
                        if temp_celsius > 0.0 && temp_celsius < 150.0 {
                            return Some(temp_celsius);
                        }
                    }
                }
            }
        }
    }

    // Fallback to other CPU thermal zones
    for i in 0..20 {
        let type_path = format!("/sys/class/thermal/thermal_zone{}/type", i);
        if let Ok(zone_type) = fs::read_to_string(&type_path) {
            let zone_type = zone_type.trim().to_lowercase();
            if zone_type.contains("cpu")
                || zone_type.contains("coretemp")
                || zone_type.contains("k10temp")
            {
                let thermal_path = format!("/sys/class/thermal/thermal_zone{}/temp", i);
                if let Ok(temp_str) = fs::read_to_string(&thermal_path) {
                    if let Ok(temp_millidegrees) = temp_str.trim().parse::<i32>() {
                        let temp_celsius = temp_millidegrees as f32 / 1000.0;
                        if temp_celsius > 0.0 && temp_celsius < 150.0 {
                            return Some(temp_celsius);
                        }
                    }
                }
            }
        }
    }

    // Method 3: Try hwmon (hardware monitoring) interfaces
    // Look for CPU temperature sensors in /sys/class/hwmon/
    for i in 0..10 {
        let hwmon_dir = format!("/sys/class/hwmon/hwmon{}", i);

        // Check if this hwmon device is for CPU temperature
        let name_path = format!("{}/name", hwmon_dir);
        if let Ok(name) = fs::read_to_string(&name_path) {
            let name = name.trim().to_lowercase();
            if name.contains("coretemp")
                || name.contains("k10temp")
                || name.contains("cpu")
                || name.contains("acpi")
            {
                // Try different temperature input files
                for temp_input in 1..=8 {
                    let temp_path = format!("{}/temp{}_input", hwmon_dir, temp_input);
                    if let Ok(temp_str) = fs::read_to_string(&temp_path) {
                        if let Ok(temp_millidegrees) = temp_str.trim().parse::<i32>() {
                            let temp_celsius = temp_millidegrees as f32 / 1000.0;
                            if temp_celsius > 0.0 && temp_celsius < 150.0 {
                                return Some(temp_celsius);
                            }
                        }
                    }
                }
            }
        }
    }

    // Method 4: Try reading from specific CPU temperature files
    let cpu_temp_paths = [
        "/sys/devices/platform/coretemp.0/hwmon/hwmon*/temp1_input",
        "/sys/devices/platform/coretemp.0/temp1_input",
        "/sys/bus/platform/devices/coretemp.0/hwmon/hwmon*/temp*_input",
        "/sys/devices/pci0000:00/0000:00:18.3/hwmon/hwmon*/temp1_input", // AMD
    ];

    for pattern in &cpu_temp_paths {
        if let Ok(paths) = glob::glob(pattern) {
            for path_result in paths {
                if let Ok(path) = path_result {
                    if let Ok(temp_str) = fs::read_to_string(&path) {
                        if let Ok(temp_millidegrees) = temp_str.trim().parse::<i32>() {
                            let temp_celsius = temp_millidegrees as f32 / 1000.0;
                            if temp_celsius > 0.0 && temp_celsius < 150.0 {
                                return Some(temp_celsius);
                            }
                        }
                    }
                }
            }
        }
    }

    None
}

#[tauri::command]
fn detect_locale() -> String {
    sys_locale::get_locale().unwrap_or_else(|| "en-US".into())
}

#[tauri::command]
async fn start_file_transfer_service(
    app: tauri::AppHandle,
    state: State<'_, AppState>,
) -> Result<(), String> {
    {
        let ft_guard = state.file_transfer.lock().await;
        if ft_guard.is_some() {
            return Err("File transfer service is already running".to_string());
        }
    }

    let file_transfer_service = FileTransferService::new()
        .await
        .map_err(|e| format!("Failed to start file transfer service: {}", e))?;

    let ft_arc = Arc::new(file_transfer_service);
    {
        let mut ft_guard = state.file_transfer.lock().await;
        *ft_guard = Some(ft_arc.clone());
    }

    {
        let mut pump_guard = state.file_transfer_pump.lock().await;
        if pump_guard.is_none() {
            let app_handle = app.clone();
            let ft_clone = ft_arc.clone();
            let handle = tokio::spawn(async move {
                pump_file_transfer_events(app_handle, ft_clone).await;
            });
            *pump_guard = Some(handle);
        }
    }

    Ok(())
}

#[tauri::command]
async fn upload_file_to_network(
    state: State<'_, AppState>,
    file_path: String,
) -> Result<FileMetadata, String> {
    let ft = {
        let ft_guard = state.file_transfer.lock().await;
        ft_guard.as_ref().cloned()
    };

    if let Some(ft) = ft {
        // Upload the file
        let file_name = file_path.split('/').last().unwrap_or(&file_path);

        ft.upload_file(file_path.clone(), file_name.to_string())
            .await
            .map_err(|e| format!("Failed to upload file: {}", e))?;

        // Get the file hash by reading the file and calculating it
        let file_data = tokio::fs::read(&file_path)
            .await
            .map_err(|e| format!("Failed to read file: {}", e))?;
        let file_hash = file_transfer::FileTransferService::calculate_file_hash(&file_data);

        // Also publish to DHT if it's running
        let dht = {
            let dht_guard = state.dht.lock().await;
            dht_guard.as_ref().cloned()
        };

        if let Some(dht) = dht {
            let metadata = FileMetadata {
                file_hash: file_hash.clone(),
                file_name: file_name.to_string(),
                file_size: file_data.len() as u64,
                seeders: vec![],
                created_at: std::time::SystemTime::now()
                    .duration_since(std::time::UNIX_EPOCH)
                    .unwrap()
                    .as_secs(),
                mime_type: None,
                is_encrypted: false,
                encryption_method: None,
                key_fingerprint: None,
            };

            if let Err(e) = dht.publish_file(metadata.clone()).await {
                warn!("Failed to publish file metadata to DHT: {}", e);
            }

            return Ok(metadata);
        }

        Err("DHT Service not running".to_string())
    } else {
        Err("File transfer service is not running".to_string())
    }
}

#[tauri::command]
async fn download_file_from_network(
    state: State<'_, AppState>,
    file_hash: String,
    output_path: String,
) -> Result<(), String> {
    let ft = {
        let ft_guard = state.file_transfer.lock().await;
        ft_guard.as_ref().cloned()
    };

    if let Some(ft) = ft {
        // First try to download from local storage
        match ft
            .download_file(file_hash.clone(), output_path.clone())
            .await
        {
            Ok(()) => {
                info!("File downloaded successfully from local storage");
                return Ok(());
            }
            Err(_) => {
                // File not found locally, would need to implement P2P download here
                // For now, return an error
                return Err(
                    "File not found in local storage. P2P download not yet implemented."
                        .to_string(),
                );
            }
        }
    } else {
        Err("File transfer service is not running".to_string())
    }
}

#[tauri::command]
async fn upload_file_data_to_network(
    state: State<'_, AppState>,
    file_name: String,
    file_data: Vec<u8>,
) -> Result<String, String> {
    let ft = {
        let ft_guard = state.file_transfer.lock().await;
        ft_guard.as_ref().cloned()
    };

    if let Some(ft) = ft {
        // Calculate file hash from the data
        let file_hash = file_transfer::FileTransferService::calculate_file_hash(&file_data);

        // Store the file data directly in memory
        let file_size = file_data.len() as u64;
        ft.store_file_data(file_hash.clone(), file_name.clone(), file_data)
            .await;

        // Also publish to DHT if it's running
        let dht = {
            let dht_guard = state.dht.lock().await;
            dht_guard.as_ref().cloned()
        };

        if let Some(dht) = dht {
            let metadata = FileMetadata {
                file_hash: file_hash.clone(),
                file_name: file_name.clone(),
                file_size: file_size,
                seeders: vec![],
                created_at: std::time::SystemTime::now()
                    .duration_since(std::time::UNIX_EPOCH)
                    .unwrap()
                    .as_secs(),
                mime_type: None,
                is_encrypted: false,
                encryption_method: None,
                key_fingerprint: None,
            };

            if let Err(e) = dht.publish_file(metadata).await {
                warn!("Failed to publish file metadata to DHT: {}", e);
            }
        }

        Ok(file_hash)
    } else {
        Err("File transfer service is not running".to_string())
    }
}

#[tauri::command]
async fn show_in_folder(path: String) -> Result<(), String> {
    #[cfg(target_os = "windows")]
    {
        std::process::Command::new("explorer")
            .args(["/select,", &path])
            .spawn()
            .map_err(|e| format!("Failed to open folder: {}", e))?;
    }

    #[cfg(target_os = "macos")]
    {
        std::process::Command::new("open")
            .args(["-R", &path])
            .spawn()
            .map_err(|e| format!("Failed to open folder: {}", e))?;
    }

    #[cfg(target_os = "linux")]
    {
        std::process::Command::new("xdg-open")
            .args([&std::path::Path::new(&path)
                .parent()
                .unwrap_or(std::path::Path::new("/"))])
            .spawn()
            .map_err(|e| format!("Failed to open folder: {}", e))?;
    }

    Ok(())
}

#[tauri::command]
async fn get_file_transfer_events(state: State<'_, AppState>) -> Result<Vec<String>, String> {
    let ft = {
        let ft_guard = state.file_transfer.lock().await;
        ft_guard.as_ref().cloned()
    };

    if let Some(ft) = ft {
        let events = ft.drain_events(100).await;
        let mapped: Vec<String> = events
            .into_iter()
            .map(|e| match e {
                FileTransferEvent::FileUploaded {
                    file_hash,
                    file_name,
                } => {
                    format!("file_uploaded:{}:{}", file_hash, file_name)
                }
                FileTransferEvent::FileDownloaded { file_path } => {
                    format!("file_downloaded:{}", file_path)
                }
                FileTransferEvent::FileNotFound { file_hash } => {
                    format!("file_not_found:{}", file_hash)
                }
                FileTransferEvent::Error { message } => {
                    format!("error:{}", message)
                }
                FileTransferEvent::DownloadAttempt(snapshot) => {
                    match serde_json::to_string(&snapshot) {
                        Ok(json) => format!("download_attempt:{}", json),
                        Err(_) => "download_attempt:{}".to_string(),
                    }
                }
            })
            .collect();
        Ok(mapped)
    } else {
        Ok(vec![])
    }
}

#[tauri::command]
async fn get_download_metrics(
    state: State<'_, AppState>,
) -> Result<DownloadMetricsSnapshot, String> {
    let ft = {
        let ft_guard = state.file_transfer.lock().await;
        ft_guard.as_ref().cloned()
    };

    if let Some(ft) = ft {
        Ok(ft.download_metrics_snapshot().await)
    } else {
        Ok(DownloadMetricsSnapshot::default())
    }
}

async fn pump_file_transfer_events(app: tauri::AppHandle, ft: Arc<FileTransferService>) {
    loop {
        let events = ft.drain_events(64).await;
        if events.is_empty() {
            if Arc::strong_count(&ft) <= 1 {
                break;
            }
            sleep(Duration::from_millis(250)).await;
            continue;
        }

        for event in events {
            match event {
                FileTransferEvent::DownloadAttempt(snapshot) => {
                    if let Err(err) = app.emit("download_attempt", &snapshot) {
                        warn!("Failed to emit download_attempt event: {}", err);
                    }
                }
                other => {
                    if let Err(err) = app.emit("file_transfer_event", format!("{:?}", other)) {
                        warn!("Failed to emit file_transfer_event: {}", err);
                    }
                }
            }
        }
    }
}

#[tauri::command]
async fn encrypt_file_with_password(
    input_path: String,
    output_path: String,
    password: String,
) -> Result<encryption::EncryptionInfo, String> {
    use std::path::Path;

    let input = Path::new(&input_path);
    let output = Path::new(&output_path);

    if !input.exists() {
        return Err("Input file does not exist".to_string());
    }

    let result =
        encryption::FileEncryption::encrypt_file_with_password(input, output, &password).await?;

    Ok(result.encryption_info)
}

#[tauri::command]
async fn decrypt_file_with_password(
    input_path: String,
    output_path: String,
    password: String,
    encryption_info: encryption::EncryptionInfo,
) -> Result<u64, String> {
    use std::path::Path;

    let input = Path::new(&input_path);
    let output = Path::new(&output_path);

    if !input.exists() {
        return Err("Encrypted file does not exist".to_string());
    }

    encryption::FileEncryption::decrypt_file_with_password(
        input,
        output,
        &password,
        &encryption_info,
    )
    .await
}

#[tauri::command]
async fn encrypt_file_for_upload(
    input_path: String,
    password: Option<String>,
) -> Result<(String, encryption::EncryptionInfo), String> {
    use std::path::Path;

    let input = Path::new(&input_path);
    if !input.exists() {
        return Err("Input file does not exist".to_string());
    }

    // Create encrypted file in same directory with .enc extension
    let encrypted_path = input.with_extension("enc");

    let result = if let Some(pwd) = password {
        encryption::FileEncryption::encrypt_file_with_password(input, &encrypted_path, &pwd).await?
    } else {
        // Generate random key for no-password encryption
        let key = encryption::FileEncryption::generate_random_key();
        encryption::FileEncryption::encrypt_file(input, &encrypted_path, &key).await?
    };

    Ok((
        encrypted_path.to_string_lossy().to_string(),
        result.encryption_info,
    ))
}

#[tauri::command]
async fn search_file_metadata(
    state: State<'_, AppState>,
    file_hash: String,
    timeout_ms: Option<u64>,
) -> Result<Option<FileMetadata>, String> {
    let dht = {
        let dht_guard = state.dht.lock().await;
        dht_guard.as_ref().cloned()
    };

    if let Some(dht) = dht {
        let timeout = timeout_ms.unwrap_or(10_000);
        dht.search_metadata(file_hash, timeout).await
    } else {
        Err("DHT node is not running".to_string())
    }
}

#[tauri::command]
fn get_available_storage() -> f64 {
    let storage = available_space(Path::new("/")).unwrap_or(0);
    (storage as f64 / 1024.0 / 1024.0 / 1024.0).floor()
}

const DEFAULT_GETH_DATA_DIR: &str = "./bin/geth-data";

#[derive(Serialize)]
#[serde(rename_all = "camelCase")]
struct GethStatusPayload {
    installed: bool,
    running: bool,
    binary_path: Option<String>,
    data_dir: String,
    data_dir_exists: bool,
    log_path: Option<String>,
    log_available: bool,
    log_lines: usize,
    version: Option<String>,
    last_logs: Vec<String>,
    last_updated: u64,
}

fn resolve_geth_data_dir(data_dir: &str) -> Result<PathBuf, String> {
    let dir = PathBuf::from(data_dir);
    if dir.is_absolute() {
        return Ok(dir);
    }

    let exe_dir = std::env::current_exe()
        .map_err(|e| format!("Failed to get executable path: {}", e))?
        .parent()
        .ok_or_else(|| "Failed to determine executable directory".to_string())?
        .to_path_buf();

    Ok(exe_dir.join(dir))
}

fn read_last_lines(path: &Path, max_lines: usize) -> Result<Vec<String>, String> {
    let file = File::open(path).map_err(|e| format!("Failed to open log file: {}", e))?;
    let reader = BufReader::new(file);
    let mut buffer = VecDeque::with_capacity(max_lines);

    for line in reader.lines() {
        let line = line.map_err(|e| format!("Failed to read log file: {}", e))?;
        if buffer.len() == max_lines {
            buffer.pop_front();
        }
        buffer.push_back(line);
    }

    Ok(buffer.into_iter().collect())
}

#[tauri::command]
async fn get_geth_status(
    state: State<'_, AppState>,
    data_dir: Option<String>,
    log_lines: Option<usize>,
) -> Result<GethStatusPayload, String> {
    let requested_lines = log_lines.unwrap_or(40).clamp(1, 200);
    let data_dir_value = data_dir.unwrap_or_else(|| DEFAULT_GETH_DATA_DIR.to_string());

    let running = {
        let geth = state.geth.lock().await;
        geth.is_running()
    };

    let downloader = state.downloader.clone();
    let geth_path = downloader.geth_path();
    let installed = geth_path.exists();
    let binary_path = installed.then(|| geth_path.to_string_lossy().into_owned());

    let data_path = resolve_geth_data_dir(&data_dir_value)?;
    let data_dir_exists = data_path.exists();
    let log_path = data_path.join("geth.log");
    let log_available = log_path.exists();

    let last_logs = if log_available {
        match read_last_lines(&log_path, requested_lines) {
            Ok(lines) => lines,
            Err(err) => {
                warn!("Failed to read geth logs: {}", err);
                Vec::new()
            }
        }
    } else {
        Vec::new()
    };

    let version = if installed {
        match Command::new(&geth_path).arg("version").output() {
            Ok(output) if output.status.success() => {
                let stdout = String::from_utf8_lossy(&output.stdout).trim().to_string();
                if stdout.is_empty() {
                    None
                } else {
                    Some(stdout)
                }
            }
            Ok(output) => {
                warn!(
                    "geth version command exited with status {:?}",
                    output.status.code()
                );
                None
            }
            Err(err) => {
                warn!("Failed to execute geth version: {}", err);
                None
            }
        }
    } else {
        None
    };

    let last_updated = SystemTime::now()
        .duration_since(UNIX_EPOCH)
        .unwrap_or_default()
        .as_secs();

    let log_path_string = if log_available {
        Some(log_path.to_string_lossy().into_owned())
    } else {
        None
    };

    Ok(GethStatusPayload {
        installed,
        running,
        binary_path,
        data_dir: data_dir_value,
        data_dir_exists,
        log_path: log_path_string,
        log_available,
        log_lines: requested_lines,
        version,
        last_logs,
        last_updated,
    })
}

#[tauri::command]
async fn logout(state: State<'_, AppState>) -> Result<(), ()> {
    let mut active_account = state.active_account.lock().await;
    *active_account = None;
    Ok(())
}

async fn get_active_account(state: &State<'_, AppState>) -> Result<String, String> {
    state
        .active_account
        .lock()
        .await
        .clone()
        .ok_or_else(|| "No account is currently active. Please log in.".to_string())
}

// --- 2FA Commands ---

#[derive(serde::Serialize)]
struct TotpSetup {
    secret: String,
    otpauth_url: String,
}

#[tauri::command]
fn generate_totp_secret() -> Result<TotpSetup, String> {
    // Customize the issuer and account name.
    // The account name should ideally be the user's identifier (e.g., email or username).
    let issuer = "Chiral Network".to_string();
    let account_name = "Chiral User".to_string(); // Generic name, as it's not tied to a specific account yet

    // Generate a new secret using random bytes
    use rand::RngCore;
    let mut rng = rand::thread_rng();
    let mut secret_bytes = [0u8; 20]; // 160-bit secret (recommended for SHA1)
    rng.fill_bytes(&mut secret_bytes);
    let secret = Secret::Raw(secret_bytes.to_vec());

    // Create a TOTP object.
    let totp = TOTP::new(
        Algorithm::SHA1,
        6,  // 6 digits
        1,  // 1 second tolerance
        30, // 30 second step
        secret.to_bytes().map_err(|e| e.to_string())?,
        Some(issuer),
        account_name,
    )
    .map_err(|e| e.to_string())?;

    let otpauth_url = totp.get_url();
    // For totp-rs v5+, use to_encoded() to get the base32 string
    let secret_string = secret.to_encoded().to_string();

    Ok(TotpSetup {
        secret: secret_string,
        otpauth_url,
    })
}

#[tauri::command]
async fn is_2fa_enabled(state: State<'_, AppState>) -> Result<bool, String> {
    let address = get_active_account(&state).await?;
    let keystore = Keystore::load()?;
    Ok(keystore.is_2fa_enabled(&address)?)
}

#[tauri::command]
async fn verify_and_enable_totp(
    secret: String,
    code: String,
    password: String, // Password needed to encrypt the secret
    state: State<'_, AppState>,
) -> Result<bool, String> {
    let address = get_active_account(&state).await?;

    // 1. Verify the code against the provided secret first.
    // Create a Secret enum from the base32 string, then get its raw bytes.
    let secret_bytes = Secret::Encoded(secret.clone());
    let totp = TOTP::new(
        Algorithm::SHA1,
        6,
        1,
        30,
        secret_bytes.to_bytes().map_err(|e| e.to_string())?,
        Some("Chiral Network".to_string()),
        address.clone(),
    )
    .map_err(|e| e.to_string())?;

    if !totp.check_current(&code).unwrap_or(false) {
        return Ok(false); // Code is invalid, don't enable.
    }

    // 2. Code is valid, so save the secret to the keystore.
    let mut keystore = Keystore::load()?;
    keystore.set_2fa_secret(&address, &secret, &password)?;

    Ok(true)
}

#[tauri::command]
async fn verify_totp_code(
    code: String,
    password: String, // Password needed to decrypt the secret
    state: State<'_, AppState>,
) -> Result<bool, String> {
    let address = get_active_account(&state).await?;
    let keystore = Keystore::load()?;

    // 1. Retrieve the secret from the keystore.
    let secret_b32 = keystore
        .get_2fa_secret(&address, &password)?
        .ok_or_else(|| "2FA is not enabled for this account.".to_string())?;

    // 2. Verify the provided code against the stored secret.
    // Create a Secret enum from the base32 string, then get its raw bytes.
    let secret_bytes = Secret::Encoded(secret_b32);
    let totp = TOTP::new(
        Algorithm::SHA1,
        6,
        1,
        30,
        secret_bytes.to_bytes().map_err(|e| e.to_string())?,
        Some("Chiral Network".to_string()),
        address.clone(),
    )
    .map_err(|e| e.to_string())?;

    Ok(totp.check_current(&code).unwrap_or(false))
}

#[tauri::command]
async fn disable_2fa(password: String, state: State<'_, AppState>) -> Result<(), String> {
    // This action is protected by `with2FA` on the frontend, so we can assume
    // the user has already been verified via `verify_totp_code`.
    let address = get_active_account(&state).await?;
    let mut keystore = Keystore::load()?;
    keystore.remove_2fa_secret(&address, &password)?;
    Ok(())
}

// Peer Selection Commands

#[tauri::command]
async fn get_recommended_peers_for_file(
    state: State<'_, AppState>,
    file_hash: String,
    file_size: u64,
    require_encryption: bool,
) -> Result<Vec<String>, String> {
    let dht_guard = state.dht.lock().await;
    if let Some(ref dht) = *dht_guard {
        Ok(dht
            .get_recommended_peers_for_download(&file_hash, file_size, require_encryption)
            .await)
    } else {
        Err("DHT service not available".to_string())
    }
}

#[tauri::command]
async fn record_transfer_success(
    state: State<'_, AppState>,
    peer_id: String,
    bytes: u64,
    duration_ms: u64,
) -> Result<(), String> {
    let dht_guard = state.dht.lock().await;
    if let Some(ref dht) = *dht_guard {
        dht.record_transfer_success(&peer_id, bytes, duration_ms)
            .await;
        Ok(())
    } else {
        Err("DHT service not available".to_string())
    }
}

#[tauri::command]
async fn record_transfer_failure(
    state: State<'_, AppState>,
    peer_id: String,
    error: String,
) -> Result<(), String> {
    let dht_guard = state.dht.lock().await;
    if let Some(ref dht) = *dht_guard {
        dht.record_transfer_failure(&peer_id, &error).await;
        Ok(())
    } else {
        Err("DHT service not available".to_string())
    }
}

#[tauri::command]
async fn get_peer_metrics(
    state: State<'_, AppState>,
) -> Result<Vec<crate::peer_selection::PeerMetrics>, String> {
    let dht_guard = state.dht.lock().await;
    if let Some(ref dht) = *dht_guard {
        Ok(dht.get_peer_metrics().await)
    } else {
        Err("DHT service not available".to_string())
    }
}

#[tauri::command]
async fn select_peers_with_strategy(
    state: State<'_, AppState>,
    available_peers: Vec<String>,
    count: usize,
    strategy: String,
    require_encryption: bool,
) -> Result<Vec<String>, String> {
    use crate::peer_selection::SelectionStrategy;

    let selection_strategy = match strategy.as_str() {
        "fastest" => SelectionStrategy::FastestFirst,
        "reliable" => SelectionStrategy::MostReliable,
        "bandwidth" => SelectionStrategy::HighestBandwidth,
        "balanced" => SelectionStrategy::Balanced,
        "encryption" => SelectionStrategy::EncryptionPreferred,
        "load_balanced" => SelectionStrategy::LoadBalanced,
        _ => SelectionStrategy::Balanced,
    };

    let dht_guard = state.dht.lock().await;
    if let Some(ref dht) = *dht_guard {
        Ok(dht
            .select_peers_with_strategy(
                &available_peers,
                count,
                selection_strategy,
                require_encryption,
            )
            .await)
    } else {
        Err("DHT service not available".to_string())
    }
}

#[tauri::command]
async fn set_peer_encryption_support(
    state: State<'_, AppState>,
    peer_id: String,
    supported: bool,
) -> Result<(), String> {
    let dht_guard = state.dht.lock().await;
    if let Some(ref dht) = *dht_guard {
        dht.set_peer_encryption_support(&peer_id, supported).await;
        Ok(())
    } else {
        Err("DHT service not available".to_string())
    }
}

#[tauri::command]
async fn cleanup_inactive_peers(
    state: State<'_, AppState>,
    max_age_seconds: u64,
) -> Result<(), String> {
    let dht_guard = state.dht.lock().await;
    if let Some(ref dht) = *dht_guard {
        dht.cleanup_inactive_peers(max_age_seconds).await;
        Ok(())
    } else {
        Err("DHT service not available".to_string())
    }
}
#[cfg(not(test))]
fn main() {
    // Initialize logging for debug builds
    #[cfg(debug_assertions)]
    {
        use tracing_subscriber::{fmt, prelude::*, EnvFilter};
        tracing_subscriber::registry()
            .with(fmt::layer())
            .with(
                EnvFilter::from_default_env()
                    .add_directive("chiral_network=info".parse().unwrap())
                    .add_directive("libp2p=debug".parse().unwrap())
                    .add_directive("libp2p_kad=debug".parse().unwrap())
                    .add_directive("libp2p_swarm=debug".parse().unwrap()),
            )
            .init();
    }

    // Parse command line arguments
    use clap::Parser;
    let args = headless::CliArgs::parse();

    // If running in headless mode, don't start the GUI
    if args.headless {
        println!("Running in headless mode...");

        // Create a tokio runtime for async operations
        let runtime = tokio::runtime::Runtime::new().expect("Failed to create tokio runtime");

        // Run the headless mode
        if let Err(e) = runtime.block_on(headless::run_headless(args)) {
            eprintln!("Error in headless mode: {}", e);
            std::process::exit(1);
        }
        return;
    }

    println!("Starting Chiral Network...");

    tauri::Builder::default()
        .manage(AppState {
            geth: Mutex::new(GethProcess::new()),
            downloader: Arc::new(GethDownloader::new()),
            miner_address: Mutex::new(None),
            active_account: Mutex::new(None),
            rpc_url: Mutex::new("http://127.0.0.1:8545".to_string()),
            dht: Mutex::new(None),
            file_transfer: Mutex::new(None),
            proxies: Arc::new(Mutex::new(Vec::new())),
            file_transfer_pump: Mutex::new(None),
            socks5_proxy_cli: Mutex::new(args.socks5_proxy),
        })
        .invoke_handler(tauri::generate_handler![
            create_chiral_account,
            import_chiral_account,
            start_geth_node,
            stop_geth_node,
            save_account_to_keystore,
            load_account_from_keystore,
            list_keystore_accounts,
            remove_account_from_keystore,
            get_account_balance,
            get_network_peer_count,
            is_geth_running,
            check_geth_binary,
            get_geth_status,
            download_geth_binary,
            set_miner_address,
            start_miner,
            stop_miner,
            get_miner_status,
            get_miner_hashrate,
            get_current_block,
            get_network_stats,
            get_miner_logs,
            get_miner_performance,
            get_blocks_mined,
            get_recent_mined_blocks_pub,
            get_cpu_temperature,
            resolve_bootstrap_nodes,
            start_dht_node,
            stop_dht_node,
            publish_file_metadata,
            stop_publishing_file,
            search_file_metadata,
            connect_to_peer,
            get_dht_events,
            detect_locale,
            get_dht_health,
            get_dht_peer_count,
            get_dht_peer_id,
            start_file_transfer_service,
            upload_file_to_network,
            upload_file_data_to_network,
            download_file_from_network,
            get_file_transfer_events,
            get_download_metrics,
            encrypt_file_with_password,
            decrypt_file_with_password,
            encrypt_file_for_upload,
            show_in_folder,
            get_available_storage,
            proxy_connect,
            proxy_disconnect,
            proxy_echo,
            list_proxies,
            generate_totp_secret,
            is_2fa_enabled,
            verify_and_enable_totp,
            verify_totp_code,
            logout,
            disable_2fa,
            get_recommended_peers_for_file,
            record_transfer_success,
            record_transfer_failure,
            get_peer_metrics,
            select_peers_with_strategy,
            set_peer_encryption_support,
            cleanup_inactive_peers,
        ])
        .plugin(tauri_plugin_process::init())
        .plugin(tauri_plugin_os::init())
        .plugin(tauri_plugin_shell::init())
        .plugin(tauri_plugin_dialog::init())
        .plugin(tauri_plugin_store::Builder::default().build())
        .on_window_event(|window, event| {
            if let tauri::WindowEvent::Destroyed = event {
                // When window is destroyed, stop geth
                if let Some(state) = window.app_handle().try_state::<AppState>() {
                    if let Ok(mut geth) = state.geth.try_lock() {
                        let _ = geth.stop();
                        println!("Geth node stopped on window destroy");
                    }
                }
            }
        })
        .setup(|app| {
            // Clean up any orphaned geth processes on startup
            println!("Cleaning up any orphaned geth processes from previous sessions...");
            #[cfg(unix)]
            {
                use std::process::Command;
                // Kill any geth processes that might be running from previous sessions
                let _ = Command::new("pkill")
                    .arg("-9")
                    .arg("-f")
                    .arg("geth.*--datadir.*geth-data")
                    .output();
            }

            println!("App setup complete");
            println!("Window should be visible now!");

            let show_i = MenuItem::with_id(app, "show", "Show", true, None::<&str>)?;
            let hide_i = MenuItem::with_id(app, "hide", "Hide", true, None::<&str>)?;
            let quit_i = MenuItem::with_id(app, "quit", "Quit", true, None::<&str>)?;
            let menu = Menu::with_items(app, &[&show_i, &hide_i, &quit_i])?;

            let _tray = TrayIconBuilder::new()
                .icon(app.default_window_icon().unwrap().clone())
                .menu(&menu)
                .tooltip("Chiral Network")
                .show_menu_on_left_click(false)
                .on_tray_icon_event(|tray, event| match event {
                    TrayIconEvent::Click {
                        button: MouseButton::Left,
                        button_state: MouseButtonState::Up,
                        ..
                    } => {
                        println!("Tray icon left-clicked");
                        let app = tray.app_handle();
                        if let Some(window) = app.get_webview_window("main") {
                            let _ = window.unminimize();
                            let _ = window.show();
                            let _ = window.set_focus();
                        }
                    }
                    _ => {}
                })
                .on_menu_event(|app, event| match event.id.as_ref() {
                    "show" => {
                        println!("Show menu item clicked");
                        if let Some(window) = app.get_webview_window("main") {
                            let _ = window.show();
                            let _ = window.set_focus();
                        }
                    }
                    "hide" => {
                        println!("Hide menu item clicked");
                        if let Some(window) = app.get_webview_window("main") {
                            let _ = window.hide();
                        }
                    }
                    "quit" => {
                        println!("Quit menu item clicked");
                        // Stop geth before exiting
                        if let Some(state) = app.try_state::<AppState>() {
                            if let Ok(mut geth) = state.geth.try_lock() {
                                let _ = geth.stop();
                                println!("Geth node stopped");
                            }
                        }
                        app.exit(0);
                    }
                    _ => {}
                })
                .build(app)?;

            // Get the main window and ensure it's visible
            if let Some(window) = app.get_webview_window("main") {
                window.show().unwrap();
                window.set_focus().unwrap();
                println!("Window shown and focused");

                let app_handle = app.handle().clone();
                window.on_window_event(move |event| {
                    if let tauri::WindowEvent::CloseRequested { api, .. } = event {
                        // Prevent the window from closing and hide it instead
                        api.prevent_close();
                        if let Some(window) = app_handle.get_webview_window("main") {
                            let _ = window.hide();
                        }
                    }
                });
            } else {
                println!("Could not find main window!");
            }

            Ok(())
        })
        .build(tauri::generate_context!())
        .expect("error while building tauri application")
        .run(|app_handle, event| match event {
            tauri::RunEvent::ExitRequested { .. } => {
                println!("Exit requested event received");
                // Don't prevent exit, let it proceed naturally
            }
            tauri::RunEvent::Exit => {
                println!("App exiting, cleaning up geth...");
                // Stop geth before exiting
                if let Some(state) = app_handle.try_state::<AppState>() {
                    if let Ok(mut geth) = state.geth.try_lock() {
                        let _ = geth.stop();
                        println!("Geth node stopped on exit");
                    }
                }
            }
            _ => {}
        });
}<|MERGE_RESOLUTION|>--- conflicted
+++ resolved
@@ -4,11 +4,8 @@
 )]
 
 pub mod commands;
-<<<<<<< HEAD
 mod bootstrap;
-=======
 mod crypto;
->>>>>>> f98ba99d
 mod dht;
 mod manager;
 mod encryption;
@@ -376,7 +373,7 @@
     // Prioritize the command-line argument. Fall back to the one from the UI.
     let final_proxy_address = cli_proxy.or(proxy_address.clone());
 
-<<<<<<< HEAD
+
     if bootstrap_nodes.is_empty() {
         match bootstrap::resolve_bootstrap_nodes(None).await {
             Ok(resolved) => {
@@ -395,7 +392,7 @@
     let dht_service = DhtService::new(port, bootstrap_nodes, None, false, final_proxy_address,)
         .await
         .map_err(|e| format!("Failed to start DHT: {}", e))?;
-=======
+  
     let dht_service = DhtService::new(
         port,
         bootstrap_nodes,
@@ -408,7 +405,6 @@
     )
     .await
     .map_err(|e| format!("Failed to start DHT: {}", e))?;
->>>>>>> f98ba99d
 
     let peer_id = dht_service.get_peer_id().await;
 
