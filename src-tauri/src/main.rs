#![cfg_attr(
    all(not(debug_assertions), target_os = "windows"),
    windows_subsystem = "windows"
)]

pub mod commands;

pub mod analytics;
mod blockchain_listener;
mod dht;
mod encryption;
mod ethereum;
mod file_transfer;
mod geth_downloader;
mod headless;
mod keystore;
mod manager;
mod multi_source_download;
pub mod net;
mod peer_selection;
mod pool;
mod proxy_latency;
mod stream_auth;
mod webrtc_service;

use crate::commands::auth::{
    cleanup_expired_proxy_auth_tokens, generate_proxy_auth_token, revoke_proxy_auth_token,
    validate_proxy_auth_token,
};
use crate::commands::bootstrap::get_bootstrap_nodes_command;
use crate::commands::proxy::{
    disable_privacy_routing, enable_privacy_routing, list_proxies, proxy_connect, proxy_disconnect,
    proxy_echo, proxy_remove, ProxyNode,
};
use crate::stream_auth::{
    AuthMessage, HmacKeyExchangeConfirmation, HmacKeyExchangeRequest, HmacKeyExchangeResponse,
    StreamAuthService,
};
use chrono;
use dht::{DhtEvent, DhtMetricsSnapshot, DhtService, FileMetadata};
use directories::ProjectDirs;
use ethereum::{
    create_new_account,
    get_account_from_private_key,
    get_balance,
    get_block_number,
    get_hashrate,
    get_mined_blocks_count,
    get_mining_logs,
    get_mining_performance,
    get_mining_status, // Assuming you have a file_handler module
    get_network_difficulty,
    get_network_hashrate,
    get_peer_count,
    get_recent_mined_blocks,
    start_mining,
    stop_mining,
    EthAccount,
    GethProcess,
    MinedBlock,
};
use file_transfer::{DownloadMetricsSnapshot, FileTransferEvent, FileTransferService};
use fs2::available_space;
use geth_downloader::GethDownloader;
use keystore::Keystore;
use lazy_static::lazy_static;
use multi_source_download::{MultiSourceDownloadService, MultiSourceEvent, MultiSourceProgress};
use serde::{Deserialize, Serialize};
use sha2::Digest;
use std::collections::VecDeque;
use std::fs::{self, File};
use std::path::{Path, PathBuf};
use std::process::Command;
use std::sync::Mutex as StdMutex;
use std::{
    io::{BufRead, BufReader},
    sync::Arc,
    time::{Duration, Instant, SystemTime, UNIX_EPOCH},
};
use sysinfo::{Components, System};
use tauri::{
    menu::{Menu, MenuItem},
    tray::{MouseButton, MouseButtonState, TrayIconBuilder, TrayIconEvent},
    Emitter, Manager, State,
};
use tokio::time::{timeout as tokio_timeout, Duration as TokioDuration};
use tokio::{sync::Mutex, task::JoinHandle, time::sleep};
use totp_rs::{Algorithm, Secret, TOTP};
use tracing::{debug, error, info, warn};
use webrtc_service::{WebRTCFileRequest, WebRTCService};

use crate::manager::ChunkManager; // Import the ChunkManager
                                  // For key encoding
use blockstore::block::Block;
use x25519_dalek::{PublicKey, StaticSecret}; // For key handling

/// Detect MIME type from file extension
fn detect_mime_type_from_filename(filename: &str) -> Option<String> {
    let extension = filename.rsplit('.').next()?.to_lowercase();

    match extension.as_str() {
        // Images
        "jpg" | "jpeg" => Some("image/jpeg".to_string()),
        "png" => Some("image/png".to_string()),
        "gif" => Some("image/gif".to_string()),
        "bmp" => Some("image/bmp".to_string()),
        "webp" => Some("image/webp".to_string()),
        "svg" => Some("image/svg+xml".to_string()),
        "ico" => Some("image/x-icon".to_string()),

        // Videos
        "mp4" => Some("video/mp4".to_string()),
        "avi" => Some("video/x-msvideo".to_string()),
        "mkv" => Some("video/x-matroska".to_string()),
        "mov" => Some("video/quicktime".to_string()),
        "wmv" => Some("video/x-ms-wmv".to_string()),
        "flv" => Some("video/x-flv".to_string()),
        "webm" => Some("video/webm".to_string()),

        // Audio
        "mp3" => Some("audio/mpeg".to_string()),
        "wav" => Some("audio/wav".to_string()),
        "flac" => Some("audio/flac".to_string()),
        "aac" => Some("audio/aac".to_string()),
        "ogg" => Some("audio/ogg".to_string()),
        "wma" => Some("audio/x-ms-wma".to_string()),

        // Documents
        "pdf" => Some("application/pdf".to_string()),
        "doc" => Some("application/msword".to_string()),
        "docx" => Some(
            "application/vnd.openxmlformats-officedocument.wordprocessingml.document".to_string(),
        ),
        "xls" => Some("application/vnd.ms-excel".to_string()),
        "xlsx" => {
            Some("application/vnd.openxmlformats-officedocument.spreadsheetml.sheet".to_string())
        }
        "ppt" => Some("application/vnd.ms-powerpoint".to_string()),
        "pptx" => Some(
            "application/vnd.openxmlformats-officedocument.presentationml.presentation".to_string(),
        ),
        "txt" => Some("text/plain".to_string()),
        "rtf" => Some("application/rtf".to_string()),

        // Archives
        "zip" => Some("application/zip".to_string()),
        "rar" => Some("application/x-rar-compressed".to_string()),
        "7z" => Some("application/x-7z-compressed".to_string()),
        "tar" => Some("application/x-tar".to_string()),
        "gz" => Some("application/gzip".to_string()),

        // Code files
        "html" | "htm" => Some("text/html".to_string()),
        "css" => Some("text/css".to_string()),
        "js" => Some("application/javascript".to_string()),
        "json" => Some("application/json".to_string()),
        "xml" => Some("application/xml".to_string()),
        "py" => Some("text/x-python".to_string()),
        "rs" => Some("text/rust".to_string()),
        "java" => Some("text/x-java-source".to_string()),
        "cpp" | "cc" | "cxx" => Some("text/x-c++src".to_string()),
        "c" => Some("text/x-csrc".to_string()),
        "h" => Some("text/x-chdr".to_string()),
        "hpp" => Some("text/x-c++hdr".to_string()),

        // Other common types
        "exe" => Some("application/x-msdownload".to_string()),
        "dll" => Some("application/x-msdownload".to_string()),
        "iso" => Some("application/x-iso9660-image".to_string()),

        // Default fallback
        _ => Some("application/octet-stream".to_string()),
    }
}

#[derive(Clone)]
struct QueuedTransaction {
    id: String,
    to_address: String,
    amount: f64,
    timestamp: u64,
}

#[derive(Clone)]
struct ProxyAuthToken {
    token: String,
    proxy_address: String,
    expires_at: u64,
    created_at: u64,
}

#[derive(Clone, Debug)]
pub struct StreamingUploadSession {
    pub file_name: String,
    pub file_size: u64,
    pub received_chunks: u32,
    pub total_chunks: u32,
    pub hasher: sha2::Sha256,
    pub created_at: std::time::SystemTime,
    pub chunk_cids: Vec<String>,
    pub file_data: Vec<u8>,
}

struct AppState {
    geth: Mutex<GethProcess>,
    downloader: Arc<GethDownloader>,
    miner_address: Mutex<Option<String>>,

    // Wrap in Arc so they can be cloned
    active_account: Arc<Mutex<Option<String>>>,
    active_account_private_key: Arc<Mutex<Option<String>>>,

    rpc_url: Mutex<String>,
    dht: Mutex<Option<Arc<DhtService>>>,
    file_transfer: Mutex<Option<Arc<FileTransferService>>>,
    webrtc: Mutex<Option<Arc<WebRTCService>>>,
    multi_source_download: Mutex<Option<Arc<MultiSourceDownloadService>>>,
    keystore: Arc<Mutex<Keystore>>,
    proxies: Arc<Mutex<Vec<ProxyNode>>>,
    privacy_proxies: Arc<Mutex<Vec<String>>>,
    file_transfer_pump: Mutex<Option<JoinHandle<()>>>,
    multi_source_pump: Mutex<Option<JoinHandle<()>>>,
    socks5_proxy_cli: Mutex<Option<String>>,
    analytics: Arc<analytics::AnalyticsService>,

    // New fields for transaction queue
    transaction_queue: Arc<Mutex<VecDeque<QueuedTransaction>>>,
    transaction_processor: Mutex<Option<JoinHandle<()>>>,
    processing_transaction: Arc<Mutex<bool>>,

    // New field for streaming upload sessions
    upload_sessions: Arc<Mutex<std::collections::HashMap<String, StreamingUploadSession>>>,

    // Proxy authentication tokens storage
    proxy_auth_tokens: Arc<Mutex<std::collections::HashMap<String, ProxyAuthToken>>>,

    // Stream authentication service
    stream_auth: Arc<Mutex<StreamAuthService>>,

    // Proof-of-Storage watcher background handle and contract address
    // make these clonable so we can .clone() and move into spawned tasks
    proof_watcher: Arc<Mutex<Option<JoinHandle<()>>>>,
    proof_contract_address: Arc<Mutex<Option<String>>>,

    // Relay reputation statistics storage
    relay_reputation: Arc<Mutex<std::collections::HashMap<String, RelayNodeStats>>>,

    // Relay node aliases (peer_id -> alias)
    relay_aliases: Arc<Mutex<std::collections::HashMap<String, String>>>,
}

#[tauri::command]
async fn create_chiral_account(state: State<'_, AppState>) -> Result<EthAccount, String> {
    let account = create_new_account()?;

    // Set as active account
    {
        let mut active_account = state.active_account.lock().await;
        *active_account = Some(account.address.clone());
    }

    // Store private key in session
    {
        let mut active_key = state.active_account_private_key.lock().await;
        *active_key = Some(account.private_key.clone());
    }

    Ok(account)
}

#[tauri::command]
async fn import_chiral_account(
    private_key: String,
    state: State<'_, AppState>,
) -> Result<EthAccount, String> {
    let account = get_account_from_private_key(&private_key)?;

    // Set as active account
    {
        let mut active_account = state.active_account.lock().await;
        *active_account = Some(account.address.clone());
    }

    // Store private key in session
    {
        let mut active_key = state.active_account_private_key.lock().await;
        *active_key = Some(account.private_key.clone());
    }

    Ok(account)
}

#[tauri::command]
async fn start_geth_node(
    state: State<'_, AppState>,
    data_dir: String,
    rpc_url: Option<String>,
) -> Result<(), String> {
    let mut geth = state.geth.lock().await;
    let miner_address = state.miner_address.lock().await;
    let rpc_url = rpc_url.unwrap_or_else(|| "http://127.0.0.1:8545".to_string());
    *state.rpc_url.lock().await = rpc_url;

    geth.start(&data_dir, miner_address.as_deref())
}

#[tauri::command]
async fn stop_geth_node(state: State<'_, AppState>) -> Result<(), String> {
    let mut geth = state.geth.lock().await;
    geth.stop()
}

#[tauri::command]
async fn save_account_to_keystore(
    address: String,
    private_key: String,
    password: String,
) -> Result<(), String> {
    let mut keystore = Keystore::load()?;
    keystore.add_account(address, &private_key, &password)?;
    Ok(())
}

#[tauri::command]
async fn load_account_from_keystore(
    address: String,
    password: String,
    state: State<'_, AppState>,
) -> Result<EthAccount, String> {
    let keystore = Keystore::load()?;

    // Get decrypted private key from keystore
    let private_key = keystore.get_account(&address, &password)?;

    // Set the active account in the app state
    {
        let mut active_account = state.active_account.lock().await;
        *active_account = Some(address.clone());
    }

    // Store the private key securely in memory for the session
    {
        let mut active_key = state.active_account_private_key.lock().await;
        *active_key = Some(private_key.clone());
    }

    // Update WebRTC service with the active private key for decryption
    if let Some(webrtc_service) = state.webrtc.lock().await.as_ref() {
        webrtc_service
            .set_active_private_key(Some(private_key.clone()))
            .await;
    }

    // Derive account details from private key
    get_account_from_private_key(&private_key)
}

#[tauri::command]
async fn list_keystore_accounts() -> Result<Vec<String>, String> {
    let keystore = Keystore::load()?;
    Ok(keystore.list_accounts())
}

#[tauri::command]
async fn get_disk_space(path: String) -> Result<u64, String> {
    match available_space(Path::new(&path)) {
        Ok(space) => Ok(space),
        Err(e) => Err(format!("Failed to get disk space: {}", e)),
    }
}

#[tauri::command]
async fn get_account_balance(address: String) -> Result<String, String> {
    get_balance(&address).await
}

#[tauri::command]
async fn get_network_peer_count() -> Result<u32, String> {
    get_peer_count().await
}

#[tauri::command]
async fn is_geth_running(state: State<'_, AppState>) -> Result<bool, String> {
    let geth = state.geth.lock().await;
    Ok(geth.is_running())
}

#[tauri::command]
async fn check_geth_binary(state: State<'_, AppState>) -> Result<bool, String> {
    Ok(state.downloader.is_geth_installed())
}

#[tauri::command]
async fn download_geth_binary(
    app: tauri::AppHandle,
    state: State<'_, AppState>,
) -> Result<(), String> {
    let downloader = state.downloader.clone();
    let app_handle = app.clone();

    downloader
        .download_geth(move |progress| {
            let _ = app_handle.emit("geth-download-progress", progress);
        })
        .await
}

#[tauri::command]
async fn set_miner_address(state: State<'_, AppState>, address: String) -> Result<(), String> {
    let mut miner_address = state.miner_address.lock().await;
    *miner_address = Some(address);
    Ok(())
}

#[tauri::command]
async fn get_file_versions_by_name(
    state: State<'_, AppState>,
    file_name: String,
) -> Result<Vec<FileMetadata>, String> {
    info!(
        "🚀 Tauri command: get_file_versions_by_name called with: {}",
        file_name
    );

    let dht = { state.dht.lock().await.as_ref().cloned() };
    if let Some(dht) = dht {
        info!("✅ DHT service found, calling get_versions_by_file_name");
        let result = (*dht).get_versions_by_file_name(file_name).await;
        match &result {
            Ok(versions) => info!(
                "🎉 Tauri command: Successfully returned {} versions",
                versions.len()
            ),
            Err(e) => info!("❌ Tauri command: Error occurred: {}", e),
        }
        result
    } else {
        info!("❌ Tauri command: DHT not running");
        Err("DHT not running".into())
    }
}

#[tauri::command]
async fn test_backend_connection(state: State<'_, AppState>) -> Result<String, String> {
    info!("🧪 Testing backend connection...");

    let dht = { state.dht.lock().await.as_ref().cloned() };
    if let Some(dht) = dht {
        info!("✅ DHT service is available");
        Ok("DHT service is running".to_string())
    } else {
        info!("❌ DHT service is not available");
        Err("DHT not running".into())
    }
}

#[tauri::command]
async fn establish_webrtc_connection(
    state: State<'_, AppState>,
    peer_id: String,
    offer: String,
) -> Result<(), String> {
    let webrtc = { state.webrtc.lock().await.as_ref().cloned() };
    if let Some(webrtc) = webrtc {
        webrtc
            .establish_connection_with_answer(peer_id, offer)
            .await
    } else {
        Err("WebRTC service not running".into())
    }
}

#[tauri::command]
async fn send_webrtc_file_request(
    state: State<'_, AppState>,
    peer_id: String,
    file_hash: String,
    file_name: String,
    file_size: u64,
) -> Result<(), String> {
    let webrtc = { state.webrtc.lock().await.as_ref().cloned() };
    if let Some(webrtc) = webrtc {
        let request = WebRTCFileRequest {
            file_hash,
            file_name,
            file_size,
            requester_peer_id: {
                let dht = state.dht.lock().await;
                if let Some(d) = dht.as_ref() {
                    d.get_peer_id().await
                } else {
                    "unknown".to_string()
                }
            },
            recipient_public_key: None, // No encryption for basic downloads
        };
        webrtc.send_file_request(peer_id, request).await
    } else {
        Err("WebRTC service not running".into())
    }
}

#[tauri::command]
async fn get_webrtc_connection_status(
    state: State<'_, AppState>,
    peer_id: String,
) -> Result<bool, String> {
    let webrtc = { state.webrtc.lock().await.as_ref().cloned() };
    if let Some(webrtc) = webrtc {
        Ok(webrtc.get_connection_status(&peer_id).await)
    } else {
        Ok(false)
    }
}

#[tauri::command]
async fn disconnect_from_peer(state: State<'_, AppState>, peer_id: String) -> Result<(), String> {
    let webrtc = { state.webrtc.lock().await.as_ref().cloned() };
    if let Some(webrtc) = webrtc {
        webrtc.close_connection(peer_id).await
    } else {
        Err("WebRTC service not running".into())
    }
}

#[tauri::command]
async fn upload_versioned_file(
    state: State<'_, AppState>,
    file_name: String,
    file_path: String,
    _file_size: u64,
    mime_type: Option<String>,
    is_encrypted: bool,
    encryption_method: Option<String>,
    key_fingerprint: Option<String>,
) -> Result<FileMetadata, String> {
    let dht_opt = { state.dht.lock().await.as_ref().cloned() };
    if let Some(dht) = dht_opt {
        // --- FIX: Calculate file_hash using file_transfer helper
        let file_data = tokio::fs::read(&file_path)
            .await
            .map_err(|e| e.to_string())?;
        let file_hash = FileTransferService::calculate_file_hash(&file_data);

        let created_at = std::time::SystemTime::now()
            .duration_since(std::time::UNIX_EPOCH)
            .unwrap()
            .as_secs();

        // Use the DHT versioning helper to fill in parent_hash/version
        let metadata = dht
            .prepare_versioned_metadata(
                file_hash.clone(),
                file_name.clone(),
                file_data.len() as u64, // Use file size directly from data
                file_data.clone(),
                created_at,
                mime_type,
                None, // encrypted_key_bundle
                is_encrypted,
                encryption_method,
                key_fingerprint,
            )
            .await?;

        // Store file data locally for seeding
        let ft = {
            let ft_guard = state.file_transfer.lock().await; // Store the file locally for seeding
            ft_guard.as_ref().cloned()
        };
        if let Some(ft) = ft {
            ft.store_file_data(file_hash.clone(), file_name, file_data)
                .await;
        }

        dht.publish_file(metadata.clone()).await?;
        Ok(metadata)
    } else {
        Err("DHT not running".into())
    }
}

/// Checks if the Geth RPC endpoint is ready to accept connections.
async fn is_geth_rpc_ready(state: &State<'_, AppState>) -> bool {
    let rpc_url = state.rpc_url.lock().await.clone();
    if let Ok(response) = reqwest::Client::new()
        .post(&rpc_url)
        .json(&serde_json::json!({
            "jsonrpc": "2.0", "method": "net_version", "params": [], "id": 1
        }))
        .send()
        .await
    {
        if response.status().is_success() {
            if let Ok(json) = response.json::<serde_json::Value>().await {
                return json.get("result").is_some();
            }
        }
    }
    false
}

/// Stops, restarts, and waits for the Geth node to be ready.
/// This is used when `miner_setEtherbase` is not available and a restart is required.
async fn restart_geth_and_wait(state: &State<'_, AppState>, data_dir: &str) -> Result<(), String> {
    info!("Restarting Geth with new configuration...");

    // Stop Geth
    state.geth.lock().await.stop()?;
    tokio::time::sleep(tokio::time::Duration::from_secs(2)).await; // Brief pause for shutdown

    // Restart with the stored miner address
    {
        let mut geth = state.geth.lock().await;
        let miner_address = state.miner_address.lock().await;
        info!("Restarting Geth with miner address: {:?}", miner_address);
        geth.start(data_dir, miner_address.as_deref())?;
    }

    // Wait for Geth to become responsive
    let max_attempts = 30;
    for attempt in 1..=max_attempts {
        if is_geth_rpc_ready(state).await {
            info!("Geth is ready for RPC calls after restart.");
            return Ok(());
        }
        info!(
            "Waiting for Geth to start... (attempt {}/{})",
            attempt, max_attempts
        );
        tokio::time::sleep(tokio::time::Duration::from_secs(1)).await;
    }

    Err("Geth failed to start up within 30 seconds after restart.".to_string())
}

#[tauri::command]
async fn start_miner(
    state: State<'_, AppState>,
    address: String,
    threads: u32,
    data_dir: String,
) -> Result<(), String> {
    // Store the miner address for future geth restarts
    {
        let mut miner_address = state.miner_address.lock().await;
        *miner_address = Some(address.clone());
    } // MutexGuard is dropped here

    // Try to start mining
    match start_mining(&address, threads).await {
        Ok(_) => Ok(()),
        Err(e) if e.contains("-32601") || e.to_lowercase().contains("does not exist") => {
            // miner_setEtherbase method doesn't exist, need to restart with etherbase
            warn!("miner_setEtherbase not supported, restarting geth with miner address...");
            restart_geth_and_wait(&state, &data_dir).await?;

            // Try mining again without setting etherbase (it's set via command line now)
            let rpc_url = state.rpc_url.lock().await.clone();
            let client = reqwest::Client::new();
            let start_mining_direct = serde_json::json!({
                "jsonrpc": "2.0",
                "method": "miner_start",
                "params": [threads],
                "id": 1
            });

            let response = client
                .post(&rpc_url)
                .json(&start_mining_direct)
                .send()
                .await
                .map_err(|e| format!("Failed to start mining after restart: {}", e))?;

            let json_response: serde_json::Value = response
                .json()
                .await
                .map_err(|e| format!("Failed to parse response: {}", e))?;

            if let Some(error) = json_response.get("error") {
                Err(format!("Failed to start mining after restart: {}", error))
            } else {
                Ok(())
            }
        }
        Err(e) => Err(format!("Failed to start mining: {}", e)),
    }
}

#[tauri::command]
async fn stop_miner() -> Result<(), String> {
    stop_mining().await
}

#[tauri::command]
async fn get_miner_status() -> Result<bool, String> {
    get_mining_status().await
}

#[tauri::command]
async fn get_miner_hashrate() -> Result<String, String> {
    get_hashrate().await
}

#[tauri::command]
async fn get_current_block() -> Result<u64, String> {
    get_block_number().await
}

#[tauri::command]
async fn get_network_stats() -> Result<(String, String), String> {
    let difficulty = get_network_difficulty().await?;
    let hashrate = get_network_hashrate().await?;
    Ok((difficulty, hashrate))
}

#[tauri::command]
async fn get_miner_logs(data_dir: String, lines: usize) -> Result<Vec<String>, String> {
    get_mining_logs(&data_dir, lines)
}

#[tauri::command]
async fn get_miner_performance(data_dir: String) -> Result<(u64, f64), String> {
    get_mining_performance(&data_dir)
}
lazy_static! {
    static ref BLOCKS_CACHE: StdMutex<Option<(String, u64, Instant)>> = StdMutex::new(None);
}
#[tauri::command]

async fn get_blocks_mined(address: String) -> Result<u64, String> {
    // Check cache (directly return within 500ms)
    {
        let cache = BLOCKS_CACHE.lock().unwrap();
        if let Some((cached_addr, cached_blocks, cached_time)) = cache.as_ref() {
            if cached_addr == &address && cached_time.elapsed() < Duration::from_millis(500) {
                return Ok(*cached_blocks);
            }
        }
    }

    // Invoke existing logic (slow query)
    let blocks = get_mined_blocks_count(&address).await?;

    // Update Cache
    {
        let mut cache = BLOCKS_CACHE.lock().unwrap();
        *cache = Some((address, blocks, Instant::now()));
    }

    Ok(blocks)
}
#[tauri::command]
async fn get_recent_mined_blocks_pub(
    address: String,
    lookback: u64,
    limit: usize,
) -> Result<Vec<MinedBlock>, String> {
    get_recent_mined_blocks(&address, lookback, limit).await
}
#[tauri::command]
async fn start_dht_node(
    app: tauri::AppHandle,
    state: State<'_, AppState>,
    port: u16,
    bootstrap_nodes: Vec<String>,
    enable_autonat: Option<bool>,
    autonat_probe_interval_secs: Option<u64>,
    autonat_servers: Option<Vec<String>>,
    proxy_address: Option<String>,
    is_bootstrap: Option<bool>,
    chunk_size_kb: Option<usize>,
    cache_size_mb: Option<usize>,
    // New optional relay controls
    enable_autorelay: Option<bool>,
    preferred_relays: Option<Vec<String>>,
    enable_relay_server: Option<bool>,
) -> Result<String, String> {
    {
        let dht_guard = state.dht.lock().await;
        if dht_guard.is_some() {
            return Err("DHT node is already running".to_string());
        }
    }

    // Disable autonat by default to prevent warnings when no servers are available
    // Users can explicitly enable it when needed
    let auto_enabled = enable_autonat.unwrap_or(true);
    let probe_interval = autonat_probe_interval_secs.map(Duration::from_secs);
    let autonat_server_list = autonat_servers.unwrap_or_default();

    // Get the proxy from the command line, if it was provided at launch
    let cli_proxy = state.socks5_proxy_cli.lock().await.clone();
    // Prioritize the command-line argument. Fall back to the one from the UI.
    let final_proxy_address = cli_proxy.or(proxy_address.clone());

    // Get the file transfer service for DHT integration
    let file_transfer_service = {
        let ft_guard = state.file_transfer.lock().await;
        ft_guard.as_ref().cloned()
    };

    // Create a ChunkManager instance
    let app_data_dir = app
        .path()
        .app_data_dir()
        .map_err(|e| format!("Could not get app data directory: {}", e))?;
    let chunk_storage_path = app_data_dir.join("chunk_storage");
    let chunk_manager = Arc::new(ChunkManager::new(chunk_storage_path));

    // --- Hotfix: Disable AutoRelay on bootstrap nodes (and via env var)
    let mut final_enable_autorelay = enable_autorelay.unwrap_or(true);
    if is_bootstrap.unwrap_or(false) {
        final_enable_autorelay = false;
        tracing::info!("AutoRelay disabled on bootstrap (hotfix).");
    }
    if std::env::var("CHIRAL_DISABLE_AUTORELAY").ok().as_deref() == Some("1") {
        final_enable_autorelay = false;
        tracing::info!("AutoRelay disabled via env CHIRAL_DISABLE_AUTORELAY=1");
    }

    let proj_dirs = ProjectDirs::from("com", "chiral-network", "chiral-network")
        .ok_or("Failed to get project directories")?;
    // Create the async_std::path::Path here so we can pass a reference to it.
    let blockstore_db_path = proj_dirs.data_dir().join("blockstore_db");
    let async_blockstore_path = async_std::path::Path::new(blockstore_db_path.as_os_str());

    let dht_service = DhtService::new(
        port,
        bootstrap_nodes,
        None,
        is_bootstrap.unwrap_or(false),
        /* enable AutoNAT by default for WAN */ auto_enabled,
        probe_interval,
        autonat_server_list,
        final_proxy_address,
        file_transfer_service,
        Some(chunk_manager), // Pass the chunk manager
        chunk_size_kb,
        cache_size_mb,
        /* enable AutoRelay (after hotfix) */ final_enable_autorelay,
        preferred_relays.unwrap_or_default(),
        is_bootstrap.unwrap_or(false), // enable_relay_server only on bootstrap
<<<<<<< HEAD
        Some(async_std::path::Path::new(blockstore_db_path.as_os_str())),
=======
        Some(&async_blockstore_path),
>>>>>>> 675cd3db
    )
    .await
    .map_err(|e| format!("Failed to start DHT: {}", e))?;

    let peer_id = dht_service.get_peer_id().await;

    // DHT node is already running in a spawned background task
    let dht_arc = Arc::new(dht_service);

    // Spawn the event pump
    let app_handle = app.clone();
    let proxies_arc = state.proxies.clone();
    let relay_reputation_arc = state.relay_reputation.clone();
    let dht_clone_for_pump = dht_arc.clone();

    tokio::spawn(async move {
        use std::time::Duration;
        loop {
            // If the DHT service has been shut down, the weak reference will be None
            let events = dht_clone_for_pump.drain_events(64).await;
            if events.is_empty() {
                // Avoid busy-waiting
                tokio::time::sleep(Duration::from_millis(200)).await;
                // Check if the DHT is still alive before continuing
                if Arc::strong_count(&dht_clone_for_pump) <= 1 {
                    // 1 is the pump itself
                    info!("DHT service appears to be shut down. Exiting event pump.");
                    break;
                }
                continue;
            }

            for ev in events {
                match ev {
                    DhtEvent::PeerDiscovered { peer_id, addresses } => {
                        let payload = serde_json::json!({
                            "peerId": peer_id,
                            "addresses": addresses,
                        });
                        let _ = app_handle.emit("dht_peer_discovered", payload);
                    }
                    DhtEvent::PeerConnected { peer_id, address } => {
                        let payload = serde_json::json!({
                            "peerId": peer_id,
                            "address": address,
                        });
                        let _ = app_handle.emit("dht_peer_connected", payload);
                    }
                    DhtEvent::PeerDisconnected { peer_id } => {
                        let payload = serde_json::json!({ "peerId": peer_id });
                        let _ = app_handle.emit("dht_peer_disconnected", payload);
                    }
                    DhtEvent::ProxyStatus {
                        id,
                        address,
                        status,
                        latency_ms,
                        error,
                    } => {
                        let to_emit: ProxyNode = {
                            let mut proxies = proxies_arc.lock().await;

                            if let Some(i) = proxies.iter().position(|p| p.id == id) {
                                let p = &mut proxies[i];
                                if p.id != id {
                                    p.id = id.clone();
                                }
                                if !address.is_empty() {
                                    p.address = address.clone();
                                }
                                p.status = status.clone();
                                if let Some(ms) = latency_ms {
                                    p.latency = ms as u32;
                                }
                                p.error = error.clone();
                                p.clone()
                            } else {
                                let node = ProxyNode {
                                    id: id.clone(),
                                    address: address.clone(),
                                    status,
                                    latency: latency_ms.unwrap_or(0) as u32,
                                    error,
                                };
                                proxies.push(node.clone());
                                node
                            }
                        };

                        let _ = app_handle.emit("proxy_status_update", to_emit);
                    }
                    DhtEvent::NatStatus {
                        state,
                        confidence,
                        last_error,
                        summary,
                    } => {
                        let payload = serde_json::json!({
                            "state": state,
                            "confidence": confidence,
                            "lastError": last_error,
                            "summary": summary,
                        });
                        let _ = app_handle.emit("nat_status_update", payload);
                    }
                    DhtEvent::EchoReceived { from, utf8, bytes } => {
                        // Sending inbox event to frontend
                        let payload =
                            serde_json::json!({ "from": from, "text": utf8, "bytes": bytes });
                        let _ = app_handle.emit("proxy_echo_rx", payload);
                    }
                    DhtEvent::PeerRtt { peer, rtt_ms } => {
                        // NOTE: if from dht.rs only sends rtt for known proxies, then this is fine.
                        // If it can send rtt for any peer, we need to first check if it's generated from ProxyStatus
                        let mut proxies = proxies_arc.lock().await;
                        if let Some(p) = proxies.iter_mut().find(|p| p.id == peer) {
                            p.latency = rtt_ms as u32;
                            let _ = app_handle.emit("proxy_status_update", p.clone());
                        }
                    }
                    DhtEvent::DownloadedFile(metadata) => {
                        let payload = serde_json::json!(metadata);
                        let _ = app_handle.emit("file_content", payload);
                    }
                    DhtEvent::PublishedFile(metadata) => {
                        let payload = serde_json::json!(metadata);
                        let _ = app_handle.emit("published_file", payload);
                    }
                    DhtEvent::FileDiscovered(metadata) => {
                        let payload = serde_json::json!(metadata);
                        let _ = app_handle.emit("found_file", payload);
                    }
                    DhtEvent::ReputationEvent {
                        peer_id,
                        event_type,
                        impact,
                        data,
                    } => {
                        // Update relay reputation statistics
                        let mut stats = relay_reputation_arc.lock().await;
                        let entry = stats.entry(peer_id.clone()).or_insert(RelayNodeStats {
                            peer_id: peer_id.clone(),
                            alias: None,
                            reputation_score: 0.0,
                            reservations_accepted: 0,
                            circuits_established: 0,
                            circuits_successful: 0,
                            total_events: 0,
                            last_seen: 0,
                        });

                        // Update statistics based on event type
                        entry.reputation_score += impact;
                        entry.total_events += 1;
                        entry.last_seen = data
                            .get("timestamp")
                            .and_then(|v| v.as_u64())
                            .unwrap_or_else(|| {
                                std::time::SystemTime::now()
                                    .duration_since(std::time::UNIX_EPOCH)
                                    .unwrap()
                                    .as_secs()
                            });

                        match event_type.as_str() {
                            "RelayReservationAccepted" => entry.reservations_accepted += 1,
                            "RelayCircuitEstablished" => entry.circuits_established += 1,
                            "RelayCircuitSuccessful" => entry.circuits_successful += 1,
                            _ => {}
                        }

                        // Emit event to frontend
                        let payload = serde_json::json!({
                            "peerId": peer_id,
                            "eventType": event_type,
                            "impact": impact,
                            "data": data,
                        });
                        let _ = app_handle.emit("relay_reputation_event", payload);
                    }
                    _ => {}
                }
            }
        }
    });

    {
        let mut dht_guard = state.dht.lock().await;
        *dht_guard = Some(dht_arc);
    }

    Ok(peer_id)
}

#[tauri::command]
async fn stop_dht_node(app: tauri::AppHandle, state: State<'_, AppState>) -> Result<(), String> {
    let dht = {
        let mut dht_guard = state.dht.lock().await;
        dht_guard.take()
    };

    if let Some(dht) = dht {
        (*dht)
            .shutdown()
            .await
            .map_err(|e| format!("Failed to stop DHT: {}", e))?;
    }

    // Proxy reset
    {
        let mut proxies = state.proxies.lock().await;
        proxies.clear();
    }
    let _ = app.emit("proxy_reset", ());

    Ok(())
}

#[tauri::command]
async fn stop_publishing_file(state: State<'_, AppState>, file_hash: String) -> Result<(), String> {
    let dht = {
        let dht_guard = state.dht.lock().await;
        dht_guard.as_ref().cloned()
    };
    if let Some(dht) = dht {
        dht.stop_publishing_file(file_hash).await
    } else {
        Err("DHT node is not running".to_string())
    }
}

#[tauri::command]
async fn connect_to_peer(state: State<'_, AppState>, peer_address: String) -> Result<(), String> {
    let dht = {
        let dht_guard = state.dht.lock().await;
        dht_guard.as_ref().cloned()
    };

    if let Some(dht) = dht {
        dht.connect_peer(peer_address).await
    } else {
        Err("DHT node is not running".to_string())
    }
}

#[tauri::command]
async fn get_dht_peer_count(state: State<'_, AppState>) -> Result<usize, String> {
    let dht = {
        let dht_guard = state.dht.lock().await;
        dht_guard.as_ref().cloned()
    };

    if let Some(dht) = dht {
        Ok(dht.get_peer_count().await)
    } else {
        Ok(0) // Return 0 if DHT is not running
    }
}

#[tauri::command]
async fn get_dht_peer_id(state: State<'_, AppState>) -> Result<Option<String>, String> {
    let dht = {
        let dht_guard = state.dht.lock().await;
        dht_guard.as_ref().cloned()
    };

    if let Some(dht) = dht {
        Ok(Some(dht.get_peer_id().await))
    } else {
        Ok(None) // Return None if DHT is not running
    }
}

#[tauri::command]
async fn get_dht_connected_peers(state: State<'_, AppState>) -> Result<Vec<String>, String> {
    let dht = {
        let dht_guard = state.dht.lock().await;
        dht_guard.as_ref().cloned()
    };

    if let Some(dht) = dht {
        // Get connected peers from DHT
        let connected_peers = dht.get_connected_peers().await;
        Ok(connected_peers)
    } else {
        Ok(Vec::new()) // Return empty vector if DHT is not running
    }
}

#[tauri::command]
async fn create_auth_session(
    state: State<'_, AppState>,
    session_id: String,
    hmac_key: Vec<u8>,
) -> Result<(), String> {
    let mut auth_service = state.stream_auth.lock().await;
    auth_service.create_session(session_id, hmac_key)
}

#[tauri::command]
async fn verify_stream_auth(
    state: State<'_, AppState>,
    session_id: String,
    auth_message: AuthMessage,
) -> Result<bool, String> {
    let mut auth_service = state.stream_auth.lock().await;
    auth_service.verify_data(&session_id, &auth_message)
}

#[tauri::command]
async fn generate_hmac_key() -> Vec<u8> {
    StreamAuthService::generate_hmac_key()
}

#[tauri::command]
async fn cleanup_auth_sessions(state: State<'_, AppState>) -> Result<(), String> {
    let mut auth_service = state.stream_auth.lock().await;
    auth_service.cleanup_expired_sessions();
    auth_service.cleanup_expired_exchanges();
    Ok(())
}

#[tauri::command]
async fn initiate_hmac_key_exchange(
    state: State<'_, AppState>,
    initiator_peer_id: String,
    target_peer_id: String,
    session_id: String,
) -> Result<HmacKeyExchangeRequest, String> {
    let mut auth_service = state.stream_auth.lock().await;
    auth_service.initiate_key_exchange(initiator_peer_id, target_peer_id, session_id)
}

#[tauri::command]
async fn respond_to_hmac_key_exchange(
    state: State<'_, AppState>,
    request: HmacKeyExchangeRequest,
    responder_peer_id: String,
) -> Result<HmacKeyExchangeResponse, String> {
    let mut auth_service = state.stream_auth.lock().await;
    auth_service.respond_to_key_exchange(request, responder_peer_id)
}

#[tauri::command]
async fn confirm_hmac_key_exchange(
    state: State<'_, AppState>,
    response: HmacKeyExchangeResponse,
    initiator_peer_id: String,
) -> Result<HmacKeyExchangeConfirmation, String> {
    let mut auth_service = state.stream_auth.lock().await;
    auth_service.confirm_key_exchange(response, initiator_peer_id)
}

#[tauri::command]
async fn finalize_hmac_key_exchange(
    state: State<'_, AppState>,
    confirmation: HmacKeyExchangeConfirmation,
    responder_peer_id: String,
) -> Result<(), String> {
    let mut auth_service = state.stream_auth.lock().await;
    auth_service.finalize_key_exchange(confirmation, responder_peer_id)
}

#[tauri::command]
async fn get_hmac_exchange_status(
    state: State<'_, AppState>,
    exchange_id: String,
) -> Result<Option<String>, String> {
    let auth_service = state.stream_auth.lock().await;
    Ok(auth_service
        .get_exchange_status(&exchange_id)
        .map(|s| format!("{:?}", s)))
}

#[tauri::command]
async fn get_active_hmac_exchanges(state: State<'_, AppState>) -> Result<Vec<String>, String> {
    let auth_service = state.stream_auth.lock().await;
    Ok(auth_service.get_active_exchanges())
}

#[tauri::command]
async fn send_dht_message(
    state: State<'_, AppState>,
    peer_id: String,
    message: serde_json::Value,
) -> Result<(), String> {
    let dht = {
        let dht_guard = state.dht.lock().await;
        dht_guard.as_ref().cloned()
    };

    if let Some(dht) = dht {
        // Send message through DHT to target peer
        dht.send_message_to_peer(&peer_id, message)
            .await
            .map_err(|e| format!("Failed to send DHT message: {}", e))
    } else {
        Err("DHT not available".to_string())
    }
}

#[tauri::command]
async fn get_dht_health(state: State<'_, AppState>) -> Result<Option<DhtMetricsSnapshot>, String> {
    let dht = {
        let dht_guard = state.dht.lock().await;
        dht_guard.as_ref().cloned()
    };

    if let Some(dht) = dht {
        Ok(Some(dht.metrics_snapshot().await))
    } else {
        Ok(None)
    }
}

#[tauri::command]
async fn get_dht_events(state: State<'_, AppState>) -> Result<Vec<String>, String> {
    let dht = {
        let dht_guard = state.dht.lock().await;
        dht_guard.as_ref().cloned()
    };

    if let Some(dht) = dht {
        let events = dht.drain_events(100).await;
        // Convert events to concise human-readable strings for the UI
        let mapped: Vec<String> = events
            .into_iter()
            .map(|e| match e {
                // DhtEvent::PeerDiscovered(p) => format!("peer_discovered:{}", p),
                // DhtEvent::PeerConnected(p) => format!("peer_connected:{}", p),
                // DhtEvent::PeerDisconnected(p) => format!("peer_disconnected:{}", p),
                DhtEvent::PeerDiscovered { peer_id, addresses } => {
                    let joined = if addresses.is_empty() {
                        "-".to_string()
                    } else {
                        addresses.join("|")
                    };
                    format!("peer_discovered:{}:{}", peer_id, joined)
                }
                DhtEvent::PeerConnected { peer_id, address } => {
                    format!("peer_connected:{}:{}", peer_id, address.unwrap_or_default())
                }
                DhtEvent::PeerDisconnected { peer_id } => {
                    format!("peer_disconnected:{}", peer_id)
                }
                DhtEvent::FileDiscovered(meta) => {
                    // Serialize the full metadata object to JSON for the frontend
                    let payload = serde_json::to_string(&meta).unwrap_or_else(|_| "{}".to_string());
                    format!("file_discovered:{}", payload)
                }
                DhtEvent::PublishedFile(meta) => format!(
                    "file_published:{}:{}:{}", // Use merkle_root as the primary identifier
                    meta.merkle_root, meta.file_name, meta.file_size
                ),
                DhtEvent::DownloadedFile(file_metadata) => {
                    format!("Downloaded File {}", file_metadata.file_name)
                }
                DhtEvent::FileNotFound(hash) => format!("file_not_found:{}", hash),
                DhtEvent::Error(err) => format!("error:{}", err),
                DhtEvent::Info(msg) => format!("info:{}", msg),
                DhtEvent::Warning(msg) => format!("warning:{}", msg),
                DhtEvent::ProxyStatus {
                    id,
                    address,
                    status,
                    latency_ms,
                    error,
                } => {
                    let lat = latency_ms
                        .map(|ms| format!("{ms}"))
                        .unwrap_or_else(|| "-".into());
                    let err = error.unwrap_or_default();
                    format!(
                        "proxy_status:{id}:{address}:{status}:{lat}{}",
                        if err.is_empty() {
                            "".into()
                        } else {
                            format!(":{err}")
                        }
                    )
                }
                DhtEvent::NatStatus {
                    state,
                    confidence,
                    last_error,
                    summary,
                } => match serde_json::to_string(&serde_json::json!({
                    "state": state,
                    "confidence": confidence,
                    "lastError": last_error,
                    "summary": summary,
                })) {
                    Ok(json) => format!("nat_status:{json}"),
                    Err(_) => "nat_status:{}".to_string(),
                },
                DhtEvent::PeerRtt { peer, rtt_ms } => format!("peer_rtt:{peer}:{rtt_ms}"),
                DhtEvent::EchoReceived { from, utf8, bytes } => format!(
                    "echo_received:{}:{}:{}",
                    from,
                    utf8.unwrap_or_default(),
                    bytes
                ),
                DhtEvent::BitswapDataReceived { query_id, data } => {
                    format!("bitswap_data_received:{}:{}", query_id, data.len())
                }
                DhtEvent::BitswapError { query_id, error } => {
                    format!("bitswap_error:{}:{}", query_id, error)
                }
                DhtEvent::FileDownloaded { file_hash } => {
                    format!("file_downloaded:{}", file_hash)
                }
                DhtEvent::ReputationEvent {
                    peer_id,
                    event_type,
                    impact,
                    data,
                } => {
                    let json = serde_json::to_string(&serde_json::json!({
                        "peer_id": peer_id,
                        "event_type": event_type,
                        "impact": impact,
                        "data": data,
                    }))
                    .unwrap_or_else(|_| "{}".to_string());
                    format!("reputation_event:{}", json)
                }
            })
            .collect();
        Ok(mapped)
    } else {
        Ok(vec![])
    }
}

#[derive(Debug, Clone)]
enum TemperatureMethod {
    Sysinfo,
    #[cfg(target_os = "windows")]
    WindowsWmi,
    #[cfg(target_os = "linux")]
    LinuxSensors,
    #[cfg(target_os = "linux")]
    LinuxThermalZone(String),
    #[cfg(target_os = "linux")]
    LinuxHwmon(String),
}

#[tauri::command]
async fn get_cpu_temperature() -> Option<f32> {
    tokio::task::spawn_blocking(move || {
        use std::sync::OnceLock;
        use std::time::Instant;
        use sysinfo::MINIMUM_CPU_UPDATE_INTERVAL;
        use tracing::info;

        static LAST_UPDATE: OnceLock<std::sync::Mutex<Option<Instant>>> = OnceLock::new();
        static WORKING_METHOD: OnceLock<std::sync::Mutex<Option<TemperatureMethod>>> = OnceLock::new();
        static TEMP_HISTORY: OnceLock<std::sync::Mutex<Vec<(Instant, f32)>>> = OnceLock::new();

        let last_update_mutex = LAST_UPDATE.get_or_init(|| std::sync::Mutex::new(None));
        let working_method_mutex = WORKING_METHOD.get_or_init(|| std::sync::Mutex::new(None));
        let temp_history_mutex = TEMP_HISTORY.get_or_init(|| std::sync::Mutex::new(Vec::new()));

        {
            let mut last_update = last_update_mutex.lock().unwrap();
            if let Some(last) = *last_update {
                if last.elapsed() < MINIMUM_CPU_UPDATE_INTERVAL {
                    return None;
                }
            }
            *last_update = Some(Instant::now());
        }

        // Helper function to add temperature to history and return smoothed value
        let smooth_temperature = |raw_temp: f32| -> f32 {
            let now = Instant::now();
            let mut history = temp_history_mutex.lock().unwrap();

            // Add current reading
            history.push((now, raw_temp));

            // Keep only last 5 readings within 30 seconds
            history.retain(|(time, _)| now.duration_since(*time).as_secs() < 30);
            if history.len() > 5 {
                let excess = history.len() - 5;
                history.drain(0..excess);
            }

            // Return smoothed temperature (weighted average, recent readings have more weight)
            if history.len() == 1 {
                raw_temp
            } else {
                let total_weight: f32 = (1..=history.len()).map(|i| i as f32).sum();
                let weighted_sum: f32 = history.iter().enumerate()
                    .map(|(i, (_, temp))| temp * (i + 1) as f32)
                    .sum();
                weighted_sum / total_weight
            }
        };

        // Try cached working method first
        {
            let working_method = working_method_mutex.lock().unwrap();
            if let Some(ref method) = *working_method {
                if let Some(temp) = try_temperature_method(method) {
                    return Some(smooth_temperature(temp));
                }
                // Method stopped working, clear cache
                drop(working_method);
                let mut working_method = working_method_mutex.lock().unwrap();
                *working_method = None;
            }
        }

        // Try all methods to find one that works and cache it
        let methods_to_try = vec![
            TemperatureMethod::Sysinfo,
            #[cfg(target_os = "windows")]
            TemperatureMethod::WindowsWmi,
            #[cfg(target_os = "linux")]
            TemperatureMethod::LinuxSensors,
        ];

        for method in methods_to_try {
            if let Some(temp) = try_temperature_method(&method) {
                // Cache the working method
                let mut working_method = working_method_mutex.lock().unwrap();
                *working_method = Some(method.clone());
                return Some(smooth_temperature(temp));
            }
        }

        // Try more Linux methods if the basic ones failed
        #[cfg(target_os = "linux")]
        {
            if let Some((temp, method)) = get_linux_temperature_advanced() {
                let mut working_method = working_method_mutex.lock().unwrap();
                *working_method = Some(method);
                return Some(smooth_temperature(temp));
            }
        }

        // Final fallback: return None when sensors are unavailable
        // Only log the info message once to avoid spamming logs
        static SENSOR_WARNING_LOGGED: OnceLock<()> = OnceLock::new();

        SENSOR_WARNING_LOGGED.get_or_init(|| {
            info!("Hardware temperature sensors not accessible on this system. Temperature monitoring disabled.");
        });

        None
    })
    .await // 2. Await the result of the blocking task
    .unwrap_or(None)
}

fn try_temperature_method(method: &TemperatureMethod) -> Option<f32> {
    match method {
        TemperatureMethod::Sysinfo => {
            let mut sys = System::new_all();
            sys.refresh_cpu_all();
            let components = Components::new_with_refreshed_list();

            let mut core_count = 0;
            let sum: f32 = components
                .iter()
                .filter(|c| {
                    let label = c.label().to_lowercase();
                    label.contains("cpu")
                        || label.contains("package")
                        || label.contains("tdie")
                        || label.contains("core")
                        || label.contains("thermal")
                })
                .map(|c| {
                    core_count += 1;
                    c.temperature()
                })
                .sum();

            if core_count > 0 {
                let avg_temp = sum / core_count as f32;
                if avg_temp > 0.0 && avg_temp < 150.0 {
                    return Some(avg_temp);
                }
            }
            None
        }
        #[cfg(target_os = "windows")]
        TemperatureMethod::WindowsWmi => get_windows_temperature(),
        #[cfg(target_os = "linux")]
        TemperatureMethod::LinuxSensors => get_linux_sensors_temperature(),
        #[cfg(target_os = "linux")]
        TemperatureMethod::LinuxThermalZone(path) => {
            if let Ok(temp_str) = std::fs::read_to_string(path) {
                if let Ok(temp_millidegrees) = temp_str.trim().parse::<i32>() {
                    let temp_celsius = temp_millidegrees as f32 / 1000.0;
                    if temp_celsius > 0.0 && temp_celsius < 150.0 {
                        return Some(temp_celsius);
                    }
                }
            }
            None
        }
        #[cfg(target_os = "linux")]
        TemperatureMethod::LinuxHwmon(path) => {
            if let Ok(temp_str) = std::fs::read_to_string(path) {
                if let Ok(temp_millidegrees) = temp_str.trim().parse::<i32>() {
                    let temp_celsius = temp_millidegrees as f32 / 1000.0;
                    if temp_celsius > 0.0 && temp_celsius < 150.0 {
                        return Some(temp_celsius);
                    }
                }
            }
            None
        }
    }
}

#[cfg(target_os = "linux")]
fn get_linux_sensors_temperature() -> Option<f32> {
    // Try sensors command (most reliable and matches user expectations)
    if let Ok(output) = std::process::Command::new("sensors")
        .arg("-u") // Raw output
        .output()
    {
        if let Ok(output_str) = String::from_utf8(output.stdout) {
            let lines: Vec<&str> = output_str.lines().collect();
            let mut i = 0;

            while i < lines.len() {
                let line = lines[i].trim();

                // Look for CPU package temperature section
                if line.contains("Package id 0:") {
                    // Look for temp1_input in the following lines
                    for j in (i + 1)..(i + 10).min(lines.len()) {
                        let temp_line = lines[j].trim();
                        if temp_line.starts_with("temp1_input:") {
                            if let Some(temp_str) = temp_line.split(':').nth(1) {
                                if let Ok(temp) = temp_str.trim().parse::<f32>() {
                                    if temp > 0.0 && temp < 150.0 {
                                        return Some(temp);
                                    }
                                }
                            }
                            break;
                        }
                    }
                }
                // Look for first core temperature as fallback
                else if line.contains("Core 0:") {
                    // Look for temp2_input (Core 0 uses temp2_input)
                    for j in (i + 1)..(i + 10).min(lines.len()) {
                        let temp_line = lines[j].trim();
                        if temp_line.starts_with("temp2_input:") {
                            if let Some(temp_str) = temp_line.split(':').nth(1) {
                                if let Ok(temp) = temp_str.trim().parse::<f32>() {
                                    if temp > 0.0 && temp < 150.0 {
                                        return Some(temp);
                                    }
                                }
                            }
                            break;
                        }
                    }
                }
                i += 1;
            }
        }
    }

    None
}

#[cfg(target_os = "linux")]
fn get_linux_temperature_advanced() -> Option<(f32, TemperatureMethod)> {
    use std::fs;

    // Method 1: Try thermal zones (prioritize x86_pkg_temp)
    // Look for CPU thermal zones in /sys/class/thermal/
    // Prioritize x86_pkg_temp as it's usually the most accurate for CPU package temperature
    for i in 0..20 {
        let type_path = format!("/sys/class/thermal/thermal_zone{}/type", i);
        if let Ok(zone_type) = fs::read_to_string(&type_path) {
            let zone_type = zone_type.trim().to_lowercase();
            if zone_type == "x86_pkg_temp" {
                let thermal_path = format!("/sys/class/thermal/thermal_zone{}/temp", i);
                if let Ok(temp_str) = fs::read_to_string(&thermal_path) {
                    if let Ok(temp_millidegrees) = temp_str.trim().parse::<i32>() {
                        let temp_celsius = temp_millidegrees as f32 / 1000.0;
                        if temp_celsius > 0.0 && temp_celsius < 150.0 {
                            return Some((
                                temp_celsius,
                                TemperatureMethod::LinuxThermalZone(thermal_path),
                            ));
                        }
                    }
                }
            }
        }
    }

    // Fallback to other CPU thermal zones
    for i in 0..20 {
        let type_path = format!("/sys/class/thermal/thermal_zone{}/type", i);
        if let Ok(zone_type) = fs::read_to_string(&type_path) {
            let zone_type = zone_type.trim().to_lowercase();
            if zone_type.contains("cpu")
                || zone_type.contains("coretemp")
                || zone_type.contains("k10temp")
            {
                let thermal_path = format!("/sys/class/thermal/thermal_zone{}/temp", i);
                if let Ok(temp_str) = fs::read_to_string(&thermal_path) {
                    if let Ok(temp_millidegrees) = temp_str.trim().parse::<i32>() {
                        let temp_celsius = temp_millidegrees as f32 / 1000.0;
                        if temp_celsius > 0.0 && temp_celsius < 150.0 {
                            return Some((
                                temp_celsius,
                                TemperatureMethod::LinuxThermalZone(thermal_path),
                            ));
                        }
                    }
                }
            }
        }
    }

    // Method 2: Try hwmon (hardware monitoring) interfaces
    // Look for CPU temperature sensors in /sys/class/hwmon/
    for i in 0..10 {
        let hwmon_dir = format!("/sys/class/hwmon/hwmon{}", i);

        // Check if this hwmon device is for CPU temperature
        let name_path = format!("{}/name", hwmon_dir);
        if let Ok(name) = fs::read_to_string(&name_path) {
            let name = name.trim().to_lowercase();
            if name.contains("coretemp")
                || name.contains("k10temp")
                || name.contains("cpu")
                || name.contains("acpi")
            {
                // Try different temperature input files
                for temp_input in 1..=8 {
                    let temp_path = format!("{}/temp{}_input", hwmon_dir, temp_input);
                    if let Ok(temp_str) = fs::read_to_string(&temp_path) {
                        if let Ok(temp_millidegrees) = temp_str.trim().parse::<i32>() {
                            let temp_celsius = temp_millidegrees as f32 / 1000.0;
                            if temp_celsius > 0.0 && temp_celsius < 150.0 {
                                return Some((
                                    temp_celsius,
                                    TemperatureMethod::LinuxHwmon(temp_path),
                                ));
                            }
                        }
                    }
                }
            }
        }
    }

    // Method 3: Try reading from specific CPU temperature files using glob patterns
    let cpu_temp_paths = [
        "/sys/devices/platform/coretemp.0/hwmon/hwmon*/temp1_input",
        "/sys/devices/platform/coretemp.0/temp1_input",
        "/sys/bus/platform/devices/coretemp.0/hwmon/hwmon*/temp*_input",
        "/sys/devices/pci0000:00/0000:00:18.3/hwmon/hwmon*/temp1_input", // AMD
    ];

    for pattern in &cpu_temp_paths {
        if let Ok(paths) = glob::glob(pattern) {
            for path_result in paths {
                if let Ok(path) = path_result {
                    if let Ok(temp_str) = fs::read_to_string(&path) {
                        if let Ok(temp_millidegrees) = temp_str.trim().parse::<i32>() {
                            let temp_celsius = temp_millidegrees as f32 / 1000.0;
                            if temp_celsius > 0.0 && temp_celsius < 150.0 {
                                let path_str = path.to_string_lossy().to_string();
                                return Some((
                                    temp_celsius,
                                    TemperatureMethod::LinuxHwmon(path_str),
                                ));
                            }
                        }
                    }
                }
            }
        }
    }

    None
}

#[cfg(target_os = "windows")]
fn get_windows_temperature() -> Option<f32> {
    use std::sync::OnceLock;

    static LAST_LOG_STATE: OnceLock<std::sync::Mutex<bool>> = OnceLock::new();

    // Try multiple WMI methods for better compatibility

    // Method 1: Try HighPrecisionTemperature (newer Windows versions)
    if let Ok(output) = Command::new("powershell")
        .args([
            "-Command",
            "try { Get-WmiObject -Query \"SELECT HighPrecisionTemperature FROM Win32_PerfRawData_Counters_ThermalZoneInformation\" -ErrorAction Stop | Select-Object -First 1 -ExpandProperty HighPrecisionTemperature } catch { $null }"
        ])
        .output()
    {
        if let Ok(output_str) = String::from_utf8(output.stdout) {
            let trimmed = output_str.trim();
            if !trimmed.is_empty() && trimmed != "null" {
                if let Ok(temp_tenths_kelvin) = trimmed.parse::<f32>() {
                    let temp_celsius = (temp_tenths_kelvin / 10.0) - 273.15;
                    if temp_celsius > 0.0 && temp_celsius < 150.0 {
                        // Log success only once
                        let log_state = LAST_LOG_STATE.get_or_init(|| std::sync::Mutex::new(false));
                        let mut logged = log_state.lock().unwrap();
                        if !*logged {
                            info!("✅ Temperature sensor detected via WMI HighPrecision: {:.1}°C", temp_celsius);
                            *logged = true;
                        }
                        return Some(temp_celsius);
                    }
                }
            }
        }
    }

    // Method 2: Try CurrentTemperature (older Windows versions)
    if let Ok(output) = Command::new("powershell")
        .args([
            "-Command",
            "try { Get-WmiObject -Query \"SELECT CurrentTemperature FROM Win32_TemperatureProbe\" -ErrorAction Stop | Select-Object -First 1 -ExpandProperty CurrentTemperature } catch { $null }"
        ])
        .output()
    {
        if let Ok(output_str) = String::from_utf8(output.stdout) {
            let trimmed = output_str.trim();
            if !trimmed.is_empty() && trimmed != "null" {
                if let Ok(temp_tenths_kelvin) = trimmed.parse::<f32>() {
                    let temp_celsius = (temp_tenths_kelvin / 10.0) - 273.15;
                    if temp_celsius > 0.0 && temp_celsius < 150.0 {
                        let log_state = LAST_LOG_STATE.get_or_init(|| std::sync::Mutex::new(false));
                        let mut logged = log_state.lock().unwrap();
                        if !*logged {
                            info!("✅ Temperature sensor detected via WMI CurrentTemperature: {:.1}°C", temp_celsius);
                            *logged = true;
                        }
                        return Some(temp_celsius);
                    }
                }
            }
        }
    }

    // Method 3: Try MSAcpi_ThermalZoneTemperature (alternative approach)
    if let Ok(output) = Command::new("powershell")
        .args([
            "-Command",
            "try { Get-WmiObject -Namespace \"root\\wmi\" -Query \"SELECT CurrentTemperature FROM MSAcpi_ThermalZoneTemperature\" -ErrorAction Stop | Select-Object -First 1 -ExpandProperty CurrentTemperature } catch { $null }"
        ])
        .output()
    {
        if let Ok(output_str) = String::from_utf8(output.stdout) {
            let trimmed = output_str.trim();
            if !trimmed.is_empty() && trimmed != "null" {
                if let Ok(temp_tenths_kelvin) = trimmed.parse::<f32>() {
                    let temp_celsius = (temp_tenths_kelvin / 10.0) - 273.15;
                    if temp_celsius > 0.0 && temp_celsius < 150.0 {
                        let log_state = LAST_LOG_STATE.get_or_init(|| std::sync::Mutex::new(false));
                        let mut logged = log_state.lock().unwrap();
                        if !*logged {
                            info!("✅ Temperature sensor detected via MSAcpi: {:.1}°C", temp_celsius);
                            *logged = true;
                        }
                        return Some(temp_celsius);
                    }
                }
            }
        }
    }

    // Log only once when no sensor is found
    let log_state = LAST_LOG_STATE.get_or_init(|| std::sync::Mutex::new(false));
    let mut logged = log_state.lock().unwrap();
    if !*logged {
        info!("⚠️ No WMI temperature sensors detected. Temperature monitoring disabled.");
        *logged = true;
    }

    None
}

#[tauri::command]
fn detect_locale() -> String {
    sys_locale::get_locale().unwrap_or_else(|| "en-US".into())
}

#[tauri::command]
async fn start_file_transfer_service(
    app: tauri::AppHandle,
    state: State<'_, AppState>,
) -> Result<(), String> {
    {
        let ft_guard = state.file_transfer.lock().await;
        if ft_guard.is_some() {
            return Err("File transfer service is already running".to_string());
        }
    }

    let file_transfer_service = FileTransferService::new_with_encryption(true)
        .await
        .map_err(|e| format!("Failed to start file transfer service: {}", e))?;

    let ft_arc = Arc::new(file_transfer_service);
    {
        let mut ft_guard = state.file_transfer.lock().await;
        *ft_guard = Some(ft_arc.clone());
    }

    // Initialize WebRTC service with file transfer service
    let webrtc_service = WebRTCService::new(
        app.app_handle().clone(),
        ft_arc.clone(),
        state.keystore.clone(),
    )
    .await
    .map_err(|e| format!("Failed to start WebRTC service: {}", e))?;

    let webrtc_arc = Arc::new(webrtc_service);
    {
        let mut webrtc_guard = state.webrtc.lock().await;
        *webrtc_guard = Some(webrtc_arc.clone());
    }

    // Initialize multi-source download service
    let dht_arc = {
        let dht_guard = state.dht.lock().await;
        dht_guard.as_ref().cloned()
    };

    if let Some(dht_service) = dht_arc {
        let multi_source_service = MultiSourceDownloadService::new(dht_service, webrtc_arc.clone());
        let multi_source_arc = Arc::new(multi_source_service);

        {
            let mut multi_source_guard = state.multi_source_download.lock().await;
            *multi_source_guard = Some(multi_source_arc.clone());
        }

        // Start multi-source download service
        {
            let mut pump_guard = state.multi_source_pump.lock().await;
            if pump_guard.is_none() {
                let app_handle = app.clone();
                let ms_clone = multi_source_arc.clone();
                let handle = tokio::spawn(async move {
                    pump_multi_source_events(app_handle, ms_clone).await;
                });
                *pump_guard = Some(handle);
            }
        }

        // Start the service background task
        let ms_clone = multi_source_arc.clone();
        tokio::spawn(async move {
            ms_clone.run().await;
        });
    }

    {
        let mut pump_guard = state.file_transfer_pump.lock().await;
        if pump_guard.is_none() {
            let app_handle = app.clone();
            let ft_clone = ft_arc.clone();
            let handle = tokio::spawn(async move {
                pump_file_transfer_events(app_handle, ft_clone).await;
            });
            *pump_guard = Some(handle);
        }
    }

    Ok(())
}

#[tauri::command]
async fn upload_file_to_network(
    state: State<'_, AppState>,
    file_path: String,
) -> Result<(), String> {
    // Get the active account address
    let account = get_active_account(&state).await?;

    // Get the private key from state
    let private_key = {
        let key_guard = state.active_account_private_key.lock().await;
        key_guard
            .clone()
            .ok_or("No private key available. Please log in again.")?
    };

    let ft = {
        let ft_guard = state.file_transfer.lock().await;
        ft_guard.as_ref().cloned()
    };

    if let Some(ft) = ft {
        // Upload the file
        let file_name = file_path.split('/').last().unwrap_or(&file_path);

        ft.upload_file_with_account(
            file_path.clone(),
            file_name.to_string(),
            Some(account),
            Some(private_key),
        )
        .await
        .map_err(|e| format!("Failed to upload file: {}", e))?;

        // Get the file hash by reading the file and calculating it
        let file_data = tokio::fs::read(&file_path)
            .await
            .map_err(|e| format!("Failed to read file: {}", e))?;
        let file_hash = file_transfer::FileTransferService::calculate_file_hash(&file_data);

        // Also publish to DHT if it's running
        let dht = {
            let dht_guard = state.dht.lock().await;
            dht_guard.as_ref().cloned()
        };

        if let Some(dht) = dht {
            let metadata = FileMetadata {
                merkle_root: file_hash.clone(),
                is_root: true,
                file_name: file_name.to_string(),
                file_size: file_data.len() as u64,
                file_data: file_data.clone(),
                seeders: vec![],
                created_at: std::time::SystemTime::now()
                    .duration_since(std::time::UNIX_EPOCH)
                    .unwrap()
                    .as_secs(),
                mime_type: None,
                is_encrypted: false,
                encryption_method: None,
                key_fingerprint: None,
                parent_hash: None,
                version: Some(1),
                cids: None,
                encrypted_key_bundle: None,
                ..Default::default()
            };

            match dht.publish_file(metadata.clone()).await {
                Ok(_) => info!("Published file metadata to DHT: {}", file_hash),
                Err(e) => warn!("Failed to publish file metadata to DHT: {}", e),
            };

            Ok(())
        } else {
            Err("DHT Service not running.".to_string())
        }
    } else {
        Err("File transfer service is not running".to_string())
    }
}

#[tauri::command]
async fn download_blocks_from_network(
    state: State<'_, AppState>,
    file_metadata: FileMetadata,
    download_path: String,
) -> Result<(), String> {
    let dht = {
        let dht_guard = state.dht.lock().await;
        dht_guard.as_ref().cloned()
    };

    if let Some(dht) = dht {
        info!("calling dht download_file");
        dht.download_file(file_metadata, download_path).await
    } else {
        Err("DHT node is not running".to_string())
    }
}

#[tauri::command]
async fn download_file_from_network(
    state: State<'_, AppState>,
    file_hash: String,
    _output_path: String,
) -> Result<String, String> {
    let ft = {
        let ft_guard = state.file_transfer.lock().await;
        ft_guard.as_ref().cloned()
    };

    if let Some(_ft) = ft {
        info!("Starting P2P download for: {}", file_hash);

        // Search DHT for file metadata
        let dht = {
            let dht_guard = state.dht.lock().await;
            dht_guard.as_ref().cloned()
        };

        if let Some(dht_service) = dht {
            // Search for file metadata in DHT with 5 second timeout
            match dht_service
                .synchronous_search_metadata(file_hash.clone(), 5000)
                .await
            {
                Ok(Some(metadata)) => {
                    info!(
                        "Found file metadata in DHT: {} (size: {} bytes)",
                        metadata.file_name, metadata.file_size
                    );

                    // Implement peer discovery for file chunks
                    info!(
                        "Discovering peers for file: {} with {} known seeders",
                        metadata.file_name,
                        metadata.seeders.len()
                    );

                    if metadata.seeders.is_empty() {
                        return Err(format!(
                            "No seeders available for file: {} ({})",
                            metadata.file_name, metadata.merkle_root
                        ));
                    }

                    // Discover and verify available peers for this file
                    let available_peers = dht_service
                        .discover_peers_for_file(&metadata)
                        .await
                        .map_err(|e| format!("Peer discovery failed: {}", e))?;

                    if available_peers.is_empty() {
                        info!("File found but no seeders currently available");
                        // Return metadata as JSON instead of error so frontend can display file info
                        let metadata_json = serde_json::to_string(&metadata)
                            .map_err(|e| format!("Failed to serialize metadata: {}", e))?;
                        return Ok(metadata_json);
                    }

                    // Implement chunk requesting protocol with real WebRTC
                    // Create WebRTC offer for the first available peer
                    let webrtc = {
                        let webrtc_guard = state.webrtc.lock().await;
                        webrtc_guard.as_ref().cloned()
                    };

                    if let Some(webrtc_service) = webrtc {
                        // Select the best peer for download
                        let selected_peer = if available_peers.len() == 1 {
                            available_peers[0].clone()
                        } else {
                            // Use peer selection strategy to pick the best peer
                            let recommended = dht_service
                                .select_peers_with_strategy(
                                    &available_peers,
                                    1,
                                    crate::peer_selection::SelectionStrategy::FastestFirst,
                                    false,
                                )
                                .await;
                            recommended
                                .into_iter()
                                .next()
                                .unwrap_or_else(|| available_peers[0].clone())
                        };

                        info!("Selected peer {} for WebRTC download", selected_peer);

                        // Create WebRTC offer
                        match webrtc_service.create_offer(selected_peer.clone()).await {
                            Ok(offer) => {
                                info!("Created WebRTC offer for peer {}", selected_peer);

                                // Send WebRTC offer via DHT signaling
                                let offer_request = dht::WebRTCOfferRequest {
                                    offer_sdp: offer, // The Merkle root is now the primary file hash
                                    file_hash: metadata.merkle_root.clone(),
                                    requester_peer_id: dht_service.get_peer_id().await,
                                };

                                match dht_service
                                    .send_webrtc_offer(selected_peer.clone(), offer_request)
                                    .await
                                {
                                    Ok(answer_receiver) => {
                                        info!(
                                            "Sent WebRTC offer to peer {}, waiting for answer",
                                            selected_peer
                                        );

                                        // Wait for WebRTC answer with timeout
                                        match tokio::time::timeout(
                                            Duration::from_secs(30),
                                            answer_receiver,
                                        )
                                        .await
                                        {
                                            Ok(Ok(Ok(answer_response))) => {
                                                info!(
                                                    "Received WebRTC answer from peer {}",
                                                    selected_peer
                                                );

                                                // Establish WebRTC connection with the answer
                                                match webrtc_service
                                                    .establish_connection_with_answer(
                                                        selected_peer.clone(),
                                                        answer_response.answer_sdp,
                                                    )
                                                    .await
                                                {
                                                    Ok(_) => {
                                                        info!("WebRTC connection established with peer {}", selected_peer);

                                                        // Send file request over WebRTC data channel
                                                        let file_request = crate::webrtc_service::WebRTCFileRequest {
                                                            file_hash: metadata.merkle_root.clone(),
                                                            file_name: metadata.file_name.clone(),
                                                            file_size: metadata.file_size,
                                                            requester_peer_id: dht_service.get_peer_id().await,
                                                            recipient_public_key: None, // No encryption for basic downloads
                                                        };

                                                        match webrtc_service
                                                            .send_file_request(
                                                                selected_peer.clone(),
                                                                file_request,
                                                            )
                                                            .await
                                                        {
                                                            Ok(_) => {
                                                                info!("Sent file request for {} to peer {}", metadata.file_name, selected_peer);

                                                                // The peer will now start sending chunks automatically
                                                                // We don't need to request individual chunks - the WebRTC service handles this
                                                                Ok(format!(
                                                                    "WebRTC download initiated: {} ({} bytes) from peer {}",
                                                                    metadata.file_name, metadata.file_size, selected_peer
                                                                ))
                                                            }
                                                            Err(e) => {
                                                                warn!("Failed to send file request: {}", e);
                                                                Err(format!("Failed to send file request: {}", e))
                                                            }
                                                        }
                                                    }
                                                    Err(e) => {
                                                        warn!("Failed to establish WebRTC connection: {}", e);
                                                        Err(format!(
                                                            "WebRTC connection failed: {}",
                                                            e
                                                        ))
                                                    }
                                                }
                                            }
                                            Ok(Ok(Err(e))) => {
                                                warn!("WebRTC signaling failed: {}", e);
                                                Err(format!("WebRTC signaling failed: {}", e))
                                            }
                                            Ok(Err(_)) => {
                                                warn!("WebRTC answer receiver was canceled");
                                                Err("WebRTC answer receiver was canceled"
                                                    .to_string())
                                            }
                                            Err(_) => {
                                                warn!(
                                                    "WebRTC answer timeout from peer {}",
                                                    selected_peer
                                                );
                                                Err(format!(
                                                    "WebRTC answer timeout from peer {}",
                                                    selected_peer
                                                ))
                                            }
                                        }
                                    }
                                    Err(e) => {
                                        warn!("Failed to send WebRTC offer: {}", e);
                                        Err(format!("Failed to send WebRTC offer: {}", e))
                                    }
                                }
                            }
                            Err(e) => {
                                warn!("Failed to create WebRTC offer: {}", e);
                                Err(format!("WebRTC setup failed: {}", e))
                            }
                        }
                    } else {
                        Err("WebRTC service not available".to_string())
                    }
                }
                Ok(None) => {
                    return Err("DHT search timed out - file metadata not found".to_string());
                }
                Err(e) => {
                    warn!("DHT search failed: {}", e);

                    return Err(format!("DHT search failed: {}", e));
                }
            }
        } else {
            return Err("DHT service not available".to_string());
        }
    } else {
        Err("File transfer service is not running".to_string())
    }
}

#[tauri::command]
async fn show_in_folder(path: String) -> Result<(), String> {
    #[cfg(target_os = "windows")]
    {
        std::process::Command::new("explorer")
            .args(["/select,", &path])
            .spawn()
            .map_err(|e| format!("Failed to open folder: {}", e))?;
    }

    #[cfg(target_os = "macos")]
    {
        std::process::Command::new("open")
            .args(["-R", &path])
            .spawn()
            .map_err(|e| format!("Failed to open folder: {}", e))?;
    }

    #[cfg(target_os = "linux")]
    {
        std::process::Command::new("xdg-open")
            .arg(&path)
            .spawn()
            .map_err(|e| format!("Failed to open file manager: {}", e))?;
    }
    Ok(())
}

/// Save a file blob to a temporary file (for drag-and-drop uploads)
/// Returns the path to the temp file
#[tauri::command]
async fn save_temp_file_for_upload(
    file_name: String,
    file_data: Vec<u8>,
) -> Result<String, String> {
    let temp_dir = std::env::temp_dir().join("chiral_uploads");
    fs::create_dir_all(&temp_dir).map_err(|e| format!("Failed to create temp directory: {}", e))?;

    // Create unique temp file path
    let timestamp = SystemTime::now()
        .duration_since(UNIX_EPOCH)
        .unwrap()
        .as_nanos();
    let temp_file_path = temp_dir.join(format!("{}_{}", timestamp, file_name));

    // Write file data
    fs::write(&temp_file_path, file_data)
        .map_err(|e| format!("Failed to write temp file: {}", e))?;

    Ok(temp_file_path.to_string_lossy().to_string())
}

#[tauri::command]
async fn start_streaming_upload(
    file_name: String,
    file_size: u64,
    state: State<'_, AppState>,
) -> Result<String, String> {
    // Check for active account - require login for all uploads
    let account = get_active_account(&state).await?;

    let dht_opt = { state.dht.lock().await.as_ref().cloned() };
    if dht_opt.is_none() {
        return Err("DHT not running".into());
    }

    // Generate a unique upload session ID
    let upload_id = format!(
        "upload_{}",
        std::time::SystemTime::now()
            .duration_since(std::time::UNIX_EPOCH)
            .unwrap()
            .as_nanos()
    );

    // Store upload session in app state
    let mut upload_sessions = state.upload_sessions.lock().await;
    upload_sessions.insert(
        upload_id.clone(),
        StreamingUploadSession {
            file_name,
            file_size,
            received_chunks: 0,
            total_chunks: 0, // Will be set when we know chunk count
            hasher: sha2::Sha256::new(),
            created_at: std::time::SystemTime::now(),
            chunk_cids: Vec::new(),
            file_data: Vec::new(),
        },
    );

    Ok(upload_id)
}

#[tauri::command]
async fn upload_file_chunk(
    upload_id: String,
    chunk_data: Vec<u8>,
    _chunk_index: u32,
    is_last_chunk: bool,
    state: State<'_, AppState>,
) -> Result<Option<String>, String> {
    let mut upload_sessions = state.upload_sessions.lock().await;
    let session = upload_sessions
        .get_mut(&upload_id)
        .ok_or_else(|| format!("Upload session {} not found", upload_id))?;

    // Update hasher with chunk data and accumulate file data
    session.hasher.update(&chunk_data);
    session.file_data.extend_from_slice(&chunk_data);
    session.received_chunks += 1;

    // Store chunk directly in Bitswap (if DHT is available)
    if let Some(dht) = state.dht.lock().await.as_ref() {
        // Create a block from the chunk data
        use dht::split_into_blocks;
        let blocks = split_into_blocks(&chunk_data, dht.chunk_size());

        for block in blocks.iter() {
            let cid = match block.cid() {
                Ok(c) => c,
                Err(e) => {
                    error!("failed to get cid for chunk block: {}", e);
                    return Err(format!("failed to get cid for chunk block: {}", e));
                }
            };

            // Collect CID for root block creation
            session.chunk_cids.push(cid.to_string());

            // Store block in Bitswap via DHT command
            if let Err(e) = dht.store_block(cid.clone(), block.data().to_vec()).await {
                error!("failed to store chunk block {}: {}", cid, e);
                return Err(format!("failed to store chunk block {}: {}", cid, e));
            }
        }
    }

    if is_last_chunk {
        // Calculate Merkle root for integrity verification
        let hasher = std::mem::replace(&mut session.hasher, sha2::Sha256::new());
        let merkle_root = format!("{:x}", hasher.finalize());

        // Create root block containing the list of chunk CIDs
        let chunk_cids = std::mem::take(&mut session.chunk_cids);
        let root_block_data = match serde_json::to_vec(&chunk_cids) {
            Ok(data) => data,
            Err(e) => {
                return Err(format!("Failed to serialize chunk CIDs: {}", e));
            }
        };

        // Generate CID for the root block
        use dht::{Cid, Code, MultihashDigest, RAW_CODEC};
        let root_cid = Cid::new_v1(RAW_CODEC, Code::Sha2_256.digest(&root_block_data));

        // Store root block in Bitswap
        let dht_opt = { state.dht.lock().await.as_ref().cloned() };
        if let Some(dht) = &dht_opt {
            if let Err(e) = dht.store_block(root_cid.clone(), root_block_data).await {
                error!("failed to store root block: {}", e);
                return Err(format!("failed to store root block: {}", e));
            }
        } else {
            return Err("DHT not running".into());
        }

        // Create minimal metadata (without file_data to avoid DHT size limits)
        let created_at = std::time::SystemTime::now()
            .duration_since(std::time::UNIX_EPOCH)
            .unwrap()
            .as_secs();

        let metadata = dht::FileMetadata {
            merkle_root: merkle_root, // Store Merkle root for verification
            file_name: session.file_name.clone(),
            file_size: session.file_size,
            file_data: vec![], // Empty - data is stored in Bitswap blocks
            seeders: vec![],
            created_at,
            mime_type: None,
            is_encrypted: false,
            encryption_method: None,
            key_fingerprint: None,
            version: Some(1),
            cids: Some(vec![root_cid.clone()]), // The root CID for retrieval
            encrypted_key_bundle: None,
            parent_hash: None,
            is_root: true,
<<<<<<< HEAD
=======
            ..Default::default()
>>>>>>> 675cd3db
        };

        // Store complete file data locally for seeding
        let complete_file_data = session.file_data.clone();
        let file_name_for_storage = session.file_name.clone();

        // Clean up session before storing file data
        let file_hash = root_cid.to_string();
        upload_sessions.remove(&upload_id);

        // Release the upload_sessions lock before the async operation
        drop(upload_sessions);

        // Store file data in FileTransferService
        let ft = {
            let ft_guard = state.file_transfer.lock().await;
            ft_guard.as_ref().cloned()
        };
        if let Some(ft) = ft {
            ft.store_file_data(file_hash.clone(), file_name_for_storage, complete_file_data)
                .await;
        }

        // Publish to DHT
        if let Some(dht) = dht_opt {
            dht.publish_file(metadata.clone()).await?;
        } else {
            return Err("DHT not running".into());
        }

        Ok(Some(file_hash))
    } else {
        Ok(None)
    }
}

#[tauri::command]
async fn cancel_streaming_upload(
    upload_id: String,
    state: State<'_, AppState>,
) -> Result<(), String> {
    let mut upload_sessions = state.upload_sessions.lock().await;
    upload_sessions.remove(&upload_id);
    Ok(())
}

#[tauri::command]
async fn write_file(path: String, contents: Vec<u8>) -> Result<(), String> {
    tokio::fs::write(&path, contents)
        .await
        .map_err(|e| format!("Failed to write file: {}", e))?;
    Ok(())
}

#[tauri::command]
async fn get_file_transfer_events(state: State<'_, AppState>) -> Result<Vec<String>, String> {
    let ft = {
        let ft_guard = state.file_transfer.lock().await;
        ft_guard.as_ref().cloned()
    };

    if let Some(ft) = ft {
        let events = ft.drain_events(100).await;
        let mapped: Vec<String> = events
            .into_iter()
            .map(|e| match e {
                FileTransferEvent::FileUploaded {
                    file_hash,
                    file_name,
                } => {
                    format!("file_uploaded:{}:{}", file_hash, file_name)
                }
                FileTransferEvent::FileDownloaded { file_path } => {
                    format!("file_downloaded:{}", file_path)
                }
                FileTransferEvent::FileNotFound { file_hash } => {
                    format!("file_not_found:{}", file_hash)
                }
                FileTransferEvent::Error { message } => {
                    format!("error:{}", message)
                }
                FileTransferEvent::DownloadAttempt(snapshot) => {
                    match serde_json::to_string(&snapshot) {
                        Ok(json) => format!("download_attempt:{}", json),
                        Err(_) => "download_attempt:{}".to_string(),
                    }
                }
            })
            .collect();
        Ok(mapped)
    } else {
        Ok(vec![])
    }
}

#[tauri::command]
async fn get_download_metrics(
    state: State<'_, AppState>,
) -> Result<DownloadMetricsSnapshot, String> {
    let ft = {
        let ft_guard = state.file_transfer.lock().await;
        ft_guard.as_ref().cloned()
    };

    if let Some(ft) = ft {
        Ok(ft.download_metrics_snapshot().await)
    } else {
        Ok(DownloadMetricsSnapshot::default())
    }
}

async fn pump_file_transfer_events(app: tauri::AppHandle, ft: Arc<FileTransferService>) {
    loop {
        let events = ft.drain_events(64).await;
        if events.is_empty() {
            if Arc::strong_count(&ft) <= 1 {
                break;
            }
            sleep(Duration::from_millis(250)).await;
            continue;
        }

        for event in events {
            match event {
                FileTransferEvent::DownloadAttempt(snapshot) => {
                    if let Err(err) = app.emit("download_attempt", &snapshot) {
                        warn!("Failed to emit download_attempt event: {}", err);
                    }
                }
                other => {
                    if let Err(err) = app.emit("file_transfer_event", format!("{:?}", other)) {
                        warn!("Failed to emit file_transfer_event: {}", err);
                    }
                }
            }
        }
    }
}

async fn pump_multi_source_events(app: tauri::AppHandle, ms: Arc<MultiSourceDownloadService>) {
    loop {
        let events = ms.drain_events(64).await;
        if events.is_empty() {
            if Arc::strong_count(&ms) <= 1 {
                break;
            }
            sleep(Duration::from_millis(250)).await;
            continue;
        }

        for event in events {
            match &event {
                MultiSourceEvent::DownloadStarted {
                    file_hash: _,
                    total_peers: _,
                } => {
                    if let Err(err) = app.emit("multi_source_download_started", &event) {
                        warn!(
                            "Failed to emit multi_source_download_started event: {}",
                            err
                        );
                    }
                }
                MultiSourceEvent::ProgressUpdate {
                    file_hash: _,
                    progress,
                } => {
                    if let Err(err) = app.emit("multi_source_progress_update", progress) {
                        warn!("Failed to emit multi_source_progress_update event: {}", err);
                    }
                }
                MultiSourceEvent::DownloadCompleted {
                    file_hash: _,
                    output_path: _,
                    duration_secs: _,
                    average_speed_bps: _,
                } => {
                    if let Err(err) = app.emit("multi_source_download_completed", &event) {
                        warn!(
                            "Failed to emit multi_source_download_completed event: {}",
                            err
                        );
                    }
                }
                _ => {
                    if let Err(err) = app.emit("multi_source_event", &event) {
                        warn!("Failed to emit multi_source_event: {}", err);
                    }
                }
            }
        }
    }
}

#[tauri::command]
async fn start_multi_source_download(
    state: State<'_, AppState>,
    file_hash: String,
    output_path: String,
    max_peers: Option<usize>,
    chunk_size: Option<usize>,
) -> Result<String, String> {
    let ms = {
        let ms_guard = state.multi_source_download.lock().await;
        ms_guard.as_ref().cloned()
    };

    if let Some(multi_source_service) = ms {
        multi_source_service
            .start_download(file_hash.clone(), output_path, max_peers, chunk_size)
            .await?;

        Ok(format!("Multi-source download started for: {}", file_hash))
    } else {
        Err("Multi-source download service not available".to_string())
    }
}

#[tauri::command]
async fn cancel_multi_source_download(
    state: State<'_, AppState>,
    file_hash: String,
) -> Result<(), String> {
    let ms = {
        let ms_guard = state.multi_source_download.lock().await;
        ms_guard.as_ref().cloned()
    };

    if let Some(multi_source_service) = ms {
        multi_source_service.cancel_download(file_hash).await
    } else {
        Err("Multi-source download service not available".to_string())
    }
}

#[tauri::command]
async fn get_multi_source_progress(
    state: State<'_, AppState>,
    file_hash: String,
) -> Result<Option<MultiSourceProgress>, String> {
    let ms = {
        let ms_guard = state.multi_source_download.lock().await;
        ms_guard.as_ref().cloned()
    };

    if let Some(multi_source_service) = ms {
        Ok(multi_source_service.get_download_progress(&file_hash).await)
    } else {
        Err("Multi-source download service not available".to_string())
    }
}

#[tauri::command]
async fn update_proxy_latency(
    state: State<'_, AppState>,
    proxy_id: String,
    latency_ms: Option<u64>,
) -> Result<(), String> {
    let ms = {
        let ms_guard = state.multi_source_download.lock().await;
        ms_guard.as_ref().cloned()
    };

    if let Some(multi_source_service) = ms {
        multi_source_service
            .update_proxy_latency(proxy_id, latency_ms)
            .await;
        Ok(())
    } else {
        Err("Multi-source download service not available for proxy latency update".to_string())
    }
}

#[tauri::command]
async fn get_proxy_optimization_status(
    state: State<'_, AppState>,
) -> Result<serde_json::Value, String> {
    let ms = {
        let ms_guard = state.multi_source_download.lock().await;
        ms_guard.as_ref().cloned()
    };

    if let Some(multi_source_service) = ms {
        Ok(multi_source_service.get_proxy_optimization_status().await)
    } else {
        Err("Multi-source download service not available for proxy optimization status".to_string())
    }
}

#[tauri::command]
async fn download_file_multi_source(
    state: State<'_, AppState>,
    file_hash: String,
    output_path: String,
    prefer_multi_source: Option<bool>,
    max_peers: Option<usize>,
) -> Result<String, String> {
    let prefer_multi_source = prefer_multi_source.unwrap_or(true);

    // If multi-source is preferred and available, use it
    if prefer_multi_source {
        let ms = {
            let ms_guard = state.multi_source_download.lock().await;
            ms_guard.as_ref().cloned()
        };

        if let Some(multi_source_service) = ms {
            info!("Using multi-source download for file: {}", file_hash);
            return multi_source_service
                .start_download(file_hash.clone(), output_path, max_peers, None)
                .await
                .map(|_| format!("Multi-source download initiated for: {}", file_hash));
        }
    }

    // Fallback to original single-source download
    info!(
        "Falling back to single-source download for file: {}",
        file_hash
    );
    download_file_from_network(state, file_hash, output_path).await
}

#[tauri::command]
async fn encrypt_file_with_password(
    input_path: String,
    output_path: String,
    password: String,
) -> Result<encryption::EncryptionInfo, String> {
    use std::path::Path;

    let input = Path::new(&input_path);
    let output = Path::new(&output_path);

    if !input.exists() {
        return Err("Input file does not exist".to_string());
    }

    let result =
        encryption::FileEncryption::encrypt_file_with_password(input, output, &password).await?;

    Ok(result.encryption_info)
}

#[tauri::command]
async fn decrypt_file_with_password(
    input_path: String,
    output_path: String,
    password: String,
    encryption_info: encryption::EncryptionInfo,
) -> Result<u64, String> {
    use std::path::Path;

    let input = Path::new(&input_path);
    let output = Path::new(&output_path);

    if !input.exists() {
        return Err("Encrypted file does not exist".to_string());
    }

    encryption::FileEncryption::decrypt_file_with_password(
        input,
        output,
        &password,
        &encryption_info,
    )
    .await
}

#[tauri::command]
async fn encrypt_file_for_upload(
    input_path: String,
    password: Option<String>,
) -> Result<(String, encryption::EncryptionInfo), String> {
    use std::path::Path;

    let input = Path::new(&input_path);
    if !input.exists() {
        return Err("Input file does not exist".to_string());
    }

    // Create encrypted file in same directory with .enc extension
    let encrypted_path = input.with_extension("enc");

    let result = if let Some(pwd) = password {
        encryption::FileEncryption::encrypt_file_with_password(input, &encrypted_path, &pwd).await?
    } else {
        // Generate random key for no-password encryption
        let key = encryption::FileEncryption::generate_random_key();
        encryption::FileEncryption::encrypt_file(input, &encrypted_path, &key).await?
    };

    Ok((
        encrypted_path.to_string_lossy().to_string(),
        result.encryption_info,
    ))
}

#[tauri::command]
async fn search_file_metadata(
    state: State<'_, AppState>,
    file_hash: String,
    timeout_ms: Option<u64>,
) -> Result<(), String> {
    let dht = {
        let dht_guard = state.dht.lock().await;
        dht_guard.as_ref().cloned()
    };

    if let Some(dht) = dht {
        let timeout = timeout_ms.unwrap_or(10_000);
        dht.search_metadata(file_hash, timeout).await
    } else {
        Err("DHT node is not running".to_string())
    }
}

#[tauri::command]
async fn get_file_seeders(
    state: State<'_, AppState>,
    file_hash: String,
) -> Result<Vec<String>, String> {
    let dht = {
        let dht_guard = state.dht.lock().await;
        dht_guard.as_ref().cloned()
    };

    if let Some(dht_service) = dht {
        Ok(dht_service.get_seeders_for_file(&file_hash).await)
    } else {
        Err("DHT node is not running".to_string())
    }
}

#[tauri::command]
async fn get_available_storage() -> f64 {
    use std::time::Duration;
    use tokio::time::timeout;

    // On Windows, use the current directory's drive, on Unix use "/"
    let path = if cfg!(windows) {
        Path::new(".")
    } else {
        Path::new("/")
    };

    // Add timeout to prevent hanging - run in a blocking task with timeout
    let result = timeout(
        Duration::from_secs(5),
        tokio::task::spawn_blocking(move || {
            available_space(path).map(|space| space as f64 / 1024.0 / 1024.0 / 1024.0)
            // Convert to GB
        }),
    )
    .await;

    match result {
        Ok(Ok(storage_result)) => match storage_result {
            Ok(storage_gb) => {
                if storage_gb > 0.0 && storage_gb.is_finite() {
                    storage_gb.floor()
                } else {
                    warn!("Invalid storage value: {:.2}, using fallback", storage_gb);
                    100.0
                }
            }
            Err(e) => {
                warn!("Disk space check failed: {}, using fallback", e);
                100.0
            }
        },
        Ok(Err(e)) => {
            warn!("Task failed: {}, using fallback", e);
            100.0
        }
        Err(_) => {
            warn!("Failed to get available storage (timeout or error), using fallback");
            100.0
        }
    }
}

const DEFAULT_GETH_DATA_DIR: &str = "./bin/geth-data";

/// Robust disk space checking that tries multiple methods to avoid hanging
fn get_disk_space_robust(path: &std::path::Path) -> Result<f64, String> {
    use std::fs;
    use std::process::Command;

    // Method 1: Try fs2::available_space (can hang on Windows)
    match available_space(path) {
        Ok(space) => return Ok(space as f64 / 1024.0 / 1024.0 / 1024.0),
        Err(_) => {
            // Continue to other methods
        }
    }

    // Method 2: Try using system commands (Windows: wmic, Unix: df)
    #[cfg(windows)]
    {
        match Command::new("wmic")
            .args(&["logicaldisk", "where", "name='C:'", "get", "freespace"])
            .output()
        {
            Ok(output) => {
                if output.status.success() {
                    let stdout = String::from_utf8_lossy(&output.stdout);
                    for line in stdout.lines() {
                        let line = line.trim();
                        if let Ok(bytes) = line.parse::<u64>() {
                            return Ok(bytes as f64 / 1024.0 / 1024.0);
                        }
                    }
                }
            }
            Err(_) => {}
        }
    }

    #[cfg(unix)]
    {
        match Command::new("df").arg(path).arg("-k").output() {
            Ok(output) => {
                if output.status.success() {
                    let stdout = String::from_utf8_lossy(&output.stdout);
                    for line in stdout.lines().skip(1) {
                        let parts: Vec<&str> = line.split_whitespace().collect();
                        if parts.len() >= 4 {
                            if let Ok(kilobytes) = parts[3].parse::<u64>() {
                                return Ok(kilobytes as f64 / 1024.0 / 1024.0);
                            }
                        }
                    }
                }
            }
            Err(_) => {}
        }
    }

    // Method 3: Try filesystem metadata (less accurate but won't hang)
    match fs::metadata(path) {
        Ok(_) => {
            // If we can read metadata, assume we have at least some space
            // This is a fallback that won't hang
            return Ok(50.0); // Assume 50GB as safe fallback
        }
        Err(_) => {}
    }

    // Final fallback
    Err("Unable to determine available disk space".to_string())
}

#[derive(Serialize)]
#[serde(rename_all = "camelCase")]
struct GethStatusPayload {
    installed: bool,
    running: bool,
    binary_path: Option<String>,
    data_dir: String,
    data_dir_exists: bool,
    log_path: Option<String>,
    log_available: bool,
    log_lines: usize,
    version: Option<String>,
    last_logs: Vec<String>,
    last_updated: u64,
}

fn resolve_geth_data_dir(data_dir: &str) -> Result<PathBuf, String> {
    let dir = PathBuf::from(data_dir);
    if dir.is_absolute() {
        return Ok(dir);
    }

    let exe_dir = std::env::current_exe()
        .map_err(|e| format!("Failed to get executable path: {}", e))?
        .parent()
        .ok_or_else(|| "Failed to determine executable directory".to_string())?
        .to_path_buf();

    Ok(exe_dir.join(dir))
}

fn read_last_lines(path: &Path, max_lines: usize) -> Result<Vec<String>, String> {
    let file = File::open(path).map_err(|e| format!("Failed to open log file: {}", e))?;
    let reader = BufReader::new(file);
    let mut buffer = VecDeque::with_capacity(max_lines);

    for line in reader.lines() {
        let line = line.map_err(|e| format!("Failed to read log file: {}", e))?;
        if buffer.len() == max_lines {
            buffer.pop_front();
        }
        buffer.push_back(line);
    }

    Ok(buffer.into_iter().collect())
}

#[tauri::command]
async fn get_geth_status(
    state: State<'_, AppState>,
    data_dir: Option<String>,
    log_lines: Option<usize>,
) -> Result<GethStatusPayload, String> {
    let requested_lines = log_lines.unwrap_or(40).clamp(1, 200);
    let data_dir_value = data_dir.unwrap_or_else(|| DEFAULT_GETH_DATA_DIR.to_string());

    let running = {
        let geth = state.geth.lock().await;
        geth.is_running()
    };

    let downloader = state.downloader.clone();
    let geth_path = downloader.geth_path();
    let installed = geth_path.exists();
    let binary_path = installed.then(|| geth_path.to_string_lossy().into_owned());

    let data_path = resolve_geth_data_dir(&data_dir_value)?;
    let data_dir_exists = data_path.exists();
    let log_path = data_path.join("geth.log");
    let log_available = log_path.exists();

    let last_logs = if log_available {
        match read_last_lines(&log_path, requested_lines) {
            Ok(lines) => lines,
            Err(err) => {
                warn!("Failed to read geth logs: {}", err);
                Vec::new()
            }
        }
    } else {
        Vec::new()
    };

    let version = if installed {
        match Command::new(&geth_path).arg("version").output() {
            Ok(output) if output.status.success() => {
                let stdout = String::from_utf8_lossy(&output.stdout).trim().to_string();
                if stdout.is_empty() {
                    None
                } else {
                    Some(stdout)
                }
            }
            Ok(output) => {
                warn!(
                    "geth version command exited with status {:?}",
                    output.status.code()
                );
                None
            }
            Err(err) => {
                warn!("Failed to execute geth version: {}", err);
                None
            }
        }
    } else {
        None
    };

    let last_updated = SystemTime::now()
        .duration_since(UNIX_EPOCH)
        .unwrap_or_default()
        .as_secs();

    let log_path_string = if log_available {
        Some(log_path.to_string_lossy().into_owned())
    } else {
        None
    };

    Ok(GethStatusPayload {
        installed,
        running,
        binary_path,
        data_dir: data_dir_value,
        data_dir_exists,
        log_path: log_path_string,
        log_available,
        log_lines: requested_lines,
        version,
        last_logs,
        last_updated,
    })
}

#[tauri::command]
async fn logout(state: State<'_, AppState>) -> Result<(), ()> {
    let mut active_account = state.active_account.lock().await;
    *active_account = None;

    // Clear private key from memory
    let mut active_key = state.active_account_private_key.lock().await;
    *active_key = None;

    // Clear private key from WebRTC service
    if let Some(webrtc_service) = state.webrtc.lock().await.as_ref() {
        webrtc_service.set_active_private_key(None).await;
    }

    Ok(())
}

async fn get_active_account(state: &State<'_, AppState>) -> Result<String, String> {
    state
        .active_account
        .lock()
        .await
        .clone()
        .ok_or_else(|| "No account is currently active. Please log in.".to_string())
}

// --- 2FA Commands ---

#[derive(serde::Serialize)]
struct TotpSetup {
    secret: String,
    otpauth_url: String,
}

#[tauri::command]
fn generate_totp_secret() -> Result<TotpSetup, String> {
    // Customize the issuer and account name.
    // The account name should ideally be the user's identifier (e.g., email or username).
    let issuer = "Chiral Network".to_string();
    let account_name = "Chiral User".to_string(); // Generic name, as it's not tied to a specific account yet

    // Generate a new secret using random bytes
    use rand::RngCore;
    let mut rng = rand::thread_rng();
    let mut secret_bytes = [0u8; 20]; // 160-bit secret (recommended for SHA1)
    rng.fill_bytes(&mut secret_bytes);
    let secret = Secret::Raw(secret_bytes.to_vec());

    // Create a TOTP object.
    let totp = TOTP::new(
        Algorithm::SHA1,
        6,  // 6 digits
        1,  // 1 second tolerance
        30, // 30 second step
        secret.to_bytes().map_err(|e| e.to_string())?,
        Some(issuer),
        account_name,
    )
    .map_err(|e| e.to_string())?;

    let otpauth_url = totp.get_url();
    // For totp-rs v5+, use to_encoded() to get the base32 string
    let secret_string = secret.to_encoded().to_string();

    Ok(TotpSetup {
        secret: secret_string,
        otpauth_url,
    })
}

#[tauri::command]
async fn is_2fa_enabled(state: State<'_, AppState>) -> Result<bool, String> {
    let address = get_active_account(&state).await?;
    let keystore = Keystore::load()?;
    Ok(keystore.is_2fa_enabled(&address)?)
}

#[tauri::command]
async fn verify_and_enable_totp(
    secret: String,
    code: String,
    password: String, // Password needed to encrypt the secret
    state: State<'_, AppState>,
) -> Result<bool, String> {
    let address = get_active_account(&state).await?;

    // 1. Verify the code against the provided secret first.
    // Create a Secret enum from the base32 string, then get its raw bytes.
    let secret_bytes = Secret::Encoded(secret.clone());
    let totp = TOTP::new(
        Algorithm::SHA1,
        6,
        1,
        30,
        secret_bytes.to_bytes().map_err(|e| e.to_string())?,
        Some("Chiral Network".to_string()),
        address.clone(),
    )
    .map_err(|e| e.to_string())?;

    if !totp.check_current(&code).unwrap_or(false) {
        return Ok(false); // Code is invalid, don't enable.
    }

    // 2. Code is valid, so save the secret to the keystore.
    let mut keystore = Keystore::load()?;
    keystore.set_2fa_secret(&address, &secret, &password)?;

    Ok(true)
}

#[tauri::command]
async fn verify_totp_code(
    code: String,
    password: String, // Password needed to decrypt the secret
    state: State<'_, AppState>,
) -> Result<bool, String> {
    let address = get_active_account(&state).await?;
    let keystore = Keystore::load()?;

    // 1. Retrieve the secret from the keystore.
    let secret_b32 = keystore
        .get_2fa_secret(&address, &password)?
        .ok_or_else(|| "2FA is not enabled for this account.".to_string())?;

    // 2. Verify the provided code against the stored secret.
    // Create a Secret enum from the base32 string, then get its raw bytes.
    let secret_bytes = Secret::Encoded(secret_b32);
    let totp = TOTP::new(
        Algorithm::SHA1,
        6,
        1,
        30,
        secret_bytes.to_bytes().map_err(|e| e.to_string())?,
        Some("Chiral Network".to_string()),
        address.clone(),
    )
    .map_err(|e| e.to_string())?;

    Ok(totp.check_current(&code).unwrap_or(false))
}

#[tauri::command]
async fn disable_2fa(password: String, state: State<'_, AppState>) -> Result<(), String> {
    let address = get_active_account(&state).await?;
    let mut keystore = Keystore::load()?;
    keystore.remove_2fa_secret(&address, &password)?;
    Ok(())
}

// Peer Selection Commands

#[tauri::command]
async fn get_recommended_peers_for_file(
    state: State<'_, AppState>,
    file_hash: String,
    file_size: u64,
    require_encryption: bool,
) -> Result<Vec<String>, String> {
    let dht_guard = state.dht.lock().await;
    if let Some(ref dht) = *dht_guard {
        Ok(dht
            .get_recommended_peers_for_download(&file_hash, file_size, require_encryption)
            .await)
    } else {
        Err("DHT service not available".to_string())
    }
}

#[tauri::command]
async fn record_transfer_success(
    state: State<'_, AppState>,
    peer_id: String,
    bytes: u64,
    duration_ms: u64,
) -> Result<(), String> {
    let dht_guard = state.dht.lock().await;
    if let Some(ref dht) = *dht_guard {
        dht.record_transfer_success(&peer_id, bytes, duration_ms)
            .await;
        Ok(())
    } else {
        Err("DHT service not available".to_string())
    }
}

#[tauri::command]
async fn record_transfer_failure(
    state: State<'_, AppState>,
    peer_id: String,
    error: String,
) -> Result<(), String> {
    let dht_guard = state.dht.lock().await;
    if let Some(ref dht) = *dht_guard {
        dht.record_transfer_failure(&peer_id, &error).await;
        Ok(())
    } else {
        Err("DHT service not available".to_string())
    }
}

#[tauri::command]
async fn get_peer_metrics(
    state: State<'_, AppState>,
) -> Result<Vec<crate::peer_selection::PeerMetrics>, String> {
    let dht_guard = state.dht.lock().await;
    if let Some(ref dht) = *dht_guard {
        Ok(dht.get_peer_metrics().await)
    } else {
        Err("DHT service not available".to_string())
    }
}

#[tauri::command]
async fn report_malicious_peer(
    peer_id: String,
    severity: String,
    state: State<'_, AppState>,
) -> Result<(), String> {
    let dht_guard = state.dht.lock().await;
    if let Some(ref dht) = *dht_guard {
        dht.report_malicious_peer(&peer_id, &severity).await;
        Ok(())
    } else {
        Err("DHT service not available".to_string())
    }
}

#[tauri::command]
async fn select_peers_with_strategy(
    state: State<'_, AppState>,
    available_peers: Vec<String>,
    count: usize,
    strategy: String,
    require_encryption: bool,
    blacklisted_peers: Vec<String>,
) -> Result<Vec<String>, String> {
    use crate::peer_selection::SelectionStrategy;

    let selection_strategy = match strategy.as_str() {
        "fastest" => SelectionStrategy::FastestFirst,
        "reliable" => SelectionStrategy::MostReliable,
        "bandwidth" => SelectionStrategy::HighestBandwidth,
        "balanced" => SelectionStrategy::Balanced,
        "encryption" => SelectionStrategy::EncryptionPreferred,
        "load_balanced" => SelectionStrategy::LoadBalanced,
        _ => SelectionStrategy::Balanced,
    };

    let filtered_peers: Vec<String> = available_peers
        .into_iter()
        .filter(|peer| !blacklisted_peers.contains(peer))
        .collect();

    let dht_guard = state.dht.lock().await;
    if let Some(ref dht) = *dht_guard {
        Ok(dht
            .select_peers_with_strategy(
                &filtered_peers,
                count,
                selection_strategy,
                require_encryption,
            )
            .await)
    } else {
        Err("DHT service not available".to_string())
    }
}

#[tauri::command]
async fn set_peer_encryption_support(
    state: State<'_, AppState>,
    peer_id: String,
    supported: bool,
) -> Result<(), String> {
    let dht_guard = state.dht.lock().await;
    if let Some(ref dht) = *dht_guard {
        dht.set_peer_encryption_support(&peer_id, supported).await;
        Ok(())
    } else {
        Err("DHT service not available".to_string())
    }
}

#[tauri::command]
async fn cleanup_inactive_peers(
    state: State<'_, AppState>,
    max_age_seconds: u64,
) -> Result<(), String> {
    let dht_guard = state.dht.lock().await;
    if let Some(ref dht) = *dht_guard {
        dht.cleanup_inactive_peers(max_age_seconds).await;
        Ok(())
    } else {
        Err("DHT service not available".to_string())
    }
}

#[tauri::command]
async fn send_chiral_transaction(
    state: State<'_, AppState>,
    to_address: String,
    amount: f64,
) -> Result<String, String> {
    // Get the active account address
    let account = get_active_account(&state).await?;

    // Get the private key from state
    let private_key = {
        let key_guard = state.active_account_private_key.lock().await;
        key_guard
            .clone()
            .ok_or("No private key available. Please log in again.")?
    };

    let tx_hash = ethereum::send_transaction(&account, &to_address, amount, &private_key).await?;

    Ok(tx_hash)
}

#[tauri::command]
async fn queue_transaction(
    app: tauri::AppHandle,
    state: State<'_, AppState>,
    to_address: String,
    amount: f64,
) -> Result<String, String> {
    // Validate account is logged in
    let account = get_active_account(&state).await?;

    // Generate unique transaction ID
    let tx_id = format!(
        "tx_{}",
        SystemTime::now()
            .duration_since(UNIX_EPOCH)
            .unwrap()
            .as_millis()
    );

    // Create queued transaction
    let queued_tx = QueuedTransaction {
        id: tx_id.clone(),
        to_address,
        amount,
        timestamp: SystemTime::now()
            .duration_since(UNIX_EPOCH)
            .unwrap()
            .as_secs(),
    };

    // Add to queue
    {
        let mut queue = state.transaction_queue.lock().await;
        queue.push_back(queued_tx);
    }

    // Start processor if not running
    {
        let mut processor_guard = state.transaction_processor.lock().await;
        if processor_guard.is_none() {
            let app_handle = app.clone();
            let queue_arc = state.transaction_queue.clone();
            let processing_arc = state.processing_transaction.clone();

            // Clone the Arc references we need instead of borrowing state
            let active_account_arc = state.active_account.clone();
            let active_key_arc = state.active_account_private_key.clone();

            let handle = tokio::spawn(async move {
                process_transaction_queue(
                    app_handle,
                    queue_arc,
                    processing_arc,
                    active_account_arc,
                    active_key_arc,
                )
                .await;
            });

            *processor_guard = Some(handle);
        }
    }

    Ok(tx_id)
}

async fn process_transaction_queue(
    app: tauri::AppHandle,
    queue: Arc<Mutex<VecDeque<QueuedTransaction>>>,
    processing: Arc<Mutex<bool>>,
    active_account: Arc<Mutex<Option<String>>>,
    active_private_key: Arc<Mutex<Option<String>>>,
) {
    loop {
        // Check if already processing
        {
            let is_processing = processing.lock().await;
            if *is_processing {
                tokio::time::sleep(Duration::from_millis(500)).await;
                continue;
            }
        }

        // Get next transaction from queue
        let next_tx = {
            let mut queue_guard = queue.lock().await;
            queue_guard.pop_front()
        };

        if let Some(tx) = next_tx {
            // Mark as processing
            {
                let mut is_processing = processing.lock().await;
                *is_processing = true;
            }

            // Emit queue status
            let _ = app.emit("transaction_queue_processing", &tx.id);

            // Get account and private key from the Arc references
            let account_opt = {
                let account_guard = active_account.lock().await;
                account_guard.clone()
            };

            let private_key_opt = {
                let key_guard = active_private_key.lock().await;
                key_guard.clone()
            };

            match (account_opt, private_key_opt) {
                (Some(account), Some(private_key)) => {
                    // Process transaction
                    match ethereum::send_transaction(
                        &account,
                        &tx.to_address,
                        tx.amount,
                        &private_key,
                    )
                    .await
                    {
                        Ok(tx_hash) => {
                            // Success - emit event
                            let _ = app.emit(
                                "transaction_sent",
                                serde_json::json!({
                                    "id": tx.id,
                                    "txHash": tx_hash,
                                    "to": tx.to_address,
                                    "amount": tx.amount,
                                }),
                            );

                            // Wait a bit before processing next (to ensure nonce increments)
                            tokio::time::sleep(Duration::from_secs(2)).await;
                        }
                        Err(e) => {
                            // Error - emit event
                            warn!("Transaction failed: {}", e);
                            let _ = app.emit(
                                "transaction_failed",
                                serde_json::json!({
                                    "id": tx.id,
                                    "error": e,
                                    "to": tx.to_address,
                                    "amount": tx.amount,
                                }),
                            );
                        }
                    }
                }
                _ => {
                    // No account or private key - user logged out
                    warn!("Cannot process transaction - user logged out");
                    let _ = app.emit(
                        "transaction_failed",
                        serde_json::json!({
                            "id": tx.id,
                            "error": "User logged out",
                            "to": tx.to_address,
                            "amount": tx.amount,
                        }),
                    );
                }
            }

            // Mark as not processing
            {
                let mut is_processing = processing.lock().await;
                *is_processing = false;
            }
        } else {
            // Queue is empty, sleep
            tokio::time::sleep(Duration::from_millis(500)).await;
        }
    }
}

#[tauri::command]
async fn get_transaction_queue_status(
    state: State<'_, AppState>,
) -> Result<serde_json::Value, String> {
    let queue = state.transaction_queue.lock().await;
    let processing = state.processing_transaction.lock().await;

    Ok(serde_json::json!({
        "queueLength": queue.len(),
        "isProcessing": *processing,
        "transactions": queue.iter().map(|tx| serde_json::json!({
            "id": tx.id,
            "to": tx.to_address,
            "amount": tx.amount,
            "timestamp": tx.timestamp,
        })).collect::<Vec<_>>(),
    }))
}

// Analytics commands
#[tauri::command]
async fn get_bandwidth_stats(
    state: State<'_, AppState>,
) -> Result<analytics::BandwidthStats, String> {
    Ok(state.analytics.get_bandwidth_stats().await)
}

#[tauri::command]
async fn get_bandwidth_history(
    state: State<'_, AppState>,
    limit: Option<usize>,
) -> Result<Vec<analytics::BandwidthDataPoint>, String> {
    Ok(state.analytics.get_bandwidth_history(limit).await)
}

#[tauri::command]
async fn get_performance_metrics(
    state: State<'_, AppState>,
) -> Result<analytics::PerformanceMetrics, String> {
    Ok(state.analytics.get_performance_metrics().await)
}

#[tauri::command]
async fn get_network_activity(
    state: State<'_, AppState>,
) -> Result<analytics::NetworkActivity, String> {
    Ok(state.analytics.get_network_activity().await)
}

#[tauri::command]
async fn get_resource_contribution(
    state: State<'_, AppState>,
) -> Result<analytics::ResourceContribution, String> {
    Ok(state.analytics.get_resource_contribution().await)
}

#[tauri::command]
async fn get_contribution_history(
    state: State<'_, AppState>,
    limit: Option<usize>,
) -> Result<Vec<analytics::ContributionDataPoint>, String> {
    Ok(state.analytics.get_contribution_history(limit).await)
}

#[tauri::command]
async fn reset_analytics(state: State<'_, AppState>) -> Result<(), String> {
    state.analytics.reset_stats().await;
    Ok(())
}

#[cfg(not(test))]
fn main() {
    // Initialize logging for debug builds
    #[cfg(debug_assertions)]
    {
        use tracing_subscriber::{fmt, prelude::*, EnvFilter};
        tracing_subscriber::registry()
            .with(fmt::layer())
            .with(
                EnvFilter::from_default_env()
                    .add_directive("chiral_network=info".parse().unwrap())
                    .add_directive("libp2p=warn".parse().unwrap())
                    .add_directive("libp2p_kad=warn".parse().unwrap())
                    .add_directive("libp2p_swarm=warn".parse().unwrap())
                    .add_directive("libp2p_mdns=warn".parse().unwrap()),
            )
            .init();
    }

    // Parse command line arguments
    use clap::Parser;
    let args = headless::CliArgs::parse();

    // If running in headless mode, don't start the GUI
    if args.headless {
        println!("Running in headless mode...");

        // Create a tokio runtime for async operations
        let runtime = tokio::runtime::Runtime::new().expect("Failed to create tokio runtime");

        // Run the headless mode
        if let Err(e) = runtime.block_on(headless::run_headless(args)) {
            eprintln!("Error in headless mode: {}", e);
            std::process::exit(1);
        }
        return;
    }

    println!("Starting Chiral Network...");

    tauri::Builder::default()
        .plugin(tauri_plugin_fs::init())
        .manage(AppState {
            geth: Mutex::new(GethProcess::new()),
            downloader: Arc::new(GethDownloader::new()),
            miner_address: Mutex::new(None),
            active_account: Arc::new(Mutex::new(None)),
            active_account_private_key: Arc::new(Mutex::new(None)),
            rpc_url: Mutex::new("http://127.0.0.1:8545".to_string()),
            dht: Mutex::new(None),
            file_transfer: Mutex::new(None),
            webrtc: Mutex::new(None),
            multi_source_download: Mutex::new(None),
            keystore: Arc::new(Mutex::new(
                Keystore::load().unwrap_or_else(|_| Keystore::new()),
            )),
            proxies: Arc::new(Mutex::new(Vec::new())),
            privacy_proxies: Arc::new(Mutex::new(Vec::new())),
            file_transfer_pump: Mutex::new(None),
            multi_source_pump: Mutex::new(None),
            socks5_proxy_cli: Mutex::new(args.socks5_proxy),
            analytics: Arc::new(analytics::AnalyticsService::new()),

            // Initialize transaction queue
            transaction_queue: Arc::new(Mutex::new(VecDeque::new())),
            transaction_processor: Mutex::new(None),
            processing_transaction: Arc::new(Mutex::new(false)),

            // Initialize upload sessions
            upload_sessions: Arc::new(Mutex::new(std::collections::HashMap::new())),

            // Initialize proxy authentication tokens
            proxy_auth_tokens: Arc::new(Mutex::new(std::collections::HashMap::new())),

            // Initialize stream authentication
            stream_auth: Arc::new(Mutex::new(crate::stream_auth::StreamAuthService::new())),

            // Proof-of-Storage watcher background handle and contract address
            // make these clonable so we can .clone() and move into spawned tasks
            proof_watcher: Arc::new(Mutex::new(None)),
            proof_contract_address: Arc::new(Mutex::new(None)),

            // Relay reputation statistics
            relay_reputation: Arc::new(Mutex::new(std::collections::HashMap::new())),

            // Relay aliases
            relay_aliases: Arc::new(Mutex::new(std::collections::HashMap::new())),
        })
        .invoke_handler(tauri::generate_handler![
            create_chiral_account,
            import_chiral_account,
            has_active_account,
            get_network_peer_count,
            start_geth_node,
            stop_geth_node,
            save_account_to_keystore,
            load_account_from_keystore,
            list_keystore_accounts,
            pool::discover_mining_pools,
            pool::create_mining_pool,
            pool::join_mining_pool,
            pool::leave_mining_pool,
            pool::get_current_pool_info,
            pool::get_pool_stats,
            pool::update_pool_discovery,
            get_disk_space,
            send_chiral_transaction,
            queue_transaction,
            get_transaction_queue_status,
            get_cpu_temperature,
            is_geth_running,
            check_geth_binary,
            get_geth_status,
            download_geth_binary,
            set_miner_address,
            start_miner,
            stop_miner,
            get_miner_status,
            get_miner_hashrate,
            get_current_block,
            get_network_stats,
            get_miner_logs,
            get_miner_performance,
            get_blocks_mined,
            get_recent_mined_blocks_pub,
            get_cpu_temperature,
            start_dht_node,
            stop_dht_node,
            stop_publishing_file,
            search_file_metadata,
            get_file_seeders,
            connect_to_peer,
            get_dht_events,
            detect_locale,
            get_dht_health,
            get_dht_peer_count,
            get_dht_peer_id,
            get_dht_connected_peers,
            send_dht_message,
            start_file_transfer_service,
            download_file_from_network,
            upload_file_to_network,
            download_blocks_from_network,
            start_multi_source_download,
            cancel_multi_source_download,
            get_multi_source_progress,
            update_proxy_latency,
            get_proxy_optimization_status,
            download_file_multi_source,
            get_file_transfer_events,
            write_file,
            get_download_metrics,
            encrypt_file_with_password,
            decrypt_file_with_password,
            encrypt_file_for_upload,
            show_in_folder,
            get_available_storage,
            proxy_connect,
            proxy_disconnect,
            proxy_remove,
            proxy_echo,
            list_proxies,
            enable_privacy_routing,
            disable_privacy_routing,
            get_bootstrap_nodes_command,
            generate_totp_secret,
            is_2fa_enabled,
            verify_and_enable_totp,
            verify_totp_code,
            logout,
            disable_2fa,
            get_recommended_peers_for_file,
            record_transfer_success,
            record_transfer_failure,
            get_peer_metrics,
            report_malicious_peer,
            select_peers_with_strategy,
            set_peer_encryption_support,
            cleanup_inactive_peers,
            upload_versioned_file,
            get_file_versions_by_name,
            test_backend_connection,
            establish_webrtc_connection,
            send_webrtc_file_request,
            get_webrtc_connection_status,
            disconnect_from_peer,
            start_streaming_upload,
            upload_file_chunk,
            cancel_streaming_upload,
            get_bandwidth_stats,
            get_bandwidth_history,
            get_performance_metrics,
            get_network_activity,
            get_resource_contribution,
            get_contribution_history,
            reset_analytics,
            save_temp_file_for_upload,
            encrypt_file_for_self_upload,
            encrypt_file_for_recipient,
            upload_and_publish_file,
            decrypt_and_reassemble_file,
            create_auth_session,
            verify_stream_auth,
            generate_hmac_key,
            cleanup_auth_sessions,
            initiate_hmac_key_exchange,
            respond_to_hmac_key_exchange,
            confirm_hmac_key_exchange,
            finalize_hmac_key_exchange,
            get_hmac_exchange_status,
            get_active_hmac_exchanges,
            generate_proxy_auth_token,
            validate_proxy_auth_token,
            revoke_proxy_auth_token,
            cleanup_expired_proxy_auth_tokens,
            get_file_data,
            send_chat_message,
            store_file_data,
            start_proof_of_storage_watcher,
            stop_proof_of_storage_watcher,
            get_relay_reputation_stats,
            set_relay_alias,
            get_relay_alias
        ])
        .plugin(tauri_plugin_process::init())
        .plugin(tauri_plugin_os::init())
        .plugin(tauri_plugin_shell::init())
        .plugin(tauri_plugin_dialog::init())
        .plugin(tauri_plugin_store::Builder::default().build())
        .on_window_event(|window, event| {
            if let tauri::WindowEvent::Destroyed = event {
                // When window is destroyed, stop geth
                if let Some(state) = window.app_handle().try_state::<AppState>() {
                    if let Ok(mut geth) = state.geth.try_lock() {
                        let _ = geth.stop();
                        println!("Geth node stopped on window destroy");
                    }
                }
            }
        })
        .setup(|app| {
            // Clean up any orphaned geth processes on startup
            #[cfg(unix)]
            {
                use std::process::Command;
                // Kill any geth processes that might be running from previous sessions
                let _ = Command::new("pkill")
                    .arg("-9")
                    .arg("-f")
                    .arg("geth.*--datadir.*geth-data")
                    .output();
            }

            #[cfg(windows)]
            {
                use std::process::Command;
                // On Windows, use taskkill to terminate geth processes
                let _ = Command::new("taskkill")
                    .args(["/F", "/IM", "geth.exe"])
                    .output();
            }

            // Also remove the lock file if it exists
            let lock_file = std::path::Path::new(DEFAULT_GETH_DATA_DIR).join("LOCK");
            if lock_file.exists() {
                println!("Removing stale LOCK file: {:?}", lock_file);
                let _ = std::fs::remove_file(&lock_file);
            }

            // Remove geth.ipc file if it exists (another common lock point)
            let ipc_file = std::path::Path::new(DEFAULT_GETH_DATA_DIR).join("geth.ipc");
            if ipc_file.exists() {
                println!("Removing stale IPC file: {:?}", ipc_file);
                let _ = std::fs::remove_file(&ipc_file);
            }

            let show_i = MenuItem::with_id(app, "show", "Show", true, None::<&str>)?;
            let hide_i = MenuItem::with_id(app, "hide", "Hide", true, None::<&str>)?;
            let quit_i = MenuItem::with_id(app, "quit", "Quit", true, None::<&str>)?;
            let menu = Menu::with_items(app, &[&show_i, &hide_i, &quit_i])?;

            let tray = TrayIconBuilder::new()
                .icon(app.default_window_icon().unwrap().clone())
                .menu(&menu)
                .tooltip("Chiral Network")
                .show_menu_on_left_click(false)
                .on_tray_icon_event(|tray, event| match event {
                    TrayIconEvent::Click {
                        button: MouseButton::Left,
                        button_state: MouseButtonState::Up,
                        ..
                    } => {
                        println!("Tray icon left-clicked");
                        let app = tray.app_handle();
                        if let Some(window) = app.get_webview_window("main") {
                            let _ = window.unminimize();
                            let _ = window.show();
                            let _ = window.set_focus();
                        }
                    }
                    _ => {}
                })
                .on_menu_event(|app, event| match event.id.as_ref() {
                    "show" => {
                        println!("Show menu item clicked");
                        if let Some(window) = app.get_webview_window("main") {
                            let _ = window.show();
                            let _ = window.set_focus();
                        }
                    }
                    "hide" => {
                        println!("Hide menu item clicked");
                        if let Some(window) = app.get_webview_window("main") {
                            let _ = window.hide();
                        }
                    }
                    "quit" => {
                        println!("Quit menu item clicked");
                        // Stop geth before exiting
                        if let Some(state) = app.try_state::<AppState>() {
                            if let Ok(mut geth) = state.geth.try_lock() {
                                let _ = geth.stop();
                                println!("Geth node stopped");
                            }
                        }
                        app.exit(0);
                    }
                    _ => {}
                })
                .build(app)?;

            // Get the main window and ensure it's visible
            if let Some(window) = app.get_webview_window("main") {
                window.show().unwrap();
                window.set_focus().unwrap();

                let app_handle = app.handle().clone();
                window.on_window_event(move |event| {
                    if let tauri::WindowEvent::CloseRequested { api, .. } = event {
                        // Prevent the window from closing and hide it instead
                        api.prevent_close();
                        if let Some(window) = app_handle.get_webview_window("main") {
                            let _ = window.hide();
                        }
                    }
                });
            } else {
                println!("Could not find main window!");
            }

            // NOTE: You must add `start_proof_of_storage_watcher` to the invoke_handler call in the
            // real code where you register other commands. For brevity the snippet above shows where to add it.

            Ok(())
        })
        .build(tauri::generate_context!())
        .expect("error while building tauri application")
        .run(|app_handle, event| match event {
            tauri::RunEvent::ExitRequested { .. } => {
                println!("Exit requested event received");
                // Don't prevent exit, let it proceed naturally
            }
            tauri::RunEvent::Exit => {
                println!("App exiting, cleaning up geth...");
                // Stop geth before exiting
                if let Some(state) = app_handle.try_state::<AppState>() {
                    if let Ok(mut geth) = state.geth.try_lock() {
                        let _ = geth.stop();
                        println!("Geth node stopped on exit");
                    }
                }
            }
            _ => {}
        });
}

#[derive(Serialize, Deserialize, Debug)]
#[serde(rename_all = "camelCase")]
pub struct FileManifestForJs {
    merkle_root: String,
    chunks: Vec<manager::ChunkInfo>,
    encrypted_key_bundle: String, // Serialized JSON of the bundle
}

#[tauri::command]
async fn encrypt_file_for_self_upload(
    app: tauri::AppHandle,
    state: State<'_, AppState>,
    file_path: String,
) -> Result<FileManifestForJs, String> {
    // 1. Get the active user's private key from state to derive the public key.
    let private_key_hex = state
        .active_account_private_key
        .lock()
        .await
        .clone()
        .ok_or("No account is currently active. Please log in.")?;

    // Get the app data directory for chunk storage
    let app_data_dir = app
        .path()
        .app_data_dir()
        .map_err(|e| format!("Could not get app data directory: {}", e))?;
    let chunk_storage_path = app_data_dir.join("chunk_storage");

    // Run the encryption in a blocking task to avoid blocking the async runtime
    tokio::task::spawn_blocking(move || {
        let pk_bytes = hex::decode(private_key_hex.trim_start_matches("0x"))
            .map_err(|_| "Invalid private key format".to_string())?;
        let secret_key = StaticSecret::from(
            <[u8; 32]>::try_from(pk_bytes).map_err(|_| "Private key is not 32 bytes")?,
        );
        let public_key = PublicKey::from(&secret_key);

        // 2. Initialize ChunkManager with proper app data directory
        let manager = ChunkManager::new(chunk_storage_path);

        // 3. Call the existing backend function to perform the encryption.
        let manifest = manager.chunk_and_encrypt_file(Path::new(&file_path), &public_key)?;

        // 4. Serialize the key bundle to a JSON string so it can be sent to the frontend easily.
        let bundle_json =
            serde_json::to_string(&manifest.encrypted_key_bundle).map_err(|e| e.to_string())?;

        Ok(FileManifestForJs {
            merkle_root: manifest.merkle_root,
            chunks: manifest.chunks,
            encrypted_key_bundle: bundle_json,
        })
    })
    .await
    .map_err(|e| format!("Encryption task failed: {}", e))?
}

/// Encrypt a file for upload with optional recipient public key
#[tauri::command]
async fn encrypt_file_for_recipient(
    app: tauri::AppHandle,
    state: State<'_, AppState>,
    file_path: String,
    recipient_public_key: Option<String>,
) -> Result<FileManifestForJs, String> {
    // Get the app data directory for chunk storage
    let app_data_dir = app
        .path()
        .app_data_dir()
        .map_err(|e| format!("Could not get app data directory: {}", e))?;
    let chunk_storage_path = app_data_dir.join("chunk_storage");

    // Determine the public key to use for encryption
    let recipient_pk = if let Some(pk_hex) = recipient_public_key {
        // Use the provided recipient public key
        let pk_bytes = hex::decode(pk_hex.trim_start_matches("0x"))
            .map_err(|_| "Invalid recipient public key format".to_string())?;
        PublicKey::from(
            <[u8; 32]>::try_from(pk_bytes).map_err(|_| "Recipient public key is not 32 bytes")?,
        )
    } else {
        // Use the active user's own public key
        let private_key_hex = state
            .active_account_private_key
            .lock()
            .await
            .clone()
            .ok_or("No account is currently active. Please log in.")?;
        let pk_bytes = hex::decode(private_key_hex.trim_start_matches("0x"))
            .map_err(|_| "Invalid private key format".to_string())?;
        let secret_key = StaticSecret::from(
            <[u8; 32]>::try_from(pk_bytes).map_err(|_| "Private key is not 32 bytes")?,
        );
        PublicKey::from(&secret_key)
    };

    // Run the encryption in a blocking task to avoid blocking the async runtime
    tokio::task::spawn_blocking(move || {
        // Initialize ChunkManager with proper app data directory
        let manager = ChunkManager::new(chunk_storage_path);

        // Call the existing backend function to perform the encryption with recipient's public key
        let manifest = manager.chunk_and_encrypt_file(Path::new(&file_path), &recipient_pk)?;

        // Serialize the key bundle to a JSON string so it can be sent to the frontend easily.
        let bundle_json = match manifest.encrypted_key_bundle {
            Some(bundle) => serde_json::to_string(&bundle).map_err(|e| e.to_string())?,
            None => return Err("No encryption key bundle generated".to_string()),
        };

        Ok(FileManifestForJs {
            merkle_root: manifest.merkle_root,
            chunks: manifest.chunks,
            encrypted_key_bundle: bundle_json,
        })
    })
    .await
    .map_err(|e| format!("Encryption task failed: {}", e))?
}

/// Unified upload command: processes file with ChunkManager and auto-publishes to DHT
/// Returns file metadata for frontend use
#[derive(serde::Serialize)]
#[serde(rename_all = "camelCase")]
struct UploadResult {
    merkle_root: String,
    file_name: String,
    file_size: u64,
    is_encrypted: bool,
    peer_id: String,
    version: u32,
}

#[tauri::command]
async fn upload_and_publish_file(
    app: tauri::AppHandle,
    state: State<'_, AppState>,
    file_path: String,
    file_name: Option<String>,
    recipient_public_key: Option<String>,
) -> Result<UploadResult, String> {
    // 1. Process file with ChunkManager (encrypt, chunk, build Merkle tree)
    let manifest = encrypt_file_for_recipient(
        app.clone(),
        state.clone(),
        file_path.clone(),
        recipient_public_key.clone(),
    )
    .await?;

    // 2. Get file name (use provided name or extract from path)
    let file_name = file_name.unwrap_or_else(|| {
        std::path::Path::new(&file_path)
            .file_name()
            .and_then(|n| n.to_str())
            .unwrap_or("unknown")
            .to_string()
    });

    let file_size: u64 = manifest.chunks.iter().map(|c| c.size as u64).sum();

    // 3. Get peer ID from DHT
    let peer_id = {
        let dht_guard = state.dht.lock().await;
        if let Some(dht) = dht_guard.as_ref() {
            dht.get_peer_id().await
        } else {
            "unknown".to_string()
        }
    };

    // 4. Publish to DHT with versioning support
    let dht = {
        let dht_guard = state.dht.lock().await; // Use the Merkle root as the file hash
        dht_guard.as_ref().cloned()
    };

    let version = if let Some(dht) = dht {
        let created_at = std::time::SystemTime::now()
            .duration_since(std::time::UNIX_EPOCH)
            .unwrap()
            .as_secs();

        // Use prepare_versioned_metadata to handle version incrementing and parent_hash
        let mime_type = detect_mime_type_from_filename(&file_name)
            .unwrap_or_else(|| "application/octet-stream".to_string());
        let metadata = dht
            .prepare_versioned_metadata(
                manifest.merkle_root.clone(), // This is the Merkle root
                file_name.clone(),
                file_size,
                vec![], // Empty - chunks already stored
                created_at,
                Some(mime_type),
                None,                            // encrypted_key_bundle
                true,                            // is_encrypted
                Some("AES-256-GCM".to_string()), // Encryption method
                None,                            // key_fingerprint (deprecated)
            )
            .await?;

        let version = metadata.version.unwrap_or(1);

        // Store file data locally for seeding (CRITICAL FIX)
        let ft = {
            let ft_guard = state.file_transfer.lock().await;
            ft_guard.as_ref().cloned()
        };
        if let Some(ft) = ft {
            // Read the original file data to store locally
            let file_data = tokio::fs::read(&file_path)
                .await
                .map_err(|e| format!("Failed to read file for local storage: {}", e))?;

            ft.store_file_data(manifest.merkle_root.clone(), file_name.clone(), file_data)
                .await; // Store with Merkle root as key
        }

        dht.publish_file(metadata).await?;
        version
    } else {
        1 // Default to v1 if DHT not running
    };

    // 5. Return metadata to frontend
    Ok(UploadResult {
        merkle_root: manifest.merkle_root,
        file_name,
        file_size,
        is_encrypted: true,
        peer_id,
        version,
    })
}

// async fn break_into_chunks(
//     app: tauri::AppHandle,
//     state: State<'_, AppState>,
//     file_path: String,
// ) -> Result<FileManifestForJs, String> {
//     // Get the app data directory for chunk storage
//     let app_data_dir = app
//         .path()
//         .app_data_dir()
//         .map_err(|e| format!("Could not get app data directory: {}", e))?;
//     let chunk_storage_path = app_data_dir.join("chunk_storage");

//     // Use the active user's own public key
//     let private_key_hex = state
//         .active_account_private_key
//         .lock()
//         .await
//         .clone()
//         .ok_or("No account is currently active. Please log in.")?;
//     let pk_bytes = hex::decode(private_key_hex.trim_start_matches("0x"))
//         .map_err(|_| "Invalid private key format".to_string())?;
//     let secret_key = StaticSecret::from(
//         <[u8; 32]>::try_from(pk_bytes).map_err(|_| "Private key is not 32 bytes")?,
//     );
//     PublicKey::from(&secret_key);

//     // Run the encryption in a blocking task to avoid blocking the async runtime
//     tokio::task::spawn_blocking(move || {
//         // Initialize ChunkManager with proper app data directory
//         let manager = ChunkManager::new(chunk_storage_path);

//         // Call the existing backend function to perform the encryption with recipient's public key
//         let manifest = manager.chunk_and_encrypt_file(Path::new(&file_path), &recipient_pk)?;

//         // Serialize the key bundle to a JSON string so it can be sent to the frontend easily.
//         let bundle_json =
//             serde_json::to_string(&manifest.encrypted_key_bundle).map_err(|e| e.to_string())?;

//         Ok(FileManifestForJs {
//             merkle_root: manifest.merkle_root,
//             chunks: manifest.chunks,
//             encrypted_key_bundle: bundle_json,
//         })
//     })
//     .await
//     .map_err(|e| format!("Encryption task failed: {}", e))?
// }

#[tauri::command]
async fn has_active_account(state: State<'_, AppState>) -> Result<bool, String> {
    Ok(state.active_account.lock().await.is_some())
}

#[tauri::command]
async fn decrypt_and_reassemble_file(
    app: tauri::AppHandle,
    state: State<'_, AppState>,
    manifest_js: FileManifestForJs,
    output_path: String,
) -> Result<(), String> {
    // 1. Get the active user's private key for decryption.
    let private_key_hex = state
        .active_account_private_key
        .lock()
        .await
        .clone()
        .ok_or("No account is currently active. Please log in.")?;

    let pk_bytes = hex::decode(private_key_hex.trim_start_matches("0x"))
        .map_err(|_| "Invalid private key format".to_string())?;
    let secret_key = StaticSecret::from(
        <[u8; 32]>::try_from(pk_bytes).map_err(|_| "Private key is not 32 bytes")?,
    );

    // 2. Deserialize the key bundle from the string.
    let encrypted_key_bundle: encryption::EncryptedAesKeyBundle =
        serde_json::from_str(&manifest_js.encrypted_key_bundle).map_err(|e| e.to_string())?;

    // Get the app data directory for chunk storage
    let app_data_dir = app
        .path()
        .app_data_dir()
        .map_err(|e| format!("Could not get app data directory: {}", e))?;
    let chunk_storage_path = app_data_dir.join("chunk_storage");

    // 3. Clone the data we need for the blocking task
    let chunks = manifest_js.chunks.clone();
    let output_path_clone = output_path.clone();

    // Run the decryption in a blocking task to avoid blocking the async runtime
    tokio::task::spawn_blocking(move || {
        // 4. Initialize ChunkManager with proper app data directory
        let manager = ChunkManager::new(chunk_storage_path);

        // 5. Call the existing backend function to decrypt and save the file.
        manager.reassemble_and_decrypt_file(
            &chunks,
            Path::new(&output_path_clone),
            &Some(encrypted_key_bundle),
            &secret_key, // Pass the secret key
        )
    })
    .await
    .map_err(|e| format!("Decryption task failed: {}", e))?
}

#[tauri::command]
async fn get_file_data(state: State<'_, AppState>, file_hash: String) -> Result<String, String> {
    let ft = {
        let ft_guard = state.file_transfer.lock().await;
        ft_guard.as_ref().cloned()
    };
    if let Some(ft) = ft {
        let data = ft
            .get_file_data(&file_hash)
            .await
            .ok_or("File not found".to_string())?;
        use base64::{engine::general_purpose, Engine as _};
        Ok(general_purpose::STANDARD.encode(&data))
    } else {
        Err("File transfer service not running".to_string())
    }
}

#[derive(serde::Serialize, Clone)]
struct ChatMessageForFrontend {
    from_peer_id: String,
    message_id: String,
    encrypted_payload: Vec<u8>,
    timestamp: u64,
    signature: Vec<u8>,
}

/// Sends an E2EE chat message to a peer.
#[tauri::command]
async fn send_chat_message(
    state: State<'_, AppState>,
    recipient_peer_id: String,
    encrypted_payload: Vec<u8>,
    signature: Vec<u8>,
) -> Result<(), String> {
    debug!("send_chat_message called for peer: {}", recipient_peer_id);
    let webrtc = state
        .webrtc
        .lock()
        .await
        .as_ref()
        .cloned()
        .ok_or("WebRTC service not running")?;

    // 1. Check if a WebRTC connection already exists.
    if !webrtc.get_connection_status(&recipient_peer_id).await {
        debug!(
            "No existing WebRTC connection to {}. Attempting to establish one.",
            recipient_peer_id
        );
        let dht = state
            .dht
            .lock()
            .await
            .as_ref()
            .cloned()
            .ok_or("DHT service not running")?;

        dht.connect_to_peer_by_id(recipient_peer_id.clone()).await?;

        tokio::time::sleep(tokio::time::Duration::from_secs(5)).await;

        if !webrtc.get_connection_status(&recipient_peer_id).await {
            error!(
                "Failed to establish WebRTC connection with peer {} after 5s.",
                recipient_peer_id
            );
            return Err("Failed to establish WebRTC connection with peer.".to_string());
        }
        debug!(
            "WebRTC connection to {} established successfully.",
            recipient_peer_id
        );
    }

    // 3. Construct the message payload.
    let chat_message = webrtc_service::WebRTCChatMessage {
        message_id: format!(
            "msg_{}",
            chrono::Utc::now().timestamp_nanos_opt().unwrap_or_default()
        ),
        encrypted_payload,
        timestamp: chrono::Utc::now().timestamp() as u64,
        signature,
    };
    let message = webrtc_service::WebRTCMessage::ChatMessage(chat_message);
    let message_bytes = serde_json::to_vec(&message)
        .map_err(|e| format!("Failed to serialize chat message: {}", e))?;
    debug!("Sending chat message to {}", recipient_peer_id);
    // Correctly serialize the message to a string before sending via send_text
    let message_str = serde_json::to_string(&message)
        .map_err(|e| format!("Failed to serialize chat message to string: {}", e))?;

    // Assuming send_data is a method that sends text. If it sends bytes, use message_bytes.
    webrtc.send_data(&recipient_peer_id, message_bytes).await
}

#[tauri::command]
async fn store_file_data(
    state: State<'_, AppState>,
    file_hash: String,
    file_name: String,
    file_data: Vec<u8>,
) -> Result<(), String> {
    let ft = {
        let ft_guard = state.file_transfer.lock().await;
        ft_guard.as_ref().cloned()
    };
    if let Some(ft) = ft {
        ft.store_file_data(file_hash, file_name, file_data).await;
        Ok(())
    } else {
        Err("File transfer service not running".to_string())
    }
}

// --- New: Proof-of-Storage watcher commands & task ----------------------------------
//
// Summary of additions:
// - start_proof_of_storage_watcher(contract_address, poll_interval_secs, response_timeout_secs)
//      stores contract address in AppState and spawns a background task to watch for challenges
// - stop_proof_of_storage_watcher() stops the background task if running
//
// The background task is a skeleton showing:
//  - how to fetch challenges (TODO: integrate with your ethereum module / event subscription)
//  - how to locate requested chunk (TODO: use your ChunkManager/FileTransferService)
//  - how to generate Merkle proof (TODO: call your Merkle helper)
//  - how to submit proof to contract (TODO: call ethereum::verify_proof or similar)
//  - timeout handling for missed responses
//
// The TODO markers indicate where to plug in concrete project functions.

#[tauri::command]
async fn start_proof_of_storage_watcher(
    state: State<'_, AppState>,
    app: tauri::AppHandle,
    contract_address: String,
    ws_url: String,
) -> Result<(), String> {
    // Basic validation
    if contract_address.trim().is_empty() {
        return Err("contract_address cannot be empty".into());
    }
    if ws_url.trim().is_empty() {
        return Err("ws_url cannot be empty".into());
    }

    // Store contract address in app state
    {
        let mut addr = state.proof_contract_address.lock().await;
        *addr = Some(contract_address.clone());
    }

    // Ensure any previous watcher is stopped
    stop_proof_of_storage_watcher(state.clone()).await.ok();

    // The DHT service is required for the listener to locate file chunks.
    let dht_service = {
        state
            .dht
            .lock()
            .await
            .as_ref()
            .cloned()
            .ok_or("DHT service is not running. Cannot start proof watcher.")?
    };

    let handle = tokio::spawn(async move {
        tracing::info!("Starting proof-of-storage watcher...");
        // The listener will run until the contract address is cleared or an error occurs.
        if let Err(e) =
            blockchain_listener::run_blockchain_listener(ws_url, contract_address, dht_service)
                .await
        {
            tracing::error!("Proof-of-storage watcher failed: {}", e);
            // Emit an event to the frontend to notify the user of the failure.
            let _ = app.emit(
                "proof_watcher_error",
                format!("Watcher failed: {}", e.to_string()),
            );
        }
        tracing::info!("Proof watcher task exiting");
    });

    // Store the handle in AppState to manage its lifecycle
    {
        let mut guard = state.proof_watcher.lock().await;
        *guard = Some(handle);
    }

    Ok(())
}

// MerkleProof placeholder type - replace with your actual proof representation.
#[derive(Debug, Clone)]
struct MerkleProof {
    pub leaf_hash: Vec<u8>,
    pub proof_nodes: Vec<Vec<u8>>, // sequence of sibling hashes
    pub index: u32,
    pub total_leaves: u32,
}

#[tauri::command]
async fn stop_proof_of_storage_watcher(state: State<'_, AppState>) -> Result<(), String> {
    // Clear the configured contract address, which signals the listener loop to exit.
    {
        let mut addr = state.proof_contract_address.lock().await;
        *addr = None;
    }

    // Stop the background task if present
    let maybe_handle = {
        let mut guard = state.proof_watcher.lock().await;
        guard.take()
    };

    if let Some(handle) = maybe_handle {
        tracing::info!("Stopping Proof-of-Storage watcher...");
        // Abort the task to ensure it stops immediately.
        handle.abort();
        // Awaiting the aborted handle can confirm it's terminated.
        match tokio::time::timeout(TokioDuration::from_secs(2), handle).await {
            Ok(_) => tracing::info!("Proof watcher task successfully joined."),
            Err(_) => tracing::warn!("Proof watcher abort timed out"),
        }
    } else {
        tracing::info!("No proof watcher to stop");
    }

    Ok(())
}

#[cfg(test)]
mod tests {
    use super::*;

    #[tokio::test]
    async fn test_detect_mime_type_from_filename() {
        let cases = vec![
            ("image.jpg", "image/jpeg"),
            ("image.jpeg", "image/jpeg"),
            ("image.png", "image/png"),
            ("video.mp4", "video/mp4"),
            ("audio.mp3", "audio/mpeg"),
            ("document.pdf", "application/pdf"),
            ("archive.zip", "application/zip"),
            ("script.js", "application/javascript"),
            ("style.css", "text/css"),
            ("index.html", "text/html"),
            ("data.json", "application/json"),
            ("unknown.ext", "application/octet-stream"),
        ];

        for (input, expected_mime) in cases {
            let mime = detect_mime_type_from_filename(input);
            assert_eq!(mime, Some(expected_mime.to_string()));
        }
    }

    // Add more tests for other functions/modules as needed
}

#[derive(Debug, Serialize, Deserialize)]
struct RelayReputationStats {
    total_relays: usize,
    top_relays: Vec<RelayNodeStats>,
}

#[derive(Debug, Clone, Serialize, Deserialize)]
struct RelayNodeStats {
    peer_id: String,
    alias: Option<String>,
    reputation_score: f64,
    reservations_accepted: u64,
    circuits_established: u64,
    circuits_successful: u64,
    total_events: u64,
    last_seen: u64,
}

#[tauri::command]
async fn get_relay_reputation_stats(
    state: State<'_, AppState>,
    limit: Option<usize>,
) -> Result<RelayReputationStats, String> {
    // Read from relay reputation storage
    let stats_map = state.relay_reputation.lock().await;
    let aliases_map = state.relay_aliases.lock().await;

    let max_relays = limit.unwrap_or(100);

    // Convert HashMap to Vec, populate aliases, and sort by reputation score (descending)
    let mut all_relays: Vec<RelayNodeStats> = stats_map
        .values()
        .map(|stats| {
            let mut stats_with_alias = stats.clone();
            stats_with_alias.alias = aliases_map.get(&stats.peer_id).cloned();
            stats_with_alias
        })
        .collect();

    all_relays.sort_by(|a, b| {
        b.reputation_score
            .partial_cmp(&a.reputation_score)
            .unwrap_or(std::cmp::Ordering::Equal)
    });

    // Take top N relays
    let top_relays = all_relays.into_iter().take(max_relays).collect();
    let total_relays = stats_map.len();

    Ok(RelayReputationStats {
        total_relays,
        top_relays,
    })
}

#[tauri::command]
async fn set_relay_alias(
    state: State<'_, AppState>,
    peer_id: String,
    alias: String,
) -> Result<(), String> {
    let mut aliases = state.relay_aliases.lock().await;

    if alias.trim().is_empty() {
        aliases.remove(&peer_id);
    } else {
        aliases.insert(peer_id, alias.trim().to_string());
    }

    Ok(())
}

#[tauri::command]
async fn get_relay_alias(
    state: State<'_, AppState>,
    peer_id: String,
) -> Result<Option<String>, String> {
    let aliases = state.relay_aliases.lock().await;
    Ok(aliases.get(&peer_id).cloned())
}<|MERGE_RESOLUTION|>--- conflicted
+++ resolved
@@ -841,11 +841,7 @@
         /* enable AutoRelay (after hotfix) */ final_enable_autorelay,
         preferred_relays.unwrap_or_default(),
         is_bootstrap.unwrap_or(false), // enable_relay_server only on bootstrap
-<<<<<<< HEAD
-        Some(async_std::path::Path::new(blockstore_db_path.as_os_str())),
-=======
         Some(&async_blockstore_path),
->>>>>>> 675cd3db
     )
     .await
     .map_err(|e| format!("Failed to start DHT: {}", e))?;
@@ -2452,10 +2448,6 @@
             encrypted_key_bundle: None,
             parent_hash: None,
             is_root: true,
-<<<<<<< HEAD
-=======
-            ..Default::default()
->>>>>>> 675cd3db
         };
 
         // Store complete file data locally for seeding
