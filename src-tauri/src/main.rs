--- conflicted
+++ resolved
@@ -401,11 +401,7 @@
     // HTTP server for serving chunks and keys
     http_server_state: Arc<http_server::HttpServerState>,
     http_server_addr: Arc<Mutex<Option<std::net::SocketAddr>>>,
-<<<<<<< HEAD
-    http_server_shutdown: Arc<Mutex<Option<tokio::sync::broadcast::Sender<()>>>>,
-=======
-    http_server_shutdown: Arc<Mutex<Option<tokio::sync::oneshot::Sender<()>>>>,
->>>>>>> 044ebe91
+    http_server_shutdown: Arc<Mutex<Option<tokio::sync::oneshot::Sender<()>>>,
 
     // Stream authentication service
     stream_auth: Arc<Mutex<StreamAuthService>>,
@@ -6940,15 +6936,9 @@
     tracing::info!("Starting HTTP server on {}", bind_addr);
 
     // Create shutdown channel
-<<<<<<< HEAD
-    let (shutdown_tx, shutdown_rx) = tokio::sync::broadcast::channel(1);
-
-    // Start the server
-=======
     let (shutdown_tx, shutdown_rx) = tokio::sync::oneshot::channel();
 
     // Start the server with shutdown signal
->>>>>>> 044ebe91
     let server_state = state.http_server_state.clone();
     let bound_addr = http_server::start_server(server_state, bind_addr, shutdown_rx)
         .await
@@ -6973,10 +6963,6 @@
 /// Stop HTTP server
 #[tauri::command]
 async fn stop_http_server(state: State<'_, AppState>) -> Result<(), String> {
-<<<<<<< HEAD
-    let mut addr_lock = state.http_server_addr.lock().await;
-    let mut shutdown_lock = state.http_server_shutdown.lock().await;
-=======
     let addr = {
         let mut addr_lock = state.http_server_addr.lock().await;
         if addr_lock.is_none() {
@@ -6984,23 +6970,9 @@
         }
         addr_lock.take()
     };
->>>>>>> 044ebe91
 
     tracing::info!("Stopping HTTP server at {:?}", addr);
 
-<<<<<<< HEAD
-    tracing::info!("Stopping HTTP server gracefully");
-
-    // Send shutdown signal to the server
-    if let Some(shutdown_tx) = shutdown_lock.take() {
-        // Send shutdown signal (ignore if no receivers)
-        let _ = shutdown_tx.send(());
-        tracing::info!("Shutdown signal sent to HTTP server");
-    }
-
-    // Clear the address
-    *addr_lock = None;
-=======
     // Send shutdown signal
     let shutdown_tx = {
         let mut shutdown_lock = state.http_server_shutdown.lock().await;
@@ -7014,9 +6986,7 @@
     } else {
         tracing::warn!("No shutdown channel found, server may not shut down gracefully");
     }
->>>>>>> 044ebe91
-
-    tracing::info!("HTTP server stopped");
+
     Ok(())
 }
 
@@ -8282,21 +8252,6 @@
                             // Create shutdown channel
                             let (shutdown_tx, shutdown_rx) = tokio::sync::oneshot::channel();
 
-<<<<<<< HEAD
-                            // Create shutdown channel for auto-started server
-                            let (shutdown_tx, shutdown_rx) = tokio::sync::broadcast::channel(1);
-
-                            match http_server::start_server(state.http_server_state.clone(), bind_addr, shutdown_rx).await {
-                                Ok(bound_addr) => {
-                                    let mut addr_lock = state.http_server_addr.lock().await;
-                                    *addr_lock = Some(bound_addr);
-                                    
-                                    let mut shutdown_lock = state.http_server_shutdown.lock().await;
-                                    *shutdown_lock = Some(shutdown_tx);
-                                    
-                                    tracing::info!("HTTP server started at http://{}", bound_addr);
-                                    println!("✅ HTTP server listening on http://{}", bound_addr);
-=======
                             match http_server::start_server(
                                 state.http_server_state.clone(),
                                 bind_addr,
@@ -8307,11 +8262,13 @@
                                 Ok(bound_addr) => {
                                     let mut addr_lock = state.http_server_addr.lock().await;
                                     *addr_lock = Some(bound_addr);
-
+                                    
                                     let mut shutdown_lock = state.http_server_shutdown.lock().await;
                                     *shutdown_lock = Some(shutdown_tx);
-
->>>>>>> 044ebe91
+                                    
+                                    tracing::info!("HTTP server started at http://{}", bound_addr);
+                                    println!("✅ HTTP server listening on http://{}", bound_addr);
+
                                     server_started = true;
                                     break;
                                 }
