use crate::protocols::ProtocolHandler;
use async_trait::async_trait;
use librqbit::{AddTorrent, ManagedTorrent, Session, SessionOptions};
use std::collections::HashMap;
use std::path::Path;
use std::sync::Arc;
use tauri::{AppHandle, Emitter};
use tokio::sync::mpsc;
use tokio::time::{self, Duration};
use tracing::{error, info, instrument, warn};
use thiserror::Error;
use crate::chiral_bittorrent_extension::{ChiralBitTorrentExtension, ChiralExtensionEvent};

const PAYMENT_THRESHOLD_BYTES: u64 = 1024 * 1024; // 1 MB

/// Custom error type for BitTorrent operations
#[derive(Debug, Error, Clone)]
pub enum BitTorrentError {
    /// Session initialization failed
    #[error("Failed to initialize BitTorrent session: {message}")]
    SessionInit { message: String },

    /// Invalid magnet link format
    #[error("Invalid magnet link format: {url}")]
    InvalidMagnetLink { url: String },

    /// Torrent file not found or invalid
    #[error("Torrent file error: {message}")]
    TorrentFileError { message: String },

    /// File system error (file not found, permission denied, etc.)
    #[error("File system error: {message}")]
    FileSystemError { message: String },

    /// Network/connection error
    #[error("Network error during BitTorrent operation: {message}")]
    NetworkError { message: String },

    /// Torrent parsing error
    #[error("Failed to parse torrent: {message}")]
    TorrentParsingError { message: String },

    /// Download timeout
    #[error("Download timed out after {timeout_secs} seconds")]
    DownloadTimeout { timeout_secs: u64 },

    /// Seeding operation failed
    #[error("Seeding failed: {message}")]
    SeedingError { message: String },

    /// Torrent handle unavailable
    #[error("Torrent handle is not available")]
    HandleUnavailable,

    /// Generic I/O error
    #[error("I/O error: {message}")]
    IoError {
        message: String,
    },

    /// Configuration error
    #[error("Configuration error: {message}")]
    ConfigError { message: String },

    /// Torrent already exists
    #[error("Torrent already exists: {info_hash}")]
    TorrentExists { info_hash: String },

    /// Unknown error from librqbit
    #[error("Unknown BitTorrent error: {message}")]
    Unknown { message: String },
}

impl From<std::io::Error> for BitTorrentError {
    fn from(err: std::io::Error) -> Self {
        BitTorrentError::IoError { message: err.to_string() }
    }
}

impl BitTorrentError {
    /// Convert to user-friendly error message
    pub fn user_message(&self) -> String {
        match self {
            BitTorrentError::SessionInit { .. } => {
                "Failed to start BitTorrent engine. Please check your download directory permissions.".to_string()
            }
            BitTorrentError::InvalidMagnetLink { .. } => {
                "The magnet link format is invalid. Please check the link and try again.".to_string()
            }
            BitTorrentError::TorrentFileError { .. } => {
                "The torrent file is invalid or corrupted. Please try a different torrent file.".to_string()
            }
            BitTorrentError::FileSystemError { .. } => {
                "File system error occurred. Please check file permissions and available disk space.".to_string()
            }
            BitTorrentError::NetworkError { .. } => {
                "Network connection failed. Please check your internet connection and firewall settings.".to_string()
            }
            BitTorrentError::TorrentParsingError { .. } => {
                "Failed to parse the torrent. The torrent file may be corrupted or incompatible.".to_string()
            }
            BitTorrentError::DownloadTimeout { timeout_secs } => {
                format!("Download timed out after {} seconds. No peers may be available for this torrent.", timeout_secs)
            }
            BitTorrentError::SeedingError { .. } => {
                "Failed to start seeding. Please check that the file exists and is accessible.".to_string()
            }
            BitTorrentError::HandleUnavailable => {
                "Torrent is no longer available. It may have been removed or completed.".to_string()
            }
            BitTorrentError::IoError { .. } => {
                "File system operation failed. Please check permissions and available disk space.".to_string()
            }
            BitTorrentError::ConfigError { .. } => {
                "BitTorrent configuration error. Please check your settings.".to_string()
            }
            BitTorrentError::TorrentExists { .. } => {
                "This torrent is already being downloaded or seeded.".to_string()
            }
            BitTorrentError::Unknown { .. } => {
                "An unexpected error occurred. Please try again or contact support if the issue persists.".to_string()
            }
        }
    }

    /// Get error category for logging/analytics
    pub fn category(&self) -> &'static str {
        match self {
            BitTorrentError::SessionInit { .. } => "session",
            BitTorrentError::InvalidMagnetLink { .. } => "validation",
            BitTorrentError::TorrentFileError { .. } => "validation",
            BitTorrentError::FileSystemError { .. } => "filesystem",
            BitTorrentError::NetworkError { .. } => "network",
            BitTorrentError::TorrentParsingError { .. } => "parsing",
            BitTorrentError::DownloadTimeout { .. } => "timeout",
            BitTorrentError::SeedingError { .. } => "seeding",
            BitTorrentError::HandleUnavailable => "state",
            BitTorrentError::IoError { .. } => "filesystem",
            BitTorrentError::ConfigError { .. } => "config",
            BitTorrentError::TorrentExists { .. } => "state",
            BitTorrentError::Unknown { .. } => "unknown",
        }
    }
}

/// Events sent by the BitTorrent download monitor
#[derive(Debug)]
pub enum BitTorrentEvent {
    /// Download progress update
    Progress { downloaded: u64, total: u64 },
    /// Download has completed successfully
    Completed,
    /// Download has failed
    Failed(BitTorrentError),
}

/// Convert BitTorrentError to String for compatibility with ProtocolHandler trait
impl From<BitTorrentError> for String {
    fn from(error: BitTorrentError) -> Self {
        error.user_message()
    }
}

/// State for tracking per-peer data transfer deltas.
#[derive(Default, Debug, Clone)]
struct PeerTransferState {
    last_uploaded_bytes: u64,
    last_downloaded_bytes: u64,
}

/// Payload for the `payment_required` event.
#[derive(Debug, Clone, serde::Serialize)]
struct PaymentRequiredPayload {
    info_hash: String,
    peer_id: String,
    bytes_uploaded: u64,
    // In a real implementation, you'd also need the peer's wallet address.
    // This would be discovered during an initial handshake.
}
/// BitTorrent protocol handler implementing the ProtocolHandler trait.
/// This handler manages BitTorrent downloads and seeding operations using librqbit.
#[derive(Clone)]
pub struct BitTorrentHandler {
    rqbit_session: Arc<Session>,
    download_directory: std::path::PathBuf,
<<<<<<< HEAD
    chiral_extension: Option<Arc<ChiralBitTorrentExtension>>,
=======
    // NEW: Manage active torrents and their stats.
    active_torrents: Arc<tokio::sync::Mutex<HashMap<String, Arc<ManagedTorrent>>>>,
    peer_states: Arc<tokio::sync::Mutex<HashMap<String, HashMap<String, PeerTransferState>>>>,
    app_handle: Option<AppHandle>,
>>>>>>> 2b3e3990
}

impl BitTorrentHandler {
    /// Creates a new BitTorrentHandler with the specified download directory.
    pub async fn new(download_directory: std::path::PathBuf) -> Result<Self, BitTorrentError> {
        Self::new_with_port_range(download_directory, None).await
    }

    /// Creates a new BitTorrentHandler with a specific port range to avoid conflicts.
    pub async fn new_with_port_range(
        download_directory: std::path::PathBuf,
        listen_port_range: Option<std::ops::Range<u16>>,
    ) -> Result<Self, BitTorrentError> {
        let mut opts = SessionOptions::default();

        // Set port range if provided (helps run multiple instances)
        if let Some(range) = listen_port_range {
            opts.listen_port_range = Some(range);
        }

        // Use instance-specific DHT config if available (for multiple instances)
        // The DHT state file will be stored in the download directory
        opts.persistence = Some(librqbit::SessionPersistenceConfig::Json {
            folder: Some(download_directory.clone()),
        });
        
        let session = Session::new_with_opts(download_directory.clone(), opts).await.map_err(|e| {
            BitTorrentError::SessionInit {
                message: format!("Failed to create session: {}", e),
            }
        })?;

        let handler = Self {
            rqbit_session: session,
            download_directory,
            active_torrents: Default::default(),
            peer_states: Default::default(),
            app_handle: None,
        };

        // Spawn the background task for statistics polling.
        handler.spawn_stats_poller();

        info!(
            "Initializing BitTorrentHandler with download directory: {:?}",
            handler.download_directory
        );
<<<<<<< HEAD
        Ok(Self {
            rqbit_session: session,
            download_directory,
            chiral_extension: None,
        })
=======
        Ok(handler)
    }

    /// Spawns a background task to periodically poll for and process per-peer statistics.
    fn spawn_stats_poller(&self) {
        let active_torrents = self.active_torrents.clone();
        let peer_states = self.peer_states.clone();
    let app_handle = self.app_handle.clone();

        tokio::spawn(async move {
            let mut interval = time::interval(Duration::from_secs(5));
            loop {
                interval.tick().await;
                let torrents = active_torrents.lock().await;
                let mut states = peer_states.lock().await;

                for (info_hash_str, handle) in torrents.iter() {
                    // Use aggregate torrent stats instead of per-peer API (API surface varies between librqbit versions).
                    let stats = handle.stats();
                    let torrent_peer_states = states.entry(info_hash_str.clone()).or_default();
                    // Use a synthetic key for session-level accumulation when per-peer IDs are not available.
                    let session_key = "__session__".to_string();
                    let state = torrent_peer_states.entry(session_key.clone()).or_default();

                    let uploaded_total = stats.uploaded_bytes;
                    let downloaded_total = stats.progress_bytes;

                    let uploaded_delta = uploaded_total.saturating_sub(state.last_uploaded_bytes);
                    if uploaded_delta >= PAYMENT_THRESHOLD_BYTES {
                        info!(
                            info_hash = %info_hash_str,
                            bytes = uploaded_delta,
                            "Payment threshold reached for session"
                        );

                        let payload = PaymentRequiredPayload {
                            info_hash: info_hash_str.clone(),
                            peer_id: session_key.clone(),
                            bytes_uploaded: uploaded_delta,
                        };

                        if let Some(handle) = app_handle.as_ref() {
                            if let Err(e) = handle.emit("payment_required", payload) {
                                error!("Failed to emit payment_required event: {}", e);
                            }
                        } else {
                            warn!("No AppHandle available; skipping emit of payment_required event");
                        }

                        state.last_uploaded_bytes = uploaded_total;
                    }
                    state.last_downloaded_bytes = downloaded_total;
                }
            }
        });
>>>>>>> 2b3e3990
    }

    /// Creates a new BitTorrentHandler with Chiral extension support
    pub async fn new_with_chiral_extension(
        download_directory: std::path::PathBuf,
        wallet_address: Option<String>,
    ) -> Result<Self, BitTorrentError> {
        let mut handler = Self::new(download_directory).await?;
        
        // Initialize Chiral extension
        let chiral_extension = ChiralBitTorrentExtension::new(
            handler.rqbit_session.clone(),
            wallet_address,
        );

        handler.chiral_extension = Some(Arc::new(chiral_extension));
        
        info!("BitTorrentHandler initialized with Chiral extension support");
        Ok(handler)
    }

    /// Subscribe to Chiral extension events
    pub fn subscribe_chiral_events(&self) -> Option<tokio::sync::broadcast::Receiver<ChiralExtensionEvent>> {
        self.chiral_extension.as_ref().map(|ext| ext.subscribe_events())
    }

    /// Get Chiral peers for prioritized connections
    pub async fn get_chiral_peers(&self, info_hash: &str) -> Vec<String> {
        if let Some(extension) = &self.chiral_extension {
            extension.get_prioritized_peers(info_hash).await
        } else {
            Vec::new()
        }
    }

    /// Register a torrent with the Chiral extension
    async fn register_torrent_with_chiral_extension(&self, info_hash: &str) -> Result<(), BitTorrentError> {
        if let Some(extension) = &self.chiral_extension {
            extension.register_with_torrent(info_hash).await
                .map_err(|e| BitTorrentError::Unknown { 
                    message: format!("Failed to register torrent with Chiral extension: {}", e)
                })?;
        }
        Ok(())
    }

    /// Starts a download and returns a handle to the torrent.
    /// This method is non-blocking.
    pub async fn start_download(
        &self,
        identifier: &str,
    ) -> Result<Arc<ManagedTorrent>, BitTorrentError> {
        info!("Starting BitTorrent download for: {}", identifier);

        let add_torrent = if identifier.starts_with("magnet:") {
            Self::validate_magnet_link(identifier).map_err(|e| {
                error!("Magnet link validation failed: {}", e);
                e
            })?;
            AddTorrent::from_url(identifier)
        } else {
            Self::validate_torrent_file(identifier).map_err(|e| {
                error!("Torrent file validation failed: {}", e);
                e
            })?;
            AddTorrent::from_local_filename(identifier).map_err(|e| {
                error!("Failed to load torrent file: {}", e);
                BitTorrentError::TorrentFileError {
                    message: format!("Cannot read torrent file {}: {}", identifier, e),
                }
            })?
        };

        let add_torrent_response = self
            .rqbit_session
            .add_torrent(add_torrent, None)
            .await
            .map_err(|e| {
                error!("Failed to add torrent to session: {}", e);
                Self::map_generic_error(e)
            })?;

        let handle = add_torrent_response
            .into_handle()
            .ok_or(BitTorrentError::HandleUnavailable)?;

        // Register with Chiral extension if available
        if let Some(info_hash) = Self::extract_info_hash(identifier) {
            if let Err(e) = self.register_torrent_with_chiral_extension(&info_hash).await {
                warn!("Failed to register torrent with Chiral extension: {}", e);
                // Continue without Chiral extension rather than failing the download
            }
        }

        Ok(handle)
    }

    /// Monitors a torrent download and sends progress events.
    pub async fn monitor_download(
        &self,
        handle: Arc<ManagedTorrent>,
        event_tx: mpsc::Sender<BitTorrentEvent>,
    ) {
        let mut interval = time::interval(Duration::from_secs(1));
        let mut no_progress_count = 0;
        const MAX_NO_PROGRESS_ITERATIONS: u32 = 300; // 5 minutes with 1-second intervals

        loop {
            interval.tick().await;
            let stats = handle.stats();
            let downloaded = stats.progress_bytes;
            let total = stats.total_bytes;

            if event_tx.is_closed() {
                error!("Failed to send progress event, receiver dropped.");
                return;
            }

            if let Err(_) = event_tx
                .send(BitTorrentEvent::Progress { downloaded, total })
                .await
            {
                error!("Failed to send progress event, receiver dropped.");
                return;
            }

            // Check for completion
            if total > 0 && downloaded >= total {
                info!("Download completed for torrent");
                let _ = event_tx.send(BitTorrentEvent::Completed).await;
                return;
            }

            // Check for timeout (no progress for extended period)
            if downloaded == 0 {
                no_progress_count += 1;
                if no_progress_count >= MAX_NO_PROGRESS_ITERATIONS {
                    error!(
                        "Download timeout: no progress after {} seconds",
                        MAX_NO_PROGRESS_ITERATIONS
                    );
                    let _ = event_tx
                        .send(BitTorrentEvent::Failed(BitTorrentError::DownloadTimeout {
                            timeout_secs: MAX_NO_PROGRESS_ITERATIONS as u64,
                        }))
                        .await;
                    return;
                }
            } else {
                no_progress_count = 0; // Reset counter when progress is made
            }
        }
    }

    /// Validate magnet link format
    fn validate_magnet_link(url: &str) -> Result<(), BitTorrentError> {
        if !url.starts_with("magnet:?xt=urn:btih:") {
            return Err(BitTorrentError::InvalidMagnetLink {
                url: url.to_string(),
            });
        }

        // Extract info hash to validate length
        if let Some(hash_start) = url.find("urn:btih:") {
            let hash_start = hash_start + 9; // Length of "urn:btih:"
            let hash_end = url[hash_start..]
                .find('&')
                .unwrap_or(url.len() - hash_start)
                + hash_start;
            let hash = &url[hash_start..hash_end];

            // Check hash length (40 chars for SHA-1, 64 for SHA-256)
            if hash.len() != 40 && hash.len() != 64 {
                return Err(BitTorrentError::InvalidMagnetLink {
                    url: url.to_string(),
                });
            }

            // Check if hash contains only hex characters
            if !hash.chars().all(|c| c.is_ascii_hexdigit()) {
                return Err(BitTorrentError::InvalidMagnetLink {
                    url: url.to_string(),
                });
            }
        }

        Ok(())
    }

    /// Validate torrent file path
    fn validate_torrent_file(path: &str) -> Result<(), BitTorrentError> {
        let file_path = Path::new(path);

        if !file_path.exists() {
            return Err(BitTorrentError::TorrentFileError {
                message: format!("Torrent file not found: {}", path),
            });
        }

        if !file_path.is_file() {
            return Err(BitTorrentError::TorrentFileError {
                message: format!("Path is not a file: {}", path),
            });
        }

        if !path.ends_with(".torrent") {
            return Err(BitTorrentError::TorrentFileError {
                message: format!("File does not have .torrent extension: {}", path),
            });
        }

        Ok(())
    }

    /// Map generic errors to our custom error type
    fn map_generic_error(error: impl std::fmt::Display) -> BitTorrentError {
        let error_msg = error.to_string();
        if error_msg.contains("network") || error_msg.contains("connection") {
            BitTorrentError::NetworkError { message: error_msg }
        } else if error_msg.contains("timeout") {
            BitTorrentError::DownloadTimeout { timeout_secs: 30 }
        } else if error_msg.contains("parse") || error_msg.contains("invalid") {
            BitTorrentError::TorrentParsingError { message: error_msg }
        } else {
            BitTorrentError::Unknown { message: error_msg }
        }
    }
}

#[async_trait]
impl ProtocolHandler for BitTorrentHandler {
    fn name(&self) -> &'static str {
        "bittorrent"
    }

    fn supports(&self, identifier: &str) -> bool {
        identifier.starts_with("magnet:") || identifier.ends_with(".torrent")
    }

    #[instrument(skip(self), fields(protocol = "bittorrent"))]
    async fn download(&self, identifier: &str) -> Result<(), String> {
        let handle = self.start_download(identifier).await?;
        let self_arc = Arc::new(self.clone());
        let (tx, mut rx) = mpsc::channel(10);
        tokio::spawn(async move {
            self_arc.monitor_download(handle, tx).await;
        });

        while let Some(event) = rx.recv().await {
            match event {
                BitTorrentEvent::Completed => return Ok(()),
                BitTorrentEvent::Failed(e) => return Err(e.into()),
                _ => {}
            }
        }
        // If the loop exits, it means the channel was closed without a final event.
        Err("Monitoring channel closed unexpectedly.".to_string())
    }

    #[instrument(skip(self), fields(protocol = "bittorrent"))]
    async fn seed(&self, file_path: &str) -> Result<String, String> {
        info!("Starting to seed file: {}", file_path);

        let path = Path::new(file_path);
        if !path.exists() {
            let error = BitTorrentError::FileSystemError {
                message: format!("File does not exist: {}", file_path),
            };
            error!("Seeding failed: {}", error);
            return Err(error.into());
        }

        if !path.is_file() {
            let error = BitTorrentError::FileSystemError {
                message: format!("Path is not a file: {}", file_path),
            };
            error!("Seeding failed: {}", error);
            return Err(error.into());
        }

        // TODO: Implement actual seeding with rqbit
        // This would involve:
        // 1. Creating a .torrent file with proper metadata
        // 2. Adding the torrent to the session for seeding
        // 3. Returning the actual magnet link
        // 4. Registering with Chiral extension for enhanced peer discovery

        warn!("Seeding functionality not yet implemented");
        Err(BitTorrentError::SeedingError {
            message: "Seeding functionality is not yet implemented".to_string(),
        }
        .into())
    }
}

// Helper functions for error mapping and validation
impl BitTorrentHandler {
    /// Check if string is a valid magnet link
    pub fn is_magnet_link(url: &str) -> bool {
        Self::validate_magnet_link(url).is_ok()
    }

    /// Check if path points to a valid torrent file
    pub fn is_torrent_file(path: &str) -> bool {
        Self::validate_torrent_file(path).is_ok()
    }

    /// Extract info hash from magnet link
    pub fn extract_info_hash(magnet: &str) -> Option<String> {
        if let Ok(_) = Self::validate_magnet_link(magnet) {
            if let Some(hash_start) = magnet.find("urn:btih:") {
                let hash_start = hash_start + 9; // "urn:btih:".len()
                let hash_end = magnet[hash_start..]
                    .find('&')
                    .map(|i| i + hash_start)
                    .unwrap_or(magnet.len());
                let hash_start = hash_start + 9;
                let hash_end = magnet[hash_start..]
                    .find('&')
                    .unwrap_or(magnet.len() - hash_start)
                    + hash_start;
                Some(magnet[hash_start..hash_end].to_string())
            } else {
                None
            }
        } else {
            None
        }
    }
}

#[cfg(test)]
mod tests {
    use super::*;
    use tempfile::tempdir;
    use std::fs::File;
    use std::io::Write;

    fn create_test_file(dir: &std::path::Path, name: &str, content: &str) -> std::path::PathBuf {
        let file_path = dir.join(name);
        let mut file = File::create(&file_path).unwrap();
        write!(file, "{}", content).unwrap();
        file_path
    }

    #[test]
    fn test_validate_magnet_link_valid() {
        assert!(BitTorrentHandler::validate_magnet_link(
            "magnet:?xt=urn:btih:1234567890abcdef1234567890abcdef12345678"
        )
        .is_ok());
        assert!(BitTorrentHandler::validate_magnet_link(
            "magnet:?xt=urn:btih:ABCDEF1234567890ABCDEF1234567890ABCDEF12&dn=test"
        )
        .is_ok());
    }

    #[test]
    fn test_validate_magnet_link_invalid() {
        assert!(BitTorrentHandler::validate_magnet_link("http://example.com").is_err());
        assert!(BitTorrentHandler::validate_magnet_link("magnet:?xt=urn:btih:invalid").is_err());
        assert!(BitTorrentHandler::validate_magnet_link("magnet:?xt=urn:btih:123").is_err());
        // Too short
    }

    #[test]
    fn test_validate_torrent_file() {
        let temp_dir = tempdir().unwrap();
        let torrent_path = create_test_file(temp_dir.path(), "test.torrent", "content");

        assert!(
            BitTorrentHandler::validate_torrent_file(torrent_path.to_str().unwrap()).is_ok()
        );
        assert!(BitTorrentHandler::validate_torrent_file("/nonexistent/file.torrent").is_err());

        let txt_path = create_test_file(temp_dir.path(), "test.txt", "content");
        assert!(BitTorrentHandler::validate_torrent_file(txt_path.to_str().unwrap()).is_err());
    }

    #[test]
    fn test_error_user_messages() {
        let error = BitTorrentError::InvalidMagnetLink {
            url: "invalid".to_string(),
        };
        assert!(error.user_message().contains("magnet link format"));

        let error = BitTorrentError::NetworkError {
            message: "connection failed".to_string(),
        };
        assert!(error.user_message().contains("Network connection failed"));
    }

    #[test]
    fn test_error_categories() {
        assert_eq!(
            BitTorrentError::InvalidMagnetLink {
                url: "test".to_string()
            }
            .category(),
            "validation"
        );
        assert_eq!(
            BitTorrentError::NetworkError {
                message: "test".to_string()
            }
            .category(),
            "network"
        );
        assert_eq!(
            BitTorrentError::FileSystemError {
                message: "test".to_string()
            }
            .category(),
            "filesystem"
        );
    }

    #[test]
    fn test_extract_info_hash() {
        let magnet = "magnet:?xt=urn:btih:1234567890abcdef1234567890abcdef12345678&dn=test";
        let hash = BitTorrentHandler::extract_info_hash(magnet);
        assert_eq!(hash, Some("1234567890abcdef1234567890abcdef12345678".to_string()));

        let invalid_magnet = "not_a_magnet_link";
        let hash = BitTorrentHandler::extract_info_hash(invalid_magnet);
        assert_eq!(hash, None);
    }
}<|MERGE_RESOLUTION|>--- conflicted
+++ resolved
@@ -183,14 +183,10 @@
 pub struct BitTorrentHandler {
     rqbit_session: Arc<Session>,
     download_directory: std::path::PathBuf,
-<<<<<<< HEAD
-    chiral_extension: Option<Arc<ChiralBitTorrentExtension>>,
-=======
     // NEW: Manage active torrents and their stats.
     active_torrents: Arc<tokio::sync::Mutex<HashMap<String, Arc<ManagedTorrent>>>>,
     peer_states: Arc<tokio::sync::Mutex<HashMap<String, HashMap<String, PeerTransferState>>>>,
     app_handle: Option<AppHandle>,
->>>>>>> 2b3e3990
 }
 
 impl BitTorrentHandler {
@@ -238,13 +234,6 @@
             "Initializing BitTorrentHandler with download directory: {:?}",
             handler.download_directory
         );
-<<<<<<< HEAD
-        Ok(Self {
-            rqbit_session: session,
-            download_directory,
-            chiral_extension: None,
-        })
-=======
         Ok(handler)
     }
 
@@ -300,7 +289,6 @@
                 }
             }
         });
->>>>>>> 2b3e3990
     }
 
     /// Creates a new BitTorrentHandler with Chiral extension support
