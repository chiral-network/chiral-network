--- conflicted
+++ resolved
@@ -424,11 +424,8 @@
     rqbit_session: Arc<Session>,
     dht_service: Arc<DhtService>,
     download_directory: std::path::PathBuf,
-<<<<<<< HEAD
     // NEW: Manage active torrents and their stats.
     chiral_extension: Option<Arc<ChiralBitTorrentExtension>>,
-=======
->>>>>>> 0738dd23
     active_torrents: Arc<tokio::sync::Mutex<HashMap<String, Arc<ManagedTorrent>>>>,
     peer_states: Arc<tokio::sync::Mutex<HashMap<String, HashMap<String, PeerTransferState>>>>,
     app_handle: Arc<tokio::sync::Mutex<Option<AppHandle>>>,
@@ -573,21 +570,6 @@
         folder: Some(download_directory.clone()),
     });
 
-<<<<<<< HEAD
-        // Create TransferEventBus if app_handle is provided
-        let event_bus = app_handle.as_ref().map(|handle| Arc::new(TransferEventBus::new(handle.clone())));
-
-        let handler = Self {
-            rqbit_session: session.clone(),
-            dht_service,
-            download_directory: download_directory.clone(),
-            chiral_extension: None,
-            active_torrents: Default::default(),
-            peer_states: Default::default(),
-            app_handle,
-            event_bus,
-        };
-=======
     let session = Session::new_with_opts(download_directory.clone(), opts).await.map_err(|e| {
         error!("Session initialization failed: {}", e);
         BitTorrentError::SessionInit {
@@ -606,6 +588,7 @@
         dht_service,
         download_directory: download_directory.clone(),
         active_torrents: Default::default(),
+        chiral_extension: None,
         peer_states: Default::default(),
         app_handle: Arc::new(tokio::sync::Mutex::new(app_handle)),
         event_bus: Arc::new(tokio::sync::Mutex::new(event_bus)),
@@ -626,7 +609,6 @@
         let sm_guard = sm.lock().await;
         let persistent_torrents = sm_guard.get_all();
         drop(sm_guard); // Release lock before async operations
->>>>>>> 0738dd23
         
         if !persistent_torrents.is_empty() {
             info!("Restoring {} saved torrent(s) on initialization", persistent_torrents.len());
@@ -1061,7 +1043,6 @@
             .into_handle()
             .ok_or(BitTorrentError::HandleUnavailable)?;
 
-<<<<<<< HEAD
         // Register with Chiral extension if available
         if let Some(info_hash) = Self::extract_info_hash(identifier) {
             if let Err(e) = self.register_torrent_with_chiral_extension(&info_hash).await {
@@ -1074,8 +1055,6 @@
         let torrent_info_hash = handle.info_hash();
         let hash_hex = hex::encode(torrent_info_hash.0);
 
-=======
->>>>>>> 0738dd23
         // Store the torrent handle for tracking
         {
             let mut torrents = self.active_torrents.lock().await;
@@ -1255,7 +1234,6 @@
         info!("Cleared all torrents from session and persistent state");
         Ok(())
     }
-<<<<<<< HEAD
 
     /// Map generic errors to our custom error type
     fn map_generic_error(error: impl std::fmt::Display) -> BitTorrentError {
@@ -1394,8 +1372,6 @@
 
         Ok(magnet_link)
     }
-=======
->>>>>>> 0738dd23
 }
 
 /// Pause/Resume/Cancel methods for torrent control
