use crate::dht::DhtService;
use crate::AppState;
use tauri::Emitter;
use tauri::State;
// use tracing::info;
use libp2p::PeerId;
use std::net::Ipv4Addr;
use std::str::FromStr;
use std::net::Ipv4Addr;
use std::sync::Arc;
use tracing::{info, warn};

#[derive(Clone, serde::Serialize)]
pub struct ProxyNode {
    pub id: String,
    pub address: String,
    pub status: String,
    pub latency: u32,
    pub error: Option<String>,
}

/// Normalize user input into a TCP libp2p multiaddr (no WebSocket).
/// - Keeps `/p2p/<peerid>` suffix if present
/// - For numeric IPs -> `/ip4/...`
/// - For hostnames  -> `/dns4/...`
/// - Treats ws:// and wss:// as plain TCP (drops `/ws`)
pub fn normalize_to_multiaddr(input: &str) -> Result<String, String> {
    let s = input.trim();

    // If it's already a multiaddr, accept as-is.
    if s.starts_with('/') {
        return Ok(s.to_string());
    }

    // Extract optional /p2p/<peer-id> suffix if user pasted it after the url/host:port
    let (base, p2p_suffix) = if let Some((left, right)) = s.split_once("/p2p/") {
        (left, Some(right))
<<<<<<< HEAD
    } else {
        (s, None)
    };

    // Strip known schemes;
    let base = base
        .strip_prefix("ws://")
        .or_else(|| base.strip_prefix("wss://"))
        .or_else(|| base.strip_prefix("tcp://"))
        .unwrap_or(base);

    // Expect host:port
    let (host, port) = base.split_once(':').ok_or_else(|| {
        format!("invalid address; expected host:port (got: {input})")
    })?;

    // Decide ip4 vs dns4
    let proto = if Ipv4Addr::from_str(host).is_ok() { "ip4" } else { "dns4" };

=======
    } else {
        (s, None)
    };

    // Strip known schemes;
    let base = base
        .strip_prefix("ws://")
        .or_else(|| base.strip_prefix("wss://"))
        .or_else(|| base.strip_prefix("tcp://"))
        .unwrap_or(base);

    // Expect host:port
    let (host, port) = base
        .split_once(':')
        .ok_or_else(|| format!("invalid address; expected host:port (got: {input})"))?;

    // Decide ip4 vs dns4
    let proto = if Ipv4Addr::from_str(host).is_ok() {
        "ip4"
    } else {
        "dns4"
    };

>>>>>>> f0986254
    let mut m = format!("/{proto}/{host}/tcp/{port}");
    if let Some(pid) = p2p_suffix {
        // keep any additional path after /p2p/<peerid> (rare, but harmless)
        m.push_str("/p2p/");
        m.push_str(pid);
    }
    Ok(m)
}



#[tauri::command]
pub(crate) async fn proxy_connect(
    app: tauri::AppHandle,
    state: tauri::State<'_, AppState>,
    url: String,
    _token: String,
) -> Result<(), String> {
    info!("Connecting to proxy: {}", url);

    // 1) optimistic UI
    {
        let mut proxies = state.proxies.lock().await;
        if let Some(p) = proxies.iter_mut().find(|p| p.address == url) {
            p.status = "connecting".into();
            p.error = None;
            p.latency = 999;
            let _ = app.emit("proxy_status_update", p.clone());
        } else {
            // The ID should be the normalized multiaddr, but we don't have it yet.
            // We'll use the URL as a temporary ID and the event pump will fix it.
            let node = ProxyNode {
                id: url.clone(),
                address: url.clone(),
                status: "connecting".into(),
                latency: 999,
                error: None,
            };
            proxies.push(node.clone());
            let _ = app.emit("proxy_status_update", node);
        }
    }

    // 2) dial via DHT
    if let Some(dht) = state.dht.lock().await.as_ref() {
        let multi = normalize_to_multiaddr(&url)?;
        dht.connect_peer(multi).await?;
        Ok(())
    } else {
        Err("DHT not initialized".into())
    }
}

#[tauri::command]
pub(crate) async fn proxy_disconnect(
    app: tauri::AppHandle,
    state: tauri::State<'_, AppState>,
    url: String,
) -> Result<(), String> {
    info!("Disconnecting from proxy: {}", url);
    let maybe_peer_id = {
        let mut proxies = state.proxies.lock().await;
        proxies
            .iter_mut()
            .find(|p| p.address == url || p.id == url)
            .map(|p| {
                p.status = "offline".into();
                let _ = app.emit("proxy_status_update", p.clone());
                p.id.clone()
            })
    };

    if let Some(peer_id_str) = maybe_peer_id {
        if let Ok(peer_id) = PeerId::from_str(&peer_id_str) {
            if let Some(dht) = state.dht.lock().await.as_ref() {
                return dht.disconnect_peer(peer_id).await;
            }
        }
    }

    Err("Could not disconnect peer".into())
}

#[tauri::command]
pub(crate) async fn proxy_remove(
    app: tauri::AppHandle,
    state: tauri::State<'_, AppState>,
    url: String,
) -> Result<(), String> {
    info!("Removing proxy: {}", url);

    let maybe_peer_id = {
        let mut proxies = state.proxies.lock().await;
        let maybe_idx = proxies.iter().position(|p| p.address == url || p.id == url);
        if let Some(idx) = maybe_idx {
            let p = proxies.remove(idx);
            Some(p.id)
        } else {
            None
        }
    };

    if let Some(peer_id_str) = maybe_peer_id {
        if let Ok(peer_id) = PeerId::from_str(&peer_id_str) {
            if let Some(dht) = state.dht.lock().await.as_ref() {
                let _ = dht.disconnect_peer(peer_id).await;
            }
        }
    }

    let _ = app.emit("proxy_reset", ());
    Ok(())
}

#[tauri::command]
pub(crate) async fn list_proxies(state: State<'_, AppState>) -> Result<Vec<ProxyNode>, String> {
    let proxies = state.proxies.lock().await;
    Ok(proxies.clone())
}

#[tauri::command]
pub(crate) async fn proxy_echo(
    state: State<'_, AppState>,
    peer_id: String,
    payload: Vec<u8>,
) -> Result<Vec<u8>, String> {
    let dht_guard = state.dht.lock().await;
    let dht: &DhtService = dht_guard
        .as_ref()
        .ok_or_else(|| "DHT not running".to_string())?;
    dht.echo(peer_id, payload).await
}<|MERGE_RESOLUTION|>--- conflicted
+++ resolved
@@ -6,7 +6,6 @@
 use libp2p::PeerId;
 use std::net::Ipv4Addr;
 use std::str::FromStr;
-use std::net::Ipv4Addr;
 use std::sync::Arc;
 use tracing::{info, warn};
 
@@ -35,27 +34,6 @@
     // Extract optional /p2p/<peer-id> suffix if user pasted it after the url/host:port
     let (base, p2p_suffix) = if let Some((left, right)) = s.split_once("/p2p/") {
         (left, Some(right))
-<<<<<<< HEAD
-    } else {
-        (s, None)
-    };
-
-    // Strip known schemes;
-    let base = base
-        .strip_prefix("ws://")
-        .or_else(|| base.strip_prefix("wss://"))
-        .or_else(|| base.strip_prefix("tcp://"))
-        .unwrap_or(base);
-
-    // Expect host:port
-    let (host, port) = base.split_once(':').ok_or_else(|| {
-        format!("invalid address; expected host:port (got: {input})")
-    })?;
-
-    // Decide ip4 vs dns4
-    let proto = if Ipv4Addr::from_str(host).is_ok() { "ip4" } else { "dns4" };
-
-=======
     } else {
         (s, None)
     };
@@ -79,7 +57,6 @@
         "dns4"
     };
 
->>>>>>> f0986254
     let mut m = format!("/{proto}/{host}/tcp/{port}");
     if let Some(pid) = p2p_suffix {
         // keep any additional path after /p2p/<peerid> (rare, but harmless)
@@ -88,8 +65,6 @@
     }
     Ok(m)
 }
-
-
 
 #[tauri::command]
 pub(crate) async fn proxy_connect(
