use axum::{
    extract::{Path, State},
    http::StatusCode,
    response::{IntoResponse, Response},
    routing::get,
    Json, Router,
};
use serde::{Deserialize, Serialize};
use std::collections::HashMap;
use std::net::SocketAddr;
use std::path::PathBuf;
use std::sync::Arc;
use tokio::sync::{RwLock, Mutex};
use tower_http::cors::{Any, CorsLayer};

// Import DhtService for metrics tracking
use crate::dht::DhtService;

/// HTTP Server for serving files via Range requests
///
/// Simplified Architecture (no pre-chunking):
/// - GET /health → Health check
/// - GET /files/{file_hash} → Serve file (supports Range header for partial downloads)
/// - GET /files/{file_hash}/metadata → Returns file metadata (name, size, encrypted status)
///
/// This approach:
/// - Stores whole files (not pre-chunked)
/// - Uses HTTP Range requests for chunking on-demand
/// - Simpler than manifest-based chunking
/// - Aligns with professor feedback (PR #543)

/// File metadata for HTTP serving
#[derive(Debug, Clone, Serialize, Deserialize)]
pub struct HttpFileMetadata {
    pub hash: String,        // The merkle_root (used for lookups/DHT)
    pub file_hash: String,   // The SHA-256 file hash (used for storage filename)
    pub name: String,
    pub size: u64,
    pub encrypted: bool,
}

#[derive(Clone)]
pub struct HttpServerState {
    /// Path to file storage directory (where whole files are stored)
    /// This is the same directory used by FileTransferService
    pub storage_dir: PathBuf,

    /// Maps file_hash → HttpFileMetadata
    /// Tracks which files are available for HTTP download
    pub files: Arc<RwLock<HashMap<String, HttpFileMetadata>>>,
    
    /// DHT service for recording provider-side metrics
    pub dht: Arc<Mutex<Option<Arc<DhtService>>>>,
}

impl HttpServerState {
    /// Create new HTTP server state
    ///
    /// The storage_dir should point to the FileTransferService storage directory
    /// (e.g., ~/.local/share/chiral-network/files/)
    pub fn new(storage_dir: PathBuf) -> Self {
        Self {
            storage_dir,
            files: Arc::new(RwLock::new(HashMap::new())),
            dht: Arc::new(Mutex::new(None)),
        }
    }
    
    /// Set DHT service for metrics tracking
    pub async fn set_dht(&self, dht: Arc<DhtService>) {
        let mut dht_lock = self.dht.lock().await;
        *dht_lock = Some(dht);
        tracing::info!("✅ DHT service attached to HTTP server for metrics tracking");
    }

    /// Register a file for HTTP serving
    ///
    /// This should be called after a file is successfully uploaded and stored
    /// in the storage directory. The file should exist at: storage_dir/{metadata.hash}
    pub async fn register_file(&self, metadata: HttpFileMetadata) {
        let mut files = self.files.write().await;
        files.insert(metadata.hash.clone(), metadata.clone());
        tracing::info!(
            "Registered file for HTTP serving: {} ({})",
            metadata.name,
            metadata.hash
        );
    }

    /// Unregister a file (e.g., when user stops seeding)
    pub async fn unregister_file(&self, file_hash: &str) {
        let mut files = self.files.write().await;
        if let Some(metadata) = files.remove(file_hash) {
            tracing::info!("Unregistered file: {} ({})", metadata.name, file_hash);
        }
    }

    /// Get file metadata
    pub async fn get_file_metadata(&self, file_hash: &str) -> Option<HttpFileMetadata> {
        let files = self.files.read().await;
        files.get(file_hash).cloned()
    }

    /// Check if a file is registered
    pub async fn has_file(&self, file_hash: &str) -> bool {
        let files = self.files.read().await;
        files.contains_key(file_hash)
    }
}

/// Error response
#[derive(Serialize)]
pub struct ErrorResponse {
    pub error: String,
}

// ============================================================================
// HTTP Handlers
// ============================================================================

/// GET /files/{file_hash}/metadata
///
/// Returns file metadata (name, size, encrypted status)
async fn serve_metadata(
    Path(file_hash): Path<String>,
    State(state): State<Arc<HttpServerState>>,
) -> Response {
    tracing::info!("🔍 Metadata request for: {}", file_hash);
    
    // Debug: List all registered files
    let files = state.files.read().await;
    tracing::info!("📋 Currently registered files: {:?}", files.keys().collect::<Vec<_>>());
    drop(files);

    match state.get_file_metadata(&file_hash).await {
        Some(metadata) => {
            tracing::info!("✅ Served metadata for {}: {} (file_hash: {})", 
                file_hash, metadata.name, metadata.file_hash);
            (StatusCode::OK, Json(metadata)).into_response()
        }
        None => {
            tracing::warn!("❌ Metadata not found for: {}", file_hash);
            (
                StatusCode::NOT_FOUND,
                Json(ErrorResponse {
                    error: format!("File not found: {}", file_hash),
                }),
            )
                .into_response()
        }
    }
}

/// GET /files/{file_hash}
///
/// Serves a file with support for HTTP Range requests
///
/// This allows clients to download specific byte ranges, enabling:
/// - Parallel chunk downloads from the same file
/// - Resume capability
/// - Bandwidth management
///
/// If no Range header is provided, returns the entire file.
async fn serve_file(
    Path(file_hash): Path<String>,
    State(state): State<Arc<HttpServerState>>,
    headers: axum::http::HeaderMap,
) -> Response {
    tracing::debug!("Serving file: {}", file_hash);

    // Extract downloader peer ID from headers for metrics tracking
    let downloader_peer_id = headers
        .get("X-Downloader-Peer-ID")
        .and_then(|v| v.to_str().ok())
        .map(|s| s.to_string());
    
    if let Some(ref peer_id) = downloader_peer_id {
        tracing::info!("📥 Download request from peer: {}", peer_id);
    }

    // Check if file is registered
    let metadata = match state.get_file_metadata(&file_hash).await {
        Some(m) => m,
        None => {
            tracing::warn!("File not registered: {}", file_hash);
            return (
                StatusCode::NOT_FOUND,
                Json(ErrorResponse {
                    error: format!("File not found: {}", file_hash),
                }),
            )
                .into_response();
        }
    };

    // Build file path using the actual file_hash (SHA-256) used for storage
    let file_path = state.storage_dir.join(&metadata.file_hash);

    // Check if file exists on disk
    if !file_path.exists() {
        tracing::error!(
            "File registered but not found on disk: {} at {:?}",
            file_hash,
            file_path
        );
        return (
            StatusCode::INTERNAL_SERVER_ERROR,
            Json(ErrorResponse {
                error: "File not found on disk".to_string(),
            }),
        )
            .into_response();
    }

    // Check for Range header
    let range_header = headers
        .get("range")
        .and_then(|v| v.to_str().ok());

    let response = if let Some(range_str) = range_header {
        // Serve partial content (Range request)
        serve_file_range(&file_path, range_str, metadata.size).await
    } else {
        // Serve entire file
        serve_entire_file(&file_path, metadata.size).await
    };
    
    // Record provider-side metrics if downloader peer ID is available
    if let Some(ref peer_id) = downloader_peer_id {
        let file_size = metadata.size;
        let state_clone = state.clone();
        let peer_id_clone = peer_id.clone();
        
        // Spawn async task to record metrics (don't block response)
        tokio::spawn(async move {
            if let Some(dht) = state_clone.dht.lock().await.as_ref() {
                dht.record_transfer_success(&peer_id_clone, file_size, 0).await;
                tracing::info!("📊 Provider: Recorded upload to peer {}", peer_id_clone);
            }
        });
    }
    
    response
}

/// Serve a byte range from a file (206 Partial Content)
async fn serve_file_range(
    file_path: &PathBuf,
    range_str: &str,
    file_size: u64,
) -> Response {
    use tokio::fs::File;
    use tokio::io::{AsyncReadExt, AsyncSeekExt};

    // Parse Range header: "bytes=start-end"
    let (start, end) = match parse_range_header(range_str, file_size) {
        Some(range) => range,
        None => {
            tracing::warn!("Invalid Range header: {}", range_str);
            return (
                StatusCode::RANGE_NOT_SATISFIABLE,
                Json(ErrorResponse {
                    error: "Invalid Range header".to_string(),
                }),
            )
                .into_response();
        }
    };

    // Open file
    let mut file = match File::open(file_path).await {
        Ok(f) => f,
        Err(e) => {
            tracing::error!("Failed to open file {:?}: {}", file_path, e);
            return (StatusCode::INTERNAL_SERVER_ERROR).into_response();
        }
    };

    // Seek to start position
    if let Err(e) = file.seek(tokio::io::SeekFrom::Start(start)).await {
        tracing::error!("Failed to seek in file: {}", e);
        return (StatusCode::INTERNAL_SERVER_ERROR).into_response();
    }

    // Read chunk
    let chunk_size = (end - start + 1) as usize;
    let mut buffer = vec![0u8; chunk_size];

    match file.read_exact(&mut buffer).await {
        Ok(_) => {
            tracing::debug!(
                "Serving range {}-{} of {:?} ({} bytes)",
                start,
                end,
                file_path,
                chunk_size
            );

            // Return 206 Partial Content
            (
                StatusCode::PARTIAL_CONTENT,
                [
                    (
                        "Content-Range",
                        format!("bytes {}-{}/{}", start, end, file_size),
                    ),
                    ("Content-Length", chunk_size.to_string()),
                    ("Accept-Ranges", "bytes".to_string()),
                ],
                buffer,
            )
                .into_response()
        }
        Err(e) => {
            tracing::error!("Failed to read file: {}", e);
            (StatusCode::INTERNAL_SERVER_ERROR).into_response()
        }
    }
}

/// Serve the entire file (200 OK)
async fn serve_entire_file(file_path: &PathBuf, file_size: u64) -> Response {
    match tokio::fs::read(file_path).await {
        Ok(data) => {
            tracing::debug!("Serving entire file {:?} ({} bytes)", file_path, data.len());

            (
                StatusCode::OK,
                [
                    ("Content-Length", data.len().to_string()),
                    ("Accept-Ranges", "bytes".to_string()),
                ],
                data,
            )
                .into_response()
        }
        Err(e) => {
            tracing::error!("Failed to read file {:?}: {}", file_path, e);
            (StatusCode::INTERNAL_SERVER_ERROR).into_response()
        }
    }
}

/// Parse HTTP Range header
///
/// Supports formats:
/// - "bytes=0-999" → Some((0, 999))
/// - "bytes=1000-" → Some((1000, file_size-1))
/// - "bytes=-500" → Not supported (returns None)
fn parse_range_header(range_str: &str, file_size: u64) -> Option<(u64, u64)> {
    let bytes_str = range_str.strip_prefix("bytes=")?;
    let mut parts = bytes_str.split('-');

    let start_str = parts.next()?;
    let end_str = parts.next()?;

    // Parse start
    let start: u64 = if start_str.is_empty() {
        // Suffix range (e.g., "bytes=-500") - not supported
        return None;
    } else {
        start_str.parse().ok()?
    };

    // Parse end
    let end: u64 = if end_str.is_empty() {
        // Open-ended range (e.g., "bytes=1000-")
        file_size - 1
    } else {
        end_str.parse().ok()?
    };

    // Validate range
    if start > end || start >= file_size {
        return None;
    }

    // Clamp end to file size
    let end = std::cmp::min(end, file_size - 1);

    Some((start, end))
}

/// GET /health
///
/// Health check endpoint
async fn health_check() -> impl IntoResponse {
    (StatusCode::OK, "OK")
}

// ============================================================================
// Server Setup
// ============================================================================

/// Creates the HTTP server router with all endpoints
pub fn create_router(state: Arc<HttpServerState>) -> Router {
    Router::new()
        .route("/health", get(health_check))
        .route("/files/:file_hash", get(serve_file))
        .route("/files/:file_hash/metadata", get(serve_metadata))
        .layer(
            CorsLayer::new()
                .allow_origin(Any)
                .allow_methods(Any)
                .allow_headers(Any),
        )
        .with_state(state)
}

/// Starts the HTTP server on the specified address
///
/// Returns the server's actual bound address (useful if port 0 was used)
///
/// The server will run until a shutdown signal is received via the provided receiver.
pub async fn start_server(
    state: Arc<HttpServerState>,
    addr: SocketAddr,
    mut shutdown_rx: tokio::sync::broadcast::Receiver<()>,
) -> Result<SocketAddr, String> {
    let app = create_router(state);

    let listener = tokio::net::TcpListener::bind(addr)
        .await
        .map_err(|e| e.to_string())?;
    let bound_addr = listener.local_addr().map_err(|e| e.to_string())?;

<<<<<<< HEAD
    tracing::info!("HTTP server listening on http://{}", bound_addr);

    // Spawn server in background with graceful shutdown support
=======
    // Spawn server in background
>>>>>>> aa39f848
    tokio::spawn(async move {
        let server = axum::serve(listener, app)
            .with_graceful_shutdown(async move {
                // Wait for shutdown signal
                let _ = shutdown_rx.recv().await;
                tracing::info!("HTTP server received shutdown signal, closing connections gracefully...");
            });

        if let Err(e) = server.await {
            tracing::error!("HTTP server error: {}", e);
        } else {
            tracing::info!("HTTP server shut down successfully");
        }
    });

    Ok(bound_addr)
}

#[cfg(test)]
mod tests {
    use super::*;
    use tower::util::ServiceExt;

    #[tokio::test]
    async fn test_health_check() {
        let state = Arc::new(HttpServerState::new(PathBuf::from("/tmp/test_files")));
        let app = create_router(state);

        let response = app
            .clone()
            .oneshot(
                axum::http::Request::builder()
                    .uri("/health")
                    .body(axum::body::Body::empty())
                    .unwrap(),
            )
            .await
            .unwrap();

        assert_eq!(response.status(), StatusCode::OK);
    }

    #[test]
    fn test_parse_range_header() {
        // Standard range
        assert_eq!(
            parse_range_header("bytes=0-262143", 1048576),
            Some((0, 262143))
        );

        // Open-ended range
        assert_eq!(
            parse_range_header("bytes=1000-", 2000),
            Some((1000, 1999))
        );

        // Range beyond file size (clamped)
        assert_eq!(
            parse_range_header("bytes=0-999999", 1000),
            Some((0, 999))
        );

        // Invalid ranges
        assert_eq!(parse_range_header("bytes=-500", 1000), None);
        assert_eq!(parse_range_header("bytes=2000-", 1000), None);
    }
}<|MERGE_RESOLUTION|>--- conflicted
+++ resolved
@@ -424,13 +424,9 @@
         .map_err(|e| e.to_string())?;
     let bound_addr = listener.local_addr().map_err(|e| e.to_string())?;
 
-<<<<<<< HEAD
     tracing::info!("HTTP server listening on http://{}", bound_addr);
 
     // Spawn server in background with graceful shutdown support
-=======
-    // Spawn server in background
->>>>>>> aa39f848
     tokio::spawn(async move {
         let server = axum::serve(listener, app)
             .with_graceful_shutdown(async move {
