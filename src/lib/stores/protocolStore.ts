--- conflicted
+++ resolved
@@ -1,11 +1,7 @@
 // src/lib/stores/protocolStore.ts
 import { writable } from "svelte/store";
 
-<<<<<<< HEAD
-type Protocol = "WebRTC" | "Bitswap" | null;
-=======
 type Protocol = "WebRTC" | "Bitswap" | "BitTorrent" | null;
->>>>>>> 3701a93a
 
 // Check if we're in a browser environment
 const isBrowser =
