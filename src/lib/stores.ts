--- conflicted
+++ resolved
@@ -261,13 +261,10 @@
   activeThreads: number;
   minerIntensity: number;
   selectedPool: string;
-<<<<<<< HEAD
   realTemperature: number | undefined;
   realPowerUsage: number | undefined;
   cpuUsage: number;
-=======
   sessionStartTime?: number; // Track mining session start time for persistence
->>>>>>> 38ca02bc
 }
 
 export const miningState = writable<MiningState>({
@@ -278,11 +275,8 @@
   activeThreads: 1,
   minerIntensity: 50,
   selectedPool: "solo",
-<<<<<<< HEAD
   realTemperature: undefined,
   realPowerUsage: undefined,
   cpuUsage: 0,
-=======
   sessionStartTime: undefined,
->>>>>>> 38ca02bc
 });