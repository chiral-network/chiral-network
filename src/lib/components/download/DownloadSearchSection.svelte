--- conflicted
+++ resolved
@@ -43,7 +43,6 @@
     return { defaultPath };
   }
 
-<<<<<<< HEAD
   return {
     defaultPath,
     filters: [
@@ -54,9 +53,7 @@
     ]
   };
 }
-=======
   const SEARCH_TIMEOUT_MS = 10_000; // 10 seconds for DHT searches to find peers
->>>>>>> 9ef7fecf
 
   let searchHash = '';
   let searchMode = 'merkle_hash'; // 'merkle_hash' or 'cid'
