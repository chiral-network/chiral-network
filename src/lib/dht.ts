--- conflicted
+++ resolved
@@ -193,11 +193,8 @@
       const payload: Record<string, unknown> = {
         port,
         bootstrapNodes,
-<<<<<<< HEAD
         proxyAddress: config?.proxyAddress,
-      });
-=======
-      };
+      }
       if (typeof config?.enableAutonat === 'boolean') {
         payload.enableAutonat = config.enableAutonat;
       }
@@ -212,7 +209,7 @@
       }
 
       const peerId = await invoke<string>("start_dht_node", payload);
->>>>>>> f98ba99d
+      
       this.peerId = peerId;
       this.port = port;
       console.log("DHT started with peer ID:", this.peerId);
