// DHT configuration and utilities
import { invoke } from "@tauri-apps/api/core";
import { listen, type UnlistenFn } from "@tauri-apps/api/event";
import { join } from "@tauri-apps/api/path";
//importing reputation store for the reputation based peer discovery
import ReputationStore from "$lib/reputationStore";
const __rep = ReputationStore.getInstance();

export type NatReachabilityState = "unknown" | "public" | "private";
export type NatConfidence = "low" | "medium" | "high";

export interface NatHistoryItem {
  state: NatReachabilityState;
  confidence: NatConfidence;
  timestamp: number;
  summary?: string | null;
}

export interface DhtConfig {
  port: number;
  bootstrapNodes: string[];
  showMultiaddr?: boolean;
  enableAutonat?: boolean;
  autonatProbeIntervalSeconds?: number;
  autonatServers?: string[];
  proxyAddress?: string;
  chunkSizeKb?: number;
  cacheSizeMb?: number;
  enableAutorelay?: boolean;
  preferredRelays?: string[];
  enableRelayServer?: boolean;
  enableUpnp?: boolean;
  relayServerAlias?: string; // Public alias for relay server (appears in logs and bootstrap)
}

export interface HttpSourceInfo {
  url: string;
  authHeader?: string;
  verifySsl: boolean;
  headers?: Array<[string, string]>;
  timeoutSecs?: number;
}

export interface FtpSourceInfo {
  url: string;
  username?: string;
  password?: string;
  supportsResume: boolean;
  fileSize?: number;
  lastChecked?: number;
  isAvailable: boolean;
}

export interface Ed2kSourceInfo {
  server_url: string;
  file_hash: string;
}

export interface FileMetadata {
  fileHash: string;
  fileName: string;
  fileSize: number;
  fileData?: Uint8Array | number[];
  seeders: string[];
  createdAt: number;
  merkleRoot?: string;
  downloadPath?: string;
  mimeType?: string;
  isEncrypted: boolean;
  encryptionMethod?: string;
  keyFingerprint?: string;
  manifest?: string;
  isRoot?: boolean;
  cids?: string[];
  price: number;
  uploaderAddress?: string;
  httpSources?: HttpSourceInfo[];
  ftpSources?: FtpSourceInfo[];
  ed2kSources?: Ed2kSourceInfo[];
  infoHash?: string;
  trackers?: string[];
}

export interface DhtHealth {
  peerCount: number;
  lastBootstrap: number | null;
  lastPeerEvent: number | null;
  lastError: string | null;
  lastErrorAt: number | null;
  bootstrapFailures: number;
  listenAddrs: string[];
  reachability: NatReachabilityState;
  reachabilityConfidence: NatConfidence;
  lastReachabilityChange: number | null;
  lastProbeAt: number | null;
  lastReachabilityError: string | null;
  observedAddrs: string[];
  reachabilityHistory: NatHistoryItem[];
  autonatEnabled: boolean;
  // AutoRelay metrics
  autorelayEnabled: boolean;
  lastAutorelayEnabledAt: number | null;
  lastAutorelayDisabledAt: number | null;
  activeRelayPeerId: string | null;
  relayReservationStatus: string | null;
  lastReservationSuccess: number | null;
  lastReservationFailure: number | null;
  reservationRenewals: number;
  reservationEvictions: number;
  // Extended relay error tracking
  relayConnectionAttempts: number;
  relayConnectionSuccesses: number;
  relayConnectionFailures: number;
  lastRelayError: string | null;
  lastRelayErrorType: string | null;
  lastRelayErrorAt: number | null;
  activeRelayCount: number;
  totalRelaysInPool: number;
  relayHealthScore: number; // Average health score of all relays
  lastReservationRenewal: number | null;
  // DCUtR hole-punching metrics
  dcutrEnabled: boolean;
  dcutrHolePunchAttempts: number;
  dcutrHolePunchSuccesses: number;
  dcutrHolePunchFailures: number;
  lastDcutrSuccess: number | null;
  lastDcutrFailure: number | null;
}

export class DhtService {
  private static instance: DhtService | null = null;
  private peerId: string | null = null;
  private port: number = 4001;

  private constructor() {}

  static getInstance(): DhtService {
    if (!DhtService.instance) {
      DhtService.instance = new DhtService();
    }
    return DhtService.instance;
  }

  setPeerId(peerId: string | null): void {
    this.peerId = peerId;
  }

  async start(config?: Partial<DhtConfig>): Promise<string> {
    const port = config?.port || 4001;
    let bootstrapNodes = config?.bootstrapNodes || [];

    // Use default bootstrap nodes if none provided
    if (bootstrapNodes.length === 0) {
      bootstrapNodes = await invoke<string[]>("get_bootstrap_nodes_command");
    }

    try {
      const payload: Record<string, unknown> = {
        port,
        bootstrapNodes,
      };
      if (typeof config?.enableAutonat === "boolean") {
        payload.enableAutonat = config.enableAutonat;
      }
      if (typeof config?.autonatProbeIntervalSeconds === "number") {
        payload.autonatProbeIntervalSecs = config.autonatProbeIntervalSeconds;
      }
      if (config?.autonatServers && config.autonatServers.length > 0) {
        payload.autonatServers = config.autonatServers;
      }
      if (
        typeof config?.proxyAddress === "string" &&
        config.proxyAddress.trim().length > 0
      ) {
        payload.proxyAddress = config.proxyAddress;
      }
      if (typeof config?.chunkSizeKb === "number") {
        payload.chunkSizeKb = config.chunkSizeKb;
      }
      if (typeof config?.cacheSizeMb === "number") {
        payload.cacheSizeMb = config.cacheSizeMb;
      }
      if (typeof config?.enableAutorelay === "boolean") {
        payload.enableAutorelay = config.enableAutorelay;
      }
      if (config?.preferredRelays && config.preferredRelays.length > 0) {
        payload.preferredRelays = config.preferredRelays;
      }
      if (typeof config?.enableRelayServer === "boolean") {
        payload.enableRelayServer = config.enableRelayServer;
      }
      if (typeof config?.enableUpnp === "boolean") {
        payload.enableUpnp = config.enableUpnp;
      }
      if (
        typeof config?.relayServerAlias === "string" &&
        config.relayServerAlias.trim().length > 0
      ) {
        payload.relayServerAlias = config.relayServerAlias.trim();
      }

      const peerId = await invoke<string>("start_dht_node", payload);
      this.peerId = peerId;
      this.port = port;
      return this.peerId;
    } catch (error) {
      console.error("Failed to start DHT:", error);
      this.peerId = null; // Clear on failure
      throw error;
    }
  }

  async stop(): Promise<void> {
    try {
      await invoke("stop_dht_node");
      this.peerId = null;
    } catch (error) {
      console.error("Failed to stop DHT:", error);
      throw error;
    }
  }

  async publishFileToNetwork(
    filePath: string,
    price?: number,
    protocol?: string,
    originalFileName?: string
  ): Promise<FileMetadata> {
    try {
      // Start listening for the published_file event
      let timeoutId: NodeJS.Timeout;

      const metadataPromise = new Promise<FileMetadata>((resolve, reject) => {
        const unlistenPromise = listen<FileMetadata>(
          "published_file",
          (event) => {
            const metadata = event.payload;
            if (!metadata.merkleRoot && metadata.fileHash) {
              metadata.merkleRoot = metadata.fileHash;
            }
            if (!metadata.fileHash && metadata.merkleRoot) {
              metadata.fileHash = metadata.merkleRoot;
            }
            // Clear timeout on success
            if (timeoutId) clearTimeout(timeoutId);
            resolve(metadata);
            // Unsubscribe once we got the event
            unlistenPromise.then((unlistenFn) => unlistenFn());
          }
        );

        // Add timeout to reject the promise if publishing takes too long
        timeoutId = setTimeout(() => {
          reject(
            new Error(
              "File publishing timeout - no published_file event received"
            )
          );
          unlistenPromise.then((unlistenFn) => unlistenFn());
        }, 30000); // Increase timeout to 30 seconds for ED2K and other protocols
      });

      // Trigger the backend upload with price and protocol
      await invoke("upload_file_to_network", {
        filePath,
        price: price ?? 0, // Default to 0 instead of null
        protocol: protocol ?? "Bitswap", // Default to Bitswap if no protocol specified
        originalFileName: originalFileName || null,
      });

      // Wait until the event arrives
      return await metadataPromise;
    } catch (error) {
      console.error("Failed to publish file:", error);
      throw error;
    }
  }

  async downloadFile(fileMetadata: FileMetadata): Promise<FileMetadata> {
    try {
      // Use the download path from metadata (must be provided by caller)
      let resolvedStoragePath: string;

      if (fileMetadata.downloadPath) {
        // Use the path that was already selected by the user in the file dialog
        resolvedStoragePath = fileMetadata.downloadPath;
      } else {
        // Get canonical download directory from backend (single source of truth)
        const downloadDir = await invoke<string>("get_download_directory");

        // Construct full file path
        resolvedStoragePath = await join(downloadDir, fileMetadata.fileName);
      }

      // Ensure the directory exists before starting download
      await invoke("ensure_directory_exists", { path: resolvedStoragePath });

      // IMPORTANT: Set up the event listener BEFORE invoking the backend
      // to avoid race condition where event fires before we're listening
      const metadataPromise = new Promise<FileMetadata>((resolve, reject) => {
        const unlistenPromise = listen<FileMetadata>(
          "file_content",
          async (event) => {
            resolve(event.payload);
            // Unsubscribe once we got the event
            unlistenPromise.then((unlistenFn) => unlistenFn());
          }
        );

        // Add timeout to reject the promise if download takes too long
        setTimeout(() => {
          reject(
            new Error("Download timeout - no file_content event received")
          );
          unlistenPromise.then((unlistenFn) => unlistenFn());
        }, 300000); // 5 minute timeout
      });

      // Prepare file metadata for Bitswap download
      fileMetadata.merkleRoot = fileMetadata.fileHash;
      // Preserve existing fileData if present, otherwise provide an empty placeholder
      fileMetadata.fileData = fileMetadata.fileData ?? [];
      // Ensure cids exists; Bitswap expects a root CID list. Fallback to merkleRoot when absent.
      if (!fileMetadata.cids || fileMetadata.cids.length === 0) {
        fileMetadata.cids = [fileMetadata.merkleRoot];
      }
      // Determine isRoot: true when explicitly set, or when the merkleRoot equals the first CID
      // or when there's only a single CID (fallback root).
      fileMetadata.isRoot =
        typeof fileMetadata.isRoot === "boolean"
          ? fileMetadata.isRoot
          : fileMetadata.cids[0] === fileMetadata.merkleRoot ||
            fileMetadata.cids.length === 1;

      try {
        console.log(
          "🔽 DhtService.downloadFile: Invoking download_blocks_from_network with:",
          {
            merkleRoot: fileMetadata.merkleRoot,
            fileHash: fileMetadata.fileHash,
            fileName: fileMetadata.fileName,
            cidsCount: fileMetadata.cids?.length,
          }
        );

        // Trigger the backend download AFTER setting up the listener
        await invoke("download_blocks_from_network", {
          fileMetadata,
          downloadPath: resolvedStoragePath,
        });
      } catch (error) {
        console.error(
          "🔽 Frontend: download_blocks_from_network invoke failed:",
          error
        );
        throw error;
      }

      // Wait until the event arrives
      return await metadataPromise;
    } catch (error) {
      console.error("🔽 Frontend: Failed to download file:", error);
      throw error;
    }
  }

  async searchFile(fileHash: string): Promise<void> {
    if (!this.peerId) {
      throw new Error("DHT not started");
    }

    try {
      await invoke("search_file_metadata", { fileHash, timeoutMs: 0 });
      console.log("Searching for file:", fileHash);
    } catch (error) {
      console.error("Failed to search file:", error);
      throw error;
    }
  }

  async connectPeer(peerAddress: string): Promise<void> {
    // Note: We check peerId to ensure DHT was started, but the actual error
    // might be from the backend saying networking isn't implemented
    if (!this.peerId) {
      console.error(
        "DHT service peerId not set, service may not be initialized"
      );
      throw new Error("DHT service not initialized properly");
    }

    // ADD: parse a peerId from /p2p/<id> if present; if not, use addr
    const __pid = (peerAddress?.split("/p2p/")[1] ?? peerAddress)?.trim();
    if (__pid) {
      // Mark we’ve seen this peer (freshness)
      try {
        __rep.noteSeen(__pid);
      } catch {}
    }

    try {
      await invoke("connect_to_peer", { peerAddress });

      // ADD: count a success (no RTT here, the backend doesn't expose it)
      if (__pid) {
        try {
          __rep.success(__pid);
        } catch {}
      }
    } catch (error) {
      console.error("Failed to connect to peer:", error);

      // ADD: count a failure so low-quality peers drift down
      if (__pid) {
        try {
          __rep.failure(__pid);
        } catch {}
      }
      throw error;
    }
  }

  getPeerId(): string | null {
    return this.peerId;
  }

  getPort(): number {
    return this.port;
  }

  getMultiaddr(): string | null {
    if (!this.peerId) return null;
    return `/ip4/127.0.0.1/tcp/${this.port}/p2p/${this.peerId}`;
  }

  async getSeedersForFile(fileHash: string): Promise<string[]> {
    try {
      const seeders = await invoke<string[]>("get_file_seeders", {
        fileHash,
      });
      return Array.isArray(seeders) ? seeders : [];
    } catch (error) {
      console.error("Failed to fetch seeders:", error);
      return [];
    }
  }

  async getPeerCount(): Promise<number> {
    try {
      const count = await invoke<number>("get_dht_peer_count");
      return count;
    } catch (error) {
      console.error("Failed to get peer count:", error);
      return 0;
    }
  }

  async getHealth(): Promise<DhtHealth | null> {
    try {
      const health = await invoke<DhtHealth | null>("get_dht_health");
      return health;
    } catch (error) {
      console.error("Failed to get DHT health:", error);
      return null;
    }
  }

  async searchFileMetadata(
    fileHash: string,
    timeoutMs = 40_000
  ): Promise<FileMetadata | null> {
    const trimmed = fileHash.trim();
    if (!trimmed) {
      throw new Error("File hash is required");
    }

    const cleanup: { fn: UnlistenFn | null } = { fn: null };
    
    try {
<<<<<<< HEAD
      // Start listening for the search_result event
      const metadataPromise = new Promise<FileMetadata | null>(
        async (resolve, reject) => {
          const timeoutId = setTimeout(() => {
            reject(new Error(`Search timeout after ${timeoutMs}ms`));
          }, timeoutMs);

          // Set up the event listener and store the unlisten function
          cleanup.fn = await listen<FileMetadata | null>(
            "found_file",
            (event) => {
              clearTimeout(timeoutId);
              const result = event.payload;
              // ADDING FOR REPUTATION BASED PEER DISCOVERY: mark discovered providers as "seen" for freshness
              try {
                if (result && Array.isArray(result.seeders)) {
                  for (const addr of result.seeders) {
                    // Extract peer ID from multiaddr if present
                    const pid = (addr?.split("/p2p/")[1] ?? addr)?.trim();
                    if (pid) __rep.noteSeen(pid);
                  }
                }
              } catch (e) {
                console.warn("reputation noteSeen failed:", e);
              }
              resolve(
                result
                  ? {
                      ...result,
                      seeders: Array.isArray(result.seeders)
                        ? result.seeders
                        : [],
                    }
                  : null
              );
            }
          );
=======
      // Trigger the backend search and wait for the direct result
      console.log("🔍 Frontend calling search_file_metadata for:", trimmed);
      const metadata = await invoke<FileMetadata | null>(
        "search_file_metadata",
        {
          fileHash: trimmed,
          timeoutMs,
>>>>>>> 03e698fd
        }
      );
      console.log(
        "🔍 Frontend received direct result from search_file_metadata:",
        metadata
      );

      if (metadata) {
        if (!metadata.merkleRoot && metadata.fileHash) {
          metadata.merkleRoot = metadata.fileHash;
        }
        if (!metadata.fileHash && metadata.merkleRoot) {
          metadata.fileHash = metadata.merkleRoot;
        }
        const hashForSeeders =
          metadata.merkleRoot || metadata.fileHash || trimmed;
        if (hashForSeeders) {
          const seeders = await this.getSeedersForFile(hashForSeeders);
          // Always update seeders with the current live list from DHT provider query
          // This ensures we don't use stale seeders from the cached metadata
          metadata.seeders = seeders;
        }
      }
      return metadata;
    } catch (error) {
      console.error("Failed to search file metadata:", error);
      throw error;
    } finally {
      // Always clean up the event listener, whether we succeed, timeout, or error
      cleanup.fn?.();
    }
  }
}

// Export singleton instance
export const dhtService = DhtService.getInstance();<|MERGE_RESOLUTION|>--- conflicted
+++ resolved
@@ -476,7 +476,6 @@
     const cleanup: { fn: UnlistenFn | null } = { fn: null };
     
     try {
-<<<<<<< HEAD
       // Start listening for the search_result event
       const metadataPromise = new Promise<FileMetadata | null>(
         async (resolve, reject) => {
@@ -514,7 +513,6 @@
               );
             }
           );
-=======
       // Trigger the backend search and wait for the direct result
       console.log("🔍 Frontend calling search_file_metadata for:", trimmed);
       const metadata = await invoke<FileMetadata | null>(
@@ -522,7 +520,6 @@
         {
           fileHash: trimmed,
           timeoutMs,
->>>>>>> 03e698fd
         }
       );
       console.log(
