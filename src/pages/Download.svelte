--- conflicted
+++ resolved
@@ -18,10 +18,9 @@
   import { initDownloadTelemetry, disposeDownloadTelemetry } from '$lib/downloadTelemetry'
   import { MultiSourceDownloadService, type MultiSourceProgress } from '$lib/services/multiSourceDownloadService'
   import { listen } from '@tauri-apps/api/event'
-  import { homeDir } from '@tauri-apps/api/path'
   import PeerSelectionService from '$lib/services/peerSelectionService'
 import { selectedProtocol as protocolStore } from '$lib/stores/protocolStore'
-import { invoke } from '@tauri-apps/api/core';
+import { invoke }  from '@tauri-apps/api/core';
 
 function buildSaveDialogOptions(fileName: string) {
   const defaultPath =
@@ -40,7 +39,6 @@
     return { defaultPath };
   }
 
-<<<<<<< HEAD
   return {
     defaultPath,
     filters: [
@@ -51,10 +49,6 @@
     ]
   };
 }
-=======
-  import { invoke } from '@tauri-apps/api/core'
-  import { homeDir } from '@tauri-apps/api/path'
->>>>>>> 9ef7fecf
 
 const tr = (k: string, params?: Record<string, any>) => (get(t) as any)(k, params)
 
@@ -238,28 +232,17 @@
 
 
                 const seederPeerId = completedFile.seederAddresses?.[0];
-<<<<<<< HEAD
-                const seederWalletAddress = getSeederWalletAddress(completedFile);
+                const seederWalletAddress = paymentService.isValidWalletAddress(completedFile.uploaderAddress)
+                    ? completedFile.uploaderAddress!
+                    : null;
 
                 if (!seederWalletAddress) {
-                  console.warn('Skipping Bitswap payment due to missing or invalid uploader wallet address', {
-                    file: completedFile.name,
-                    uploaderAddress: completedFile.uploaderAddress,
-                    seederAddresses: completedFile.seederAddresses
-                  });
-                  showNotification('Payment skipped: missing uploader wallet address', 'warning');
+                    console.warn('Skipping Bitswap payment due to missing or invalid uploader wallet address', {
+                        file: completedFile.name,
+                        uploaderAddress: completedFile.uploaderAddress
+                    });
+                    showNotification('Payment skipped: missing uploader wallet address', 'warning');
                 } else {
-=======
-                const seederWalletAddress = paymentService.isValidWalletAddress(completedFile.seederAddresses?.[0])
-                  ? completedFile.seederAddresses?.[0]!
-                  : null;                if (!seederWalletAddress) {
-                  console.warn('Skipping Bitswap payment due to missing or invalid uploader wallet address', {
-                      file: completedFile.name,
-                      seederAddresses: completedFile.seederAddresses
-                  });
-                  showNotification('Payment skipped: missing uploader wallet address', 'warning');
-              } else {
->>>>>>> 9ef7fecf
                     try {
                         const paymentResult = await paymentService.processDownloadPayment(
                             completedFile.hash,
@@ -328,89 +311,46 @@
 
 
         // Listen for WebRTC download completion
-const unlistenWebRTCComplete = await listen('webrtc_download_complete', async (event) => {
-  const data = event.payload as {
-    fileHash: string;
-    fileName: string;
-    fileSize: number;
-    data: number[]; // Array of bytes
-  };
-
-  try {
-    // ✅ GET SETTINGS PATH
-    const stored = localStorage.getItem("chiralSettings");
-    if (!stored) {
-      showNotification(
-        'Please configure a download path in Settings before downloading files.',
-        'error',
-        8000
-      );
-      return;
-    }
-    
-    const settings = JSON.parse(stored);
-    let storagePath = settings.storagePath;
-    
-    if (!storagePath || storagePath === '.') {
-      showNotification(
-        'Please set a valid download path in Settings.',
-        'error',
-        8000
-      );
-      return;
-    }
-    
-    // Expand ~ to home directory if needed
-    if (storagePath.startsWith("~")) {
-      const home = await homeDir();
-      storagePath = storagePath.replace("~", home);
-    }
-    
-    // Validate directory exists
-    const dirExists = await invoke('check_directory_exists', { path: storagePath });
-    if (!dirExists) {
-      showNotification(
-        `Download path "${settings.storagePath}" does not exist. Please update it in Settings.`,
-        'error',
-        8000
-      );
-      return;
-    }
-
-    // Construct full file path
-    const { join } = await import('@tauri-apps/api/path');
-    const outputPath = await join(storagePath, data.fileName);
-    
-    console.log(`✅ Saving WebRTC file to: ${outputPath}`);
-
-    // Write the file to disk
-    const { writeFile } = await import('@tauri-apps/plugin-fs');
-    const fileData = new Uint8Array(data.data);
-    await writeFile(outputPath, fileData);
-
-    console.log(`✅ File saved successfully: ${outputPath}`);
-
-    // Update status to completed
-    files.update(f => f.map(file => 
-      file.hash === data.fileHash
-        ? { ...file, status: 'completed', progress: 100, downloadPath: outputPath }
-        : file
-    ));
-
-    showNotification(`Successfully saved "${data.fileName}"`, 'success');
-    
-  } catch (error) {
-    console.error('Failed to save WebRTC file:', error);
-    const errorMessage = error instanceof Error ? error.message : String(error);
-    showNotification(`Failed to save file: ${errorMessage}`, 'error');
-
-    files.update(f => f.map(file =>
-      file.hash === data.fileHash
-        ? { ...file, status: 'failed' }
-        : file
-    ));
-  }
-});
+        const unlistenWebRTCComplete = await listen('webrtc_download_complete', async (event) => {
+          const data = event.payload as {
+            fileHash: string;
+            fileName: string;
+            fileSize: number;
+            data: number[]; // Array of bytes
+          };
+
+          // Find the file in our downloads
+          const downloadedFile = $files.find(f => f.hash === data.fileHash);
+  
+          if (downloadedFile && downloadedFile.downloadPath) {
+            try {
+              // Write the file to disk at the user's chosen location
+              const { writeFile } = await import('@tauri-apps/plugin-fs');
+              const fileData = new Uint8Array(data.data);
+              await writeFile(downloadedFile.downloadPath, fileData);
+      
+              console.log(`✅ File saved to: ${downloadedFile.downloadPath}`);
+      
+              // Update status to completed
+              files.update(f => f.map(file => 
+                file.hash === data.fileHash
+                ? { ...file, status: 'completed', progress: 100 }
+                  : file
+              ));
+      
+              showNotification(`Successfully saved "${data.fileName}"`, 'success');
+            } catch (error) {
+              console.error('Failed to save file:', error);
+              showNotification(`Failed to save file: ${error}`, 'error');
+
+              files.update(f => f.map(file =>
+                file.hash === data.fileHash
+                  ? { ...file, status: 'failed' }
+                  : file
+              ));
+            }
+          }
+        });
 
         // Cleanup listeners on destroy
         return () => {
@@ -453,23 +393,20 @@
   let currentNotification: HTMLElement | null = null
   let showSettings = false // Toggle for settings panel
 
+  // Payment confirmation modal state
+  let showPaymentModal = false
+  let pendingDownload: {
+    file: any;
+    paymentDetails: {
+      amount: number;
+      pricePerMb: number;
+      sizeInMB: number;
+      formattedAmount: string;
+    };
+  } | null = null
+
   // Track which files have already had payment processed
   let paidFiles = new Set<string>()
-
-  function getSeederWalletAddress(file: { seederAddresses?: string[]; uploaderAddress?: string | null | undefined }) {
-    if (file.uploaderAddress && paymentService.isValidWalletAddress(file.uploaderAddress)) {
-      return file.uploaderAddress
-    }
-
-    if (file.seederAddresses && file.seederAddresses.length > 0) {
-      const validSeeder = file.seederAddresses.find(address => paymentService.isValidWalletAddress(address))
-      if (validSeeder) {
-        return validSeeder
-      }
-    }
-
-    return null
-  }
 
   // Show notification function
   function showNotification(message: string, type: 'success' | 'error' | 'info' | 'warning' = 'success', duration = 4000) {
@@ -709,10 +646,7 @@
       version: metadata.version, // Preserve version info if available
       seeders: metadata.seeders.length, // Convert array length to number
       seederAddresses: metadata.seeders, // Array that only contains selected seeder rather than all seeders
-<<<<<<< HEAD
-      uploaderAddress: metadata.uploaderAddress,
-=======
->>>>>>> 9ef7fecf
+      uploaderAddress: metadata.uploaderAddress, // Store uploader's wallet address
       // Pass encryption info to the download item
       isEncrypted: metadata.isEncrypted,
       manifest: metadata.manifest ? JSON.parse(metadata.manifest) : null,
@@ -952,121 +886,33 @@
     return
   }
 
-  // ✅ VALIDATE SETTINGS PATH BEFORE DOWNLOADING
+  // 🆕 ADD FILE SAVE DIALOG FOR BITSWAP
   try {
-    const stored = localStorage.getItem("chiralSettings");
-    if (!stored) {
-      showNotification(
-        'Please configure a download path in Settings before downloading files.',
-        'error',
-        8000
-      );
-<<<<<<< HEAD
+    const { save } = await import('@tauri-apps/plugin-dialog');
+    
+    // Show file save dialog
+    const outputPath = await save(buildSaveDialogOptions(downloadingFile.name));
+
+    if (!outputPath) {
+      // User cancelled the save dialog
       files.update(f => f.map(file =>
         file.id === downloadingFile.id
-          ? { ...file, status: 'failed' }
-=======
-      files.update(f => f.map(file =>
-        file.id === downloadingFile.id
-          ? { ...file, status: 'failed' }
+          ? { ...file, status: 'canceled' }
           : file
       ));
       return;
     }
-    
-    const settings = JSON.parse(stored);
-    let storagePath = settings.storagePath;
-    
-    if (!storagePath || storagePath === '.') {
-      showNotification(
-        'Please set a valid download path in Settings before downloading files.',
-        'error',
-        8000
-      );
-      files.update(f => f.map(file =>
-        file.id === downloadingFile.id
-          ? { ...file, status: 'failed' }
-          : file
-      ));
-      return;
-    }
-    
-    // Expand ~ to home directory if needed
-    if (storagePath.startsWith("~")) {
-      const home = await homeDir();
-      storagePath = storagePath.replace("~", home);
-    }
-    
-    // Validate directory exists using Tauri command
-    const dirExists = await invoke('check_directory_exists', { path: storagePath });
-    if (!dirExists) {
-      showNotification(
-        `Download path "${settings.storagePath}" does not exist. Please update it in Settings.`,
-        'error',
-        8000
-      );
-      files.update(f => f.map(file =>
-        file.id === downloadingFile.id
-          ? { ...file, status: 'failed' }
->>>>>>> 9ef7fecf
-          : file
-      ));
-      return;
-    }
-
-<<<<<<< HEAD
-    const settings = JSON.parse(stored);
-    let storagePath = settings.storagePath;
-
-    if (!storagePath || storagePath === '.') {
-      showNotification(
-        'Please set a valid download path in Settings before downloading files.',
-        'error',
-        8000
-      );
-      files.update(f => f.map(file =>
-        file.id === downloadingFile.id
-          ? { ...file, status: 'failed' }
-          : file
-      ));
-      return;
-    }
-
-    // Expand ~ to home directory if needed
-    if (storagePath.startsWith("~")) {
-      const home = await homeDir();
-      storagePath = storagePath.replace("~", home);
-    }
-
-    // Validate directory exists using Tauri command
-    const dirExists = await invoke('check_directory_exists', { path: storagePath });
-    if (!dirExists) {
-      showNotification(
-        `Download path "${settings.storagePath}" does not exist. Please update it in Settings.`,
-        'error',
-        8000
-      );
-      files.update(f => f.map(file =>
-        file.id === downloadingFile.id
-          ? { ...file, status: 'failed' }
-          : file
-      ));
-      return;
-    }
-
-    // Construct full file path: directory + filename
-    const fullPath = `${storagePath}/${downloadingFile.name}`;
-
-    console.log('✅ Using settings download path:', fullPath);
-
-=======
-    // Construct full file path: directory + filename
-    const fullPath = `${storagePath}/${downloadingFile.name}`;
-    
-    console.log('✅ Using settings download path:', fullPath);
-
->>>>>>> 9ef7fecf
-    // Now start the actual Bitswap download
+
+    console.log('✅ User selected save location:', outputPath);
+
+    // Update file with download path
+    files.update(f => f.map(file =>
+      file.id === downloadingFile.id
+        ? { ...file, downloadPath: outputPath }
+        : file
+    ));
+
+    // Now start the actual Bitswap download with the output path
     const metadata = {
       fileHash: downloadingFile.hash,
       fileName: downloadingFile.name,
@@ -1077,17 +923,15 @@
       version: downloadingFile.version,
       manifest: downloadingFile.manifest ? JSON.stringify(downloadingFile.manifest) : undefined,
       cids: downloadingFile.cids,
-      downloadPath: fullPath  // Pass the full path
-    }
-<<<<<<< HEAD
-
-=======
+      downloadPath: outputPath // 🔥 PASS THE OUTPUT PATH
+    }
+
+    console.log('🔍 FULL metadata being sent:', JSON.stringify(metadata, null, 2));
     
->>>>>>> 9ef7fecf
     console.log('  📤 Calling dhtService.downloadFile with metadata:', metadata)
     console.log('  📦 CIDs:', downloadingFile.cids)
     console.log('  👥 Seeders:', downloadingFile.seederAddresses)
-    console.log('  💾 Download path:', fullPath)
+    console.log('  💾 Download path:', outputPath)
 
     // Start the download asynchronously
     dhtService.downloadFile(metadata)
@@ -1112,24 +956,16 @@
         )
       })
   } catch (error) {
-<<<<<<< HEAD
-    console.error('Failed to validate download path:', error);
-=======
-    console.error('Path validation error:', error);
->>>>>>> 9ef7fecf
+    console.error('Failed to open save dialog:', error);
     files.update(f => f.map(file =>
       file.id === downloadingFile.id
         ? { ...file, status: 'failed' }
         : file
-<<<<<<< HEAD
-    ));
-=======
     ))
->>>>>>> 9ef7fecf
-    showNotification('Failed to validate download path', 'error', 6000);
+    showNotification('Failed to open save dialog', 'error');
     return;
   }
-}
+} 
     else {
       console.log('  🎬 Simulating download')
       simulateDownloadProgress(downloadingFile.id)
@@ -1284,9 +1120,6 @@
 
             console.log("Final data array length:", data_.length);
 
-            // Ensure the directory exists before writing
-            await invoke('ensure_directory_exists', { path: outputPath });
-            
             // Write the file data to the output path
             console.log("🔍 DEBUG: About to write file to:", outputPath);
             const { writeFile } = await import('@tauri-apps/plugin-fs');
@@ -1296,22 +1129,14 @@
             // Process payment for local download (only if not already paid)
             if (!paidFiles.has(fileToDownload.hash)) {
               const seederPeerId = localPeerIdNow || seeders[0];
-<<<<<<< HEAD
-              const seederWalletAddress = getSeederWalletAddress(fileToDownload);
-=======
-              const seederWalletAddress = paymentService.isValidWalletAddress(fileToDownload.seederAddresses?.[0])
-                ? fileToDownload.seederAddresses?.[0]!
+              const seederWalletAddress = paymentService.isValidWalletAddress(fileToDownload.uploaderAddress)
+                ? fileToDownload.uploaderAddress!
                 : null;
->>>>>>> 9ef7fecf
 
               if (!seederWalletAddress) {
                 console.warn('Skipping local copy payment due to missing or invalid uploader wallet address', {
                   file: fileToDownload.name,
-<<<<<<< HEAD
-                  uploaderAddress: fileToDownload.uploaderAddress,
-=======
->>>>>>> 9ef7fecf
-                  seederAddresses: fileToDownload.seederAddresses
+                  uploaderAddress: fileToDownload.uploaderAddress
                 });
                 showNotification('Payment skipped: missing uploader wallet address', 'warning');
               } else {
@@ -1384,22 +1209,14 @@
         // 3. Process payment for encrypted download (only if not already paid)
         if (!paidFiles.has(fileToDownload.hash)) {
           const seederPeerId = seeders[0];
-<<<<<<< HEAD
-          const seederWalletAddress = getSeederWalletAddress(fileToDownload);
-=======
-          const seederWalletAddress = paymentService.isValidWalletAddress(fileToDownload.seederAddresses?.[0])
-            ? fileToDownload.seederAddresses?.[0]!
+          const seederWalletAddress = paymentService.isValidWalletAddress(fileToDownload.uploaderAddress)
+            ? fileToDownload.uploaderAddress!
             : null;
->>>>>>> 9ef7fecf
 
           if (!seederWalletAddress) {
             console.warn('Skipping encrypted download payment due to missing or invalid uploader wallet address', {
               file: fileToDownload.name,
-<<<<<<< HEAD
-              uploaderAddress: fileToDownload.uploaderAddress,
-=======
->>>>>>> 9ef7fecf
-              seederAddresses: fileToDownload.seederAddresses
+              uploaderAddress: fileToDownload.uploaderAddress
             });
             showNotification('Payment skipped: missing uploader wallet address', 'warning');
           } else {
@@ -1458,22 +1275,14 @@
             // Process payment for multi-source download (only if not already paid)
             if (!paidFiles.has(fileToDownload.hash)) {
               const seederPeerId = seeders[0];
-<<<<<<< HEAD
-              const seederWalletAddress = getSeederWalletAddress(fileToDownload);
-=======
-              const seederWalletAddress = paymentService.isValidWalletAddress(fileToDownload.seederAddresses?.[0])
-                ? fileToDownload.seederAddresses?.[0]!
+              const seederWalletAddress = paymentService.isValidWalletAddress(fileToDownload.uploaderAddress)
+                ? fileToDownload.uploaderAddress!
                 : null;
->>>>>>> 9ef7fecf
 
               if (!seederWalletAddress) {
                 console.warn('Skipping multi-source payment due to missing or invalid uploader wallet address', {
                   file: fileToDownload.name,
-<<<<<<< HEAD
-                  uploaderAddress: fileToDownload.uploaderAddress,
-=======
->>>>>>> 9ef7fecf
-                  seederAddresses: fileToDownload.seederAddresses
+                  uploaderAddress: fileToDownload.uploaderAddress
                 });
                 showNotification('Payment skipped: missing uploader wallet address', 'warning');
               } else {
@@ -1586,22 +1395,14 @@
                   // Process payment for P2P download (only if not already paid)
                   if (!paidFiles.has(fileToDownload.hash)) {
                     const seederPeerId = seeders[0];
-<<<<<<< HEAD
-                    const seederWalletAddress = getSeederWalletAddress(fileToDownload);
-=======
-                    const seederWalletAddress = paymentService.isValidWalletAddress(fileToDownload.seederAddresses?.[0])
-                      ? fileToDownload.seederAddresses?.[0]!
+                    const seederWalletAddress = paymentService.isValidWalletAddress(fileToDownload.uploaderAddress)
+                      ? fileToDownload.uploaderAddress!
                       : null;
->>>>>>> 9ef7fecf
 
                     if (!seederWalletAddress) {
                       console.warn('Skipping P2P payment due to missing or invalid uploader wallet address', {
                         file: fileToDownload.name,
-<<<<<<< HEAD
-                        uploaderAddress: fileToDownload.uploaderAddress,
-=======
->>>>>>> 9ef7fecf
-                        seederAddresses: fileToDownload.seederAddresses
+                        uploaderAddress: fileToDownload.uploaderAddress
                       });
                       showNotification('Payment skipped: missing uploader wallet address', 'warning');
                     } else {
@@ -1817,6 +1618,7 @@
     <DownloadSearchSection
       on:download={(event) => handleSearchDownload(event.detail)}
       on:message={handleSearchMessage}
+      isBitswap={selectedProtocol === 'Bitswap'}
     />
     <!-- Protocol Indicator and Switcher -->
     <Card class="p-4">
@@ -2205,7 +2007,7 @@
                     {#if multiSourceProgress.has(file.hash) && file.status === 'downloading'}
                       {@const msProgress = multiSourceProgress.get(file.hash)}
                       {#if msProgress}
-                        <span class="text-purple-600">Peers: {msProgress.activeSources}</span>
+                        <span class="text-purple-600">Peers: {msProgress.activePeers}</span>
                         <span class="text-purple-600">Chunks: {msProgress.completedChunks}/{msProgress.totalChunks}</span>
                       {/if}
                     {/if}
@@ -2214,7 +2016,7 @@
                 </div>
                 {#if selectedProtocol === 'Bitswap'}
                   <div class="w-full bg-border rounded-full h-2 flex overflow-hidden" title={`Chunks: ${file.downloadedChunks?.length || 0} / ${file.totalChunks || '?'}`}>
-                    {#if file.totalChunks && file.totalChunks > 0}
+                    {#if file.totalChunks > 0}
                       {@const chunkWidth = 100 / file.totalChunks}
                       {#each Array.from({ length: file.totalChunks }) as _, i}
                         <div
@@ -2233,12 +2035,12 @@
                 {/if}
                 {#if multiSourceProgress.has(file.hash)}
                   {@const msProgress = multiSourceProgress.get(file.hash)}
-                  {#if msProgress && msProgress.sourceAssignments.length > 0}
+                  {#if msProgress && msProgress.peerAssignments.length > 0}
                     <div class="mt-2 space-y-1">
                       <div class="text-xs text-muted-foreground">Peer progress:</div>
-                      {#each msProgress.sourceAssignments as peerAssignment}
+                      {#each msProgress.peerAssignments as peerAssignment}
                         <div class="flex items-center gap-2 text-xs">
-                          <span class="w-20 truncate">{peerAssignment.source.type === 'p2p' ? peerAssignment.source.p2p.peerId.slice(0, 8) : 'N/A'}...</span>
+                          <span class="w-20 truncate">{peerAssignment.peerId.slice(0, 8)}...</span>
                           <div class="flex-1 bg-muted rounded-full h-1">
                             <div
                               class="bg-purple-500 h-1 rounded-full transition-all duration-300"
