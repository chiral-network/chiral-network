--- conflicted
+++ resolved
@@ -534,11 +534,7 @@
 
           if (paymentResult.success) {
             paidFiles.add(completedFile.hash); // Mark as paid
-<<<<<<< HEAD
-            
-=======
-
->>>>>>> 84207ee7
+
             // Update reputation for the seeder peer after successful payment
             if (seederPeerId) {
               try {
@@ -554,11 +550,7 @@
                 console.error('Failed to update seeder reputation:', repError);
               }
             }
-<<<<<<< HEAD
-            
-=======
  
->>>>>>> 84207ee7
             diagnosticLogger.info('Download', 'WebRTC payment processed', { 
               amount: paymentAmount.toFixed(6), 
               seederWalletAddress, 
@@ -578,10 +570,7 @@
         }
       }
     } else if (completedFile) {
-<<<<<<< HEAD
-=======
-
->>>>>>> 84207ee7
+
       // File already paid for or free - still update reputation for successful transfer
       const seederPeerId = completedFile.seederAddresses?.[0];
       if (seederPeerId) {
@@ -598,10 +587,7 @@
           console.error('Failed to update seeder reputation:', repError);
         }
       }
-<<<<<<< HEAD
-=======
-
->>>>>>> 84207ee7
+
       showToast(`Successfully saved "${data.fileName}"`, 'success');
     } else {
       showToast(`Successfully saved "${data.fileName}"`, 'success');
