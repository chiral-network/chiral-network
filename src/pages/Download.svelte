--- conflicted
+++ resolved
@@ -501,7 +501,6 @@
         : file
     ));
 
-<<<<<<< HEAD
     // Process payment for WebRTC download (only once per file)
     const completedFile = $files.find(f => f.hash === data.fileHash);
     
@@ -591,9 +590,6 @@
     } else {
       showToast(`Successfully saved "${data.fileName}"`, 'success');
     }
-=======
-    showToast(`Successfully saved "${data.fileName}"`, 'success');
->>>>>>> dbb0c588
     
   } catch (error) {
     errorLogger.fileOperationError('Save WebRTC file', error instanceof Error ? error.message : String(error));
