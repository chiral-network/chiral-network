<script lang="ts">
  import Button from '$lib/components/ui/button.svelte'
  import Card from '$lib/components/ui/card.svelte'
  import Input from '$lib/components/ui/input.svelte'
  import Label from '$lib/components/ui/label.svelte'
  import Badge from '$lib/components/ui/badge.svelte'
  import Progress from '$lib/components/ui/progress.svelte'
  import { Search, Pause, Play, X, ChevronUp, ChevronDown, Settings, FolderOpen, File as FileIcon, FileText, FileImage, FileVideo, FileAudio, Archive, Code, FileSpreadsheet, Presentation, History, Download as DownloadIcon, Upload as UploadIcon, Trash2, RefreshCw } from 'lucide-svelte'
import { files, downloadQueue, activeTransfers, wallet } from '$lib/stores'
import { dhtService } from '$lib/dht'
import { paymentService } from '$lib/services/paymentService'
import DownloadSearchSection from '$lib/components/download/DownloadSearchSection.svelte'
import ProtocolTestPanel from '$lib/components/ProtocolTestPanel.svelte'
import type { FileMetadata } from '$lib/dht'
  import { onDestroy, onMount } from 'svelte'
  import { t } from 'svelte-i18n'
  import { get } from 'svelte/store'
  import { toHumanReadableSize } from '$lib/utils'
  import { buildSaveDialogOptions } from '$lib/utils/saveDialog'
  import { initDownloadTelemetry, disposeDownloadTelemetry } from '$lib/downloadTelemetry'
  import { MultiSourceDownloadService, type MultiSourceProgress } from '$lib/services/multiSourceDownloadService'
  import { listen } from '@tauri-apps/api/event'
  import PeerSelectionService from '$lib/services/peerSelectionService'
<<<<<<< HEAD
  import { downloadHistoryService, type DownloadHistoryEntry } from '$lib/services/downloadHistoryService'
  import { showToast } from '$lib/toast'
  import { diagnosticLogger, fileLogger, errorLogger } from '$lib/diagnostics/logger'
  // Import transfer events store for centralized transfer state management
  import {
    transferStore,
    activeTransfers as storeActiveTransfers,
    formatSpeed
  } from '$lib/stores/transferEventsStore'
=======
import { downloadHistoryService, type DownloadHistoryEntry } from '$lib/services/downloadHistoryService'
import { showToast } from '$lib/toast'
import { diagnosticLogger, fileLogger, errorLogger } from '$lib/diagnostics/logger'
import DownloadRestartControls from '$lib/components/download/DownloadRestartControls.svelte'
// Import transfer events store for centralized transfer state management
import {
  transferStore,
  activeTransfers as storeActiveTransfers,
  completedTransfers,
  failedTransfers,
  queuedTransfers,
  formatBytes,
  formatSpeed,
  formatETA,
  type Transfer
} from '$lib/stores/transferEventsStore'
>>>>>>> d1244ba6

  import { invoke } from '@tauri-apps/api/core'
  import { homeDir } from '@tauri-apps/api/path'

  const tr = (k: string, params?: Record<string, any>) => $t(k, params)

 // Auto-detect protocol based on file metadata
  let detectedProtocol: 'WebRTC' | 'Bitswap' | null = null
  let torrentDownloads = new Map<string, any>();
  onMount(() => {
    // Initialize payment service to load persisted wallet and transactions
    paymentService.initialize();

    initDownloadTelemetry()

    // Listen for multi-source download events
    const setupEventListeners = async () => {
      // Listen for BitTorrent events
      const unlistenTorrentEvent = await listen('torrent_event', (event) => {
        const payload = event.payload as any;
        diagnosticLogger.debug('Download', 'Received torrent event', { eventType: Object.keys(payload)[0] });

        if (payload.Progress) {
          const { info_hash, downloaded, total, speed, peers, eta_seconds } = payload.Progress;
          torrentDownloads.set(info_hash, {
            info_hash,
            name: torrentDownloads.get(info_hash)?.name || 'Fetching name...',
            status: 'downloading',
            progress: total > 0 ? (downloaded / total) * 100 : 0,
            speed: toHumanReadableSize(speed) + '/s',
            eta: eta_seconds ? `${eta_seconds}s` : 'N/A',
            peers,
            size: total,
          });
          torrentDownloads = new Map(torrentDownloads); // Trigger reactivity
        } else if (payload.Complete) {
          const { info_hash, name } = payload.Complete;
          const existing = torrentDownloads.get(info_hash);
          if (existing) {
            torrentDownloads.set(info_hash, { ...existing, status: 'completed', progress: 100 });
            torrentDownloads = new Map(torrentDownloads);
            showNotification(`Torrent download complete: ${name}`, 'success');
          }
        } else if (payload.Added) {
            const { info_hash, name } = payload.Added;
            torrentDownloads.set(info_hash, {
                info_hash,
                name,
                status: 'downloading',
                progress: 0,
                speed: '0 B/s',
                eta: 'N/A',
                peers: 0,
                size: 0,
            });
            torrentDownloads = new Map(torrentDownloads);
            showNotification(`Torrent added: ${name}`, 'info');
        } else if (payload.Removed) {
            const { info_hash } = payload.Removed;
            if (torrentDownloads.has(info_hash)) {
                const name = torrentDownloads.get(info_hash)?.name || 'Unknown';
                torrentDownloads.delete(info_hash);
                torrentDownloads = new Map(torrentDownloads);
                showNotification(`Torrent removed: ${name}`, 'warning');
            }
        }
      });

      try {
        const unlistenProgress = await listen('multi_source_progress_update', (event) => {
          const progress = event.payload as MultiSourceProgress

          // Find the corresponding file and update its progress
          files.update(f => f.map(file => {
            if (file.hash === progress.fileHash) {
              const percentage = MultiSourceDownloadService.getCompletionPercentage(progress);
              return {
                ...file,
                progress: percentage,
                status: 'downloading' as const,
                speed: MultiSourceDownloadService.formatSpeed(progress.downloadSpeedBps),
                eta: MultiSourceDownloadService.formatETA(progress.etaSeconds)
              };
            }
            return file;
          }));

          multiSourceProgress.set(progress.fileHash, progress)
          multiSourceProgress = multiSourceProgress // Trigger reactivity
        })

        const unlistenCompleted = await listen('multi_source_download_completed', (event) => {
          const data = event.payload as any

          // Update file status to completed - only update files that are actively downloading
          // to avoid overwriting seeding files with the same hash
          files.update(f => f.map(file => {
            if (file.hash === data.file_hash && file.status === 'downloading') {
              return {
                ...file,
                status: 'completed' as const,
                progress: 100,
                downloadPath: data.output_path
              };
            }
            return file;
          }));

          multiSourceProgress.delete(data.file_hash)
          multiSourceProgress = multiSourceProgress
          showNotification(`Multi-source download completed: ${data.file_name}`, 'success')
        })

        const unlistenStarted = await listen('multi_source_download_started', (event) => {
          const data = event.payload as any
          showNotification(`Multi-source download started with ${data.total_peers} peers`, 'info')
        })

        const unlistenFailed = await listen('multi_source_download_failed', (event) => {
          const data = event.payload as any

          // Update file status to failed - only update files that are actively downloading
          // to avoid overwriting seeding files with the same hash
          files.update(f => f.map(file => {
            if (file.hash === data.file_hash && file.status === 'downloading') {
              return {
                ...file,
                status: 'failed' as const
              };
            }
            return file;
          }));

          multiSourceProgress.delete(data.file_hash)
          multiSourceProgress = multiSourceProgress
          showNotification(`Multi-source download failed: ${data.error}`, 'error')
        })

        const unlistenBitswapProgress = await listen('bitswap_chunk_downloaded', (event) => {
          const progress = event.payload as {
                fileHash: string;
                chunkIndex: number;
                totalChunks: number;
                chunkSize: number;
            };

            files.update(f => f.map(file => {
                if (file.hash === progress.fileHash) {
                    const downloadedChunks = new Set(file.downloadedChunks || []);
                    
                    if (downloadedChunks.has(progress.chunkIndex)) {
                        return file; // Already have this chunk, do nothing.
                    }
                    downloadedChunks.add(progress.chunkIndex);
                    const newSize = downloadedChunks.size;

                    let bitswapStartTime = file.downloadStartTime;
                    if (newSize === 1) {
                        // This is the first chunk, start the timer
                        bitswapStartTime = Date.now();
                    }

                    let speed = file.speed || '0 B/s';
                    let eta = file.eta || 'N/A';

                    if (bitswapStartTime) {
                        const elapsedTimeMs = Date.now() - bitswapStartTime;
                        
                        // We have downloaded `newSize - 1` chunks since the timer started.
                        const downloadedBytesSinceStart = (newSize - 1) * progress.chunkSize;
                        
                        if (elapsedTimeMs > 500) { // Get a better average over a short time.
                            const speedBytesPerSecond = downloadedBytesSinceStart > 0 ? (downloadedBytesSinceStart / elapsedTimeMs) * 1000 : 0;
                            
                            if (speedBytesPerSecond < 1000) {
                                speed = `${speedBytesPerSecond.toFixed(0)} B/s`;
                            } else if (speedBytesPerSecond < 1000 * 1000) {
                                speed = `${(speedBytesPerSecond / 1000).toFixed(2)} KB/s`;
                            } else {
                                speed = `${(speedBytesPerSecond / (1000 * 1000)).toFixed(2)} MB/s`;
                            }

                            const remainingChunks = progress.totalChunks - newSize;
                            if (speedBytesPerSecond > 0) {
                                const remainingBytes = remainingChunks * progress.chunkSize;
                                const etaSeconds = remainingBytes / speedBytesPerSecond;
                                eta = `${Math.round(etaSeconds)}s`;
                            } else {
                                eta = 'N/A';
                            }
                        }
                    }
                    
                    const percentage = (newSize / progress.totalChunks) * 100;
                    
                    return {
                        ...file,
                        progress: percentage,
                        status: 'downloading' as const,
                        downloadedChunks: Array.from(downloadedChunks),
                        totalChunks: progress.totalChunks,
                        downloadStartTime: bitswapStartTime,
                        speed: speed,
                        eta: eta,
                    };
                }
                return file;
            }));
        });

        const unlistenDownloadCompleted = await listen('file_content', async (event) => {
            const metadata = event.payload as any;

            // Find the file that just completed
            const completedFile = $files.find(f => f.hash === metadata.merkleRoot);

            if (completedFile && !paidFiles.has(completedFile.hash)) {
                // Process payment for Bitswap download (only once per file)
                diagnosticLogger.info('Download', 'Bitswap download completed, processing payment', { fileName: completedFile.name });
                const paymentAmount = await paymentService.calculateDownloadCost(completedFile.size);
                
                // Skip payment check for free files (price = 0)
                if (paymentAmount === 0) {
                    diagnosticLogger.info('Download', 'Free file, skipping payment', { fileName: completedFile.name });
                    paidFiles.add(completedFile.hash);
                    showNotification(`Download complete! "${completedFile.name}" (Free)`, 'success');
                    return;
                }


                const seederPeerId = completedFile.seederAddresses?.[0];
                const seederWalletAddress = paymentService.isValidWalletAddress(completedFile.seederAddresses?.[0])
                  ? completedFile.seederAddresses?.[0]!
                  : null;                if (!seederWalletAddress) {
                  diagnosticLogger.warn('Download', 'Skipping Bitswap payment due to missing or invalid uploader wallet address', {
                      file: completedFile.name,
                      seederAddresses: completedFile.seederAddresses
                  });
                  showNotification('Payment skipped: missing uploader wallet address', 'warning');
              } else {
                    try {
                        const paymentResult = await paymentService.processDownloadPayment(
                            completedFile.hash,
                            completedFile.name,
                            completedFile.size,
                            seederWalletAddress,
                            seederPeerId
                        );

                        if (paymentResult.success) {
                            paidFiles.add(completedFile.hash); // Mark as paid
                            diagnosticLogger.info('Download', 'Bitswap payment processed', { 
                              amount: paymentAmount.toFixed(6), 
                              seederWalletAddress, 
                              seederPeerId 
                            });
                            showNotification(
                                `Download complete! Paid ${paymentAmount.toFixed(4)} Chiral`,
                                'success'
                            );
                        } else {
                            errorLogger.fileOperationError('Bitswap payment', paymentResult.error || 'Unknown error');
                            showNotification(`Payment failed: ${paymentResult.error}`, 'warning');
                        }
                    } catch (error) {
                        errorLogger.fileOperationError('Bitswap payment processing', error instanceof Error ? error.message : String(error));
                        showNotification(`Payment failed: ${error instanceof Error ? error.message : 'Unknown error'}`, 'warning');
                    }
                }
            }

            // Update file status - only update files that are actively downloading
            // to avoid overwriting seeding files with the same hash
            files.update(f => f.map(file => {
                if (file.hash === metadata.merkleRoot && file.status === 'downloading') {
                    return {
                        ...file,
                        status: 'completed' as const,
                        progress: 100,
                        downloadPath: metadata.downloadPath
                    };
                }
                return file;
            }));
        });

        // Listen for DHT errors (like missing CIDs)
        const unlistenDhtError = await listen('dht_event', (event) => {
          const eventStr = event.payload as string;
          if (eventStr.startsWith('error:')) {
            const errorMsg = eventStr.substring(6); // Remove 'error:' prefix
            errorLogger.dhtInitError(errorMsg);

            // Try to match error to a download in progress
            if (errorMsg.includes('No root CID found')) {
              // Find downloading files and mark them as failed
              files.update(f => f.map(file => {
                if (file.status === 'downloading' && (!file.cids || file.cids.length === 0)) {
                  showNotification(
                    `Download failed for "${file.name}": ${errorMsg}`,
                    'error',
                    6000
                  )
                  return { ...file, status: 'failed' as const }
                }
                return file
              }))
            }
          }
        });


        // Listen for WebRTC download completion
const unlistenWebRTCComplete = await listen('webrtc_download_complete', async (event) => {
  const data = event.payload as {
    fileHash: string;
    fileName: string;
    fileSize: number;
    data: number[]; // Array of bytes
  };

  try {
    // ✅ GET SETTINGS PATH
    const stored = localStorage.getItem("chiralSettings");
    if (!stored) {
      showNotification(
        'Please configure a download path in Settings before downloading files.',
        'error',
        8000
      );
      return;
    }
    
    const settings = JSON.parse(stored);
    let storagePath = settings.storagePath;
    
    if (!storagePath || storagePath === '.') {
      showNotification(
        'Please set a valid download path in Settings.',
        'error',
        8000
      );
      return;
    }
    
    // Expand ~ to home directory if needed
    if (storagePath.startsWith("~")) {
      const home = await homeDir();
      storagePath = storagePath.replace("~", home);
    }
    
    // Validate directory exists
    const dirExists = await invoke('check_directory_exists', { path: storagePath });
    if (!dirExists) {
      showNotification(
        `Download path "${settings.storagePath}" does not exist. Please update it in Settings.`,
        'error',
        8000
      );
      return;
    }

    // Construct full file path
    const { join } = await import('@tauri-apps/api/path');
    const outputPath = await join(storagePath, data.fileName);
    
    fileLogger.downloadStarted(data.fileName);

    // Write the file to disk
    const { writeFile } = await import('@tauri-apps/plugin-fs');
    const fileData = new Uint8Array(data.data);
    await writeFile(outputPath, fileData);

    fileLogger.downloadCompleted(data.fileName);

    // Update status to completed
    files.update(f => f.map(file => 
      file.hash === data.fileHash
        ? { ...file, status: 'completed', progress: 100, downloadPath: outputPath }
        : file
    ));

    showNotification(`Successfully saved "${data.fileName}"`, 'success');
    
  } catch (error) {
    errorLogger.fileOperationError('Save WebRTC file', error instanceof Error ? error.message : String(error));
    const errorMessage = error instanceof Error ? error.message : String(error);
    showNotification(`Failed to save file: ${errorMessage}`, 'error');

    files.update(f => f.map(file =>
      file.hash === data.fileHash
        ? { ...file, status: 'failed' }
        : file
    ));
  }
});

        // Cleanup listeners on destroy
        return () => {
          unlistenProgress()
          unlistenCompleted()
          unlistenStarted()
          unlistenFailed()
          unlistenBitswapProgress()
          unlistenDownloadCompleted()
          unlistenDhtError()
          unlistenWebRTCComplete()
          unlistenTorrentEvent()
        }
      } catch (error) {
        errorLogger.fileOperationError('Setup event listeners', error instanceof Error ? error.message : String(error));
        return () => {} // Return empty cleanup function
      }
    }

    setupEventListeners()

    // Smart Resume: Load and auto-resume interrupted downloads
    loadAndResumeDownloads()
  })

  onDestroy(() => {
    disposeDownloadTelemetry()
  })

  // Load saved download page settings
  const loadDownloadSettings = () => {
    try {
      const saved = localStorage.getItem('downloadPageSettings')
      if (saved) {
        return JSON.parse(saved)
      }
    } catch (error) {
      console.error('Failed to load download settings:', error)
    }
    return {
      autoStartQueue: true,
      maxConcurrentDownloads: 3,
      autoClearCompleted: false,
      filterStatus: 'all',
      multiSourceEnabled: true,
      maxPeersPerDownload: 3
    }
  }

  const savedSettings = loadDownloadSettings()

  let searchFilter = ''  // For searching existing downloads
  let maxConcurrentDownloads: string | number = savedSettings.maxConcurrentDownloads
  let lastValidMaxConcurrent = 3 // Store the last valid value
  let autoStartQueue = savedSettings.autoStartQueue
  let autoClearCompleted = savedSettings.autoClearCompleted
  let filterStatus = savedSettings.filterStatus
  let activeSimulations = new Set<string>() // Track files with active progress simulations

  // Multi-source download state
  let multiSourceProgress = new Map<string, MultiSourceProgress>()
  let multiSourceEnabled = savedSettings.multiSourceEnabled
  let maxPeersPerDownload = savedSettings.maxPeersPerDownload

  // Sync transfer events store with local state
  // This reactive block updates the multiSourceProgress map when transfer events come in
  $: {
    // Update multiSourceProgress from transferEventsStore for active transfers
    for (const transfer of $storeActiveTransfers) {
      if (!multiSourceProgress.has(transfer.fileHash)) {
        // Create a compatible MultiSourceProgress object from the transfer event
        const progress: MultiSourceProgress = {
          fileHash: transfer.fileHash,
          fileName: transfer.fileName,
          totalSize: transfer.fileSize,
          downloadedSize: transfer.downloadedBytes,
          totalChunks: transfer.totalChunks,
          completedChunks: transfer.completedChunks,
          activeSources: transfer.activeSources,
          downloadSpeedBps: transfer.downloadSpeedBps,
          etaSeconds: transfer.etaSeconds,
          sourceAssignments: []
        };
        multiSourceProgress.set(transfer.fileHash, progress);
        multiSourceProgress = multiSourceProgress; // Trigger reactivity
      } else {
        // Update existing progress
        const existing = multiSourceProgress.get(transfer.fileHash);
        if (existing) {
          existing.downloadedSize = transfer.downloadedBytes;
          existing.completedChunks = transfer.completedChunks;
          existing.downloadSpeedBps = transfer.downloadSpeedBps;
          existing.etaSeconds = transfer.etaSeconds;
          existing.activeSources = transfer.activeSources;
          multiSourceProgress = multiSourceProgress; // Trigger reactivity
        }
      }
    }

    // Log transfer events store activity for debugging
    if ($transferStore.lastEventTimestamp > 0 && import.meta.env.DEV) {
      console.log('📦 Transfer store update:', {
        active: $transferStore.activeCount,
        queued: $transferStore.queuedCount,
        completed: $transferStore.completedCount,
        failed: $transferStore.failedCount,
        totalDownloadSpeed: formatSpeed($transferStore.totalDownloadSpeed)
      });
    }
  }

  // Add notification related variables
  let currentNotification: HTMLElement | null = null
  let showSettings = false // Toggle for settings panel

  // Smart Resume: Track resumed downloads
  let resumedDownloads = new Set<string>() // Track which downloads were auto-resumed

  // Track which files have already had payment processed
  let paidFiles = new Set<string>()

  // Download History state
  let showHistory = false
  let downloadHistory: DownloadHistoryEntry[] = []
  let historySearchQuery = ''
  let historyFilter: 'all' | 'completed' | 'failed' | 'canceled' = 'all'
  let statistics = downloadHistoryService.getStatistics()

  // Load history on mount
  $: downloadHistory = downloadHistoryService.getFilteredHistory(
    historyFilter === 'all' ? undefined : historyFilter,
    historySearchQuery
  )

  $: if (downloadHistory) {
    statistics = downloadHistoryService.getStatistics()
  }


  // Track files to add to history when they complete/fail
  $: {
    for (const file of $files) {
      if (['completed', 'failed', 'canceled'].includes(file.status)) {
        downloadHistoryService.addToHistory(file)
        //Refeshing history to keep it most updated
        downloadHistory = downloadHistoryService.getFilteredHistory(
          historyFilter === 'all' ? undefined : historyFilter,
          historySearchQuery
      )
      }
    }
  }

  // Show notification function
  function showNotification(message: string, type: 'success' | 'error' | 'info' | 'warning' = 'success', duration = 4000) {
    // Remove existing notification
    if (currentNotification) {
      currentNotification.remove()
      currentNotification = null
    }

    const colors = {
      success: '#22c55e',
      error: '#ef4444',
      info: '#3b82f6',
      warning: '#f59e0b'
    }

    const notification = document.createElement('div')
    notification.style.cssText = `
      position: fixed;
      top: 20px;
      right: 20px;
      background: ${colors[type]};
      color: white;
      padding: 12px 16px;
      border-radius: 8px;
      box-shadow: 0 4px 12px rgba(0, 0, 0, 0.15);
      z-index: 10000;
      font-family: -apple-system, BlinkMacSystemFont, "Segoe UI", Roboto, sans-serif;
      font-size: 14px;
      font-weight: 500;
      max-width: 320px;
      animation: slideInRight 0.3s ease-out;
      display: flex;
      align-items: center;
      gap: 8px;
    `

    // Add CSS animation styles
    if (!document.querySelector('#download-notification-styles')) {
      const style = document.createElement('style')
      style.id = 'download-notification-styles'
      style.textContent = `
        @keyframes slideInRight {
          from { transform: translateX(100%); opacity: 0; }
          to { transform: translateX(0); opacity: 1; }
        }
      `
      document.head.appendChild(style)
    }

    notification.innerHTML = `
      <span>${message}</span>
      <button onclick="this.parentElement.remove()" style="
        background: none;
        border: none;
        color: white;
        font-size: 18px;
        cursor: pointer;
        padding: 0;
        margin-left: 8px;
        opacity: 0.8;
      ">×</button>
    `

    document.body.appendChild(notification)
    currentNotification = notification

    // Auto remove
    setTimeout(() => {
      if (notification.parentNode) {
        notification.remove()
        if (currentNotification === notification) {
          currentNotification = null
        }
      }
    }, duration)
  }

  function getFileIcon(fileName: string) {
    const extension = fileName.split('.').pop()?.toLowerCase() || '';

    switch (extension) {
      case 'pdf':
      case 'doc':
      case 'docx':
      case 'txt':
      case 'rtf':
        return FileText;

      case 'jpg':
      case 'jpeg':
      case 'png':
      case 'gif':
      case 'bmp':
      case 'svg':
      case 'webp':
        return FileImage;

      case 'mp4':
      case 'avi':
      case 'mov':
      case 'wmv':
      case 'flv':
      case 'webm':
      case 'mkv':
        return FileVideo;

      case 'mp3':
      case 'wav':
      case 'flac':
      case 'aac':
      case 'ogg':
        return FileAudio;

      case 'zip':
      case 'rar':
      case '7z':
      case 'tar':
      case 'gz':
        return Archive;

      case 'js':
      case 'ts':
      case 'html':
      case 'css':
      case 'py':
      case 'java':
      case 'cpp':
      case 'c':
      case 'php':
        return Code;

      case 'xls':
      case 'xlsx':
      case 'csv':
        return FileSpreadsheet;

      case 'ppt':
      case 'pptx':
        return Presentation;

      default:
        return FileIcon;
    }
  }
  // Commented out - not currently used but kept for future reference
  // async function saveRawData(fileName: string, data: Uint8Array) {
  //   try {
  //     const { save } = await import('@tauri-apps/plugin-dialog');
  //     const filePath = await save({ defaultPath: fileName });
  //     if (filePath) {
  //       const { writeFile } = await import('@tauri-apps/plugin-fs');
  //       await writeFile(filePath, new Uint8Array(data));
  //       showNotification(`Successfully saved "${fileName}"`, 'success');
  //     }
  //   } catch (error) {
  //     showNotification(`Error saving "${fileName}"`, 'error');
  //   }
  // }

  // Smart Resume: Save in-progress downloads to localStorage
  function saveDownloadState() {
    try {
      const activeDownloads = $files.filter(f => 
        f.status === 'downloading' || f.status === 'paused'
      ).map(file => ({
        id: file.id,
        name: file.name,
        hash: file.hash,
        size: file.size,
        progress: file.progress || 0,
        status: file.status,
        cids: file.cids,
        seederAddresses: file.seederAddresses,
        isEncrypted: file.isEncrypted,
        manifest: file.manifest,
        downloadPath: file.downloadPath,
        downloadStartTime: file.downloadStartTime,
        downloadedChunks: file.downloadedChunks,
        totalChunks: file.totalChunks
      }))

      const queuedDownloads = $downloadQueue.map(file => ({
        id: file.id,
        name: file.name,
        hash: file.hash,
        size: file.size,
        cids: file.cids,
        seederAddresses: file.seederAddresses,
        isEncrypted: file.isEncrypted,
        manifest: file.manifest
      }))

      localStorage.setItem('pendingDownloads', JSON.stringify({
        active: activeDownloads,
        queued: queuedDownloads,
        timestamp: Date.now()
      }))
    } catch (error) {
      errorLogger.fileOperationError('Save download state', error instanceof Error ? error.message : String(error));
    }
  }

  // Smart Resume: Load and resume interrupted downloads
async function loadAndResumeDownloads() {
  try {
    // Check if we've already restored in this session
    if (sessionStorage.getItem('downloadsRestored') === 'true') {
      return
    }

    const saved = localStorage.getItem('pendingDownloads')
    if (!saved) {
      sessionStorage.setItem('downloadsRestored', 'true')
      return
    }

    const { active, queued, timestamp } = JSON.parse(saved)

    // Only auto-resume if less than 24 hours old
    const hoursSinceLastSave = (Date.now() - timestamp) / (1000 * 60 * 60)
    if (hoursSinceLastSave > 24) {
      diagnosticLogger.debug('Download', 'Saved downloads are too old, skipping auto-resume', { hoursSinceLastSave });
      localStorage.removeItem('pendingDownloads')
      sessionStorage.setItem('downloadsRestored', 'true')
      return
    }

    let resumeCount = 0

    // Restore queued downloads
    if (queued && queued.length > 0) {
      downloadQueue.set(queued)
      resumeCount += queued.length
    }

    // Restore active downloads - dedupe by id/hash/name+size before adding
    if (active && active.length > 0) {
      const restoredFiles = active.map((file: any) => ({
        ...file,
        status: 'paused' as const,
        speed: '0 B/s',
        eta: 'N/A'
      }))

      let addedRestored: typeof restoredFiles = []

      files.update(existing => {
        const existingKeys = new Set(
          existing.map(file => file.id ?? file.hash ?? `${file.name}-${file.size}`)
        )

        const deduped = restoredFiles.filter((file: any) => {
          const key = file.id ?? file.hash ?? `${file.name}-${file.size}`
          if (existingKeys.has(key)) {
            return false
          }
          existingKeys.add(key)
          return true
        })

        addedRestored = deduped
        return deduped.length > 0 ? [...existing, ...deduped] : existing
      })

      if (addedRestored.length > 0) {
        addedRestored.forEach((file: any) => {
          if (file.id) {
            resumedDownloads.add(file.id)
          } else if (file.hash) {
            resumedDownloads.add(file.hash)
          }
        })
        resumeCount += addedRestored.length
      }
    }

    if (resumeCount > 0) {
      const message = resumeCount === 1
        ? `Restored 1 interrupted download. Resume it from the Downloads page.`
        : `Restored ${resumeCount} interrupted downloads. Resume them from the Downloads page.`
      showNotification(message, 'info', 6000)
    }

    localStorage.removeItem('pendingDownloads')
    sessionStorage.setItem('downloadsRestored', 'true')
  } catch (error) {
    errorLogger.fileOperationError('Load download state', error instanceof Error ? error.message : String(error));
    localStorage.removeItem('pendingDownloads')
    sessionStorage.setItem('downloadsRestored', 'true')
  }
}


  function handleSearchMessage(event: CustomEvent<{ message: string; type?: 'success' | 'error' | 'info' | 'warning'; duration?: number }>) {
    const { message, type = 'info', duration = 4000 } = event.detail
    showNotification(message, type, duration)
  }

  async function handleSearchDownload(metadata: FileMetadata) {
    diagnosticLogger.debug('Download', 'handleSearchDownload called', { metadata });

    // Auto-detect protocol based on file metadata
    const hasCids = metadata.cids && metadata.cids.length > 0
    detectedProtocol = hasCids ? 'Bitswap' : 'WebRTC'
    
    diagnosticLogger.debug('Download', 'Auto-detected protocol', { protocol: detectedProtocol, hasCids });

    // Check both download queue and files store for duplicates
    // This ensures we detect if user tries to download a file they're already seeding
    const allFiles = [...$downloadQueue, ...$files]
    const existingFile = allFiles.find((file) => file.hash === metadata.fileHash)

    if (existingFile) {
      let statusMessage = ''
      switch (existingFile.status) {
        case 'completed':
          statusMessage = tr('download.search.queue.status.completed')
          break
        case 'downloading':
          statusMessage = tr('download.search.queue.status.downloading', { values: { progress: existingFile.progress || 0 } })
          break
        case 'paused':
          statusMessage = tr('download.search.queue.status.paused', { values: { progress: existingFile.progress || 0 } })
          break
        case 'queued':
          statusMessage = tr('download.search.queue.status.queued')
          break
        case 'failed':
          statusMessage = tr('download.search.queue.status.failed')
          break
        case 'seeding':
        case 'uploaded':
          statusMessage = tr('download.search.queue.status.seeding')
          break
        default:
          statusMessage = tr('download.search.queue.status.other', { values: { status: existingFile.status } })
      }

      showNotification(statusMessage, 'warning', 4000)

      if (existingFile.status !== 'failed' && existingFile.status !== 'canceled') {
        return
      }
    }

    const newFile = {
      id: `download-${Date.now()}`,
      name: metadata.fileName,
      hash: metadata.fileHash,
      size: metadata.fileSize,
      price: metadata.price ?? 0,
      status: 'queued' as const,
      priority: 'normal' as const,
      seeders: metadata.seeders.length, // Convert array length to number
      seederAddresses: metadata.seeders, // Array that only contains selected seeder rather than all seeders
      // Pass encryption info to the download item
      isEncrypted: metadata.isEncrypted,
      manifest: metadata.manifest ? JSON.parse(metadata.manifest) : null,
      cids: metadata.cids // IMPORTANT: Pass CIDs for Bitswap downloads
    }

    diagnosticLogger.debug('Download', 'Created new file for queue', { fileName: newFile.name, hash: newFile.hash });
    downloadQueue.update((queue) => [...queue, newFile])
    showNotification(tr('download.search.status.addedToQueue', { values: { name: metadata.fileName } }), 'success')

    diagnosticLogger.debug('Download', 'Auto-start queue check', { autoStartQueue });
    if (autoStartQueue) {
      diagnosticLogger.debug('Download', 'Calling processQueue');
      await processQueue()
    }
  }

  async function addToDownloadQueue(metadata: FileMetadata) {
    await handleSearchDownload(metadata)
  }

  // Function to validate and correct maxConcurrentDownloads
  function validateMaxConcurrent() {
    // If empty or invalid, revert to last valid value
    if (maxConcurrentDownloads === '' || maxConcurrentDownloads === null || maxConcurrentDownloads === undefined) {
      maxConcurrentDownloads = lastValidMaxConcurrent
      return
    }

    const parsed = Number(maxConcurrentDownloads)
    if (isNaN(parsed) || parsed < 1) {
      maxConcurrentDownloads = lastValidMaxConcurrent
    } else {
      const validValue = Math.floor(parsed) // Ensure it's an integer
      maxConcurrentDownloads = validValue
      lastValidMaxConcurrent = validValue // Store as the new last valid value
    }
  }

  // Function to handle input and only allow positive numbers
  function handleMaxConcurrentInput(event: Event) {
    const target = (event.target as HTMLInputElement)
    let value = target.value

    // Remove any non-digit characters
    value = value.replace(/\D/g, '')

    // Remove leading zeros but allow empty string
    if (value.length > 1 && value.startsWith('0')) {
      value = value.replace(/^0+/, '')
    }

    // Update the input value to the cleaned version
    target.value = value

    // Update the bound variable (allow empty string during typing)
    if (value === '') {
      maxConcurrentDownloads = '' // Allow empty during typing
    } else {
      maxConcurrentDownloads = parseInt(value)
    }
  }

  // Combine all files and queue into single list with stable sorting
  $: allDownloads = (() => {
    const combined = [...$files, ...$downloadQueue]

    // Normal sorting by status
    const statusOrder = {
      'downloading': 0,
      'paused': 1,
      'completed': 2,
      'queued': 3,
      'failed': 4,
      'canceled': 5,
      'uploaded': 6,
      'seeding': 7
    }


    return combined.sort((a, b) => {
      const statusA = statusOrder[a.status] ?? 999
      const statusB = statusOrder[b.status] ?? 999
      const statusDiff = statusA - statusB

      // If status is the same, sort by ID for stable ordering
      if (statusDiff === 0) {
        return a.id.localeCompare(b.id)
      }

      return statusDiff
    })
  })()


  // Filter downloads based on selected status and search
  $: filteredDownloads = (() => {
    let filtered = allDownloads.filter(f => f.status !== 'uploaded' && f.status !== 'seeding')

    // Apply search filter first
    if (searchFilter.trim()) {
      filtered = filtered.filter(f =>
        f.hash.toLowerCase().includes(searchFilter.toLowerCase()) ||
        f.name.toLowerCase().includes(searchFilter.toLowerCase())
      )
    }

    // Then apply status filter
    switch (filterStatus) {
      case 'active':
        return filtered.filter(f => f.status === 'downloading')
      case 'paused':
        return filtered.filter(f => f.status === 'paused')
      case 'queued':
        return filtered.filter(f => f.status === 'queued')
      case 'completed':
        return filtered.filter(f => f.status === 'completed')
      case 'failed':
        return filtered.filter(f => f.status === 'failed')
      case 'canceled':
        return filtered.filter(f => f.status === 'canceled')
      default:
        return filtered
    }

  })()  // Calculate counts from the filtered set (excluding uploaded/seeding)
  $: allFilteredDownloads = allDownloads.filter(f => f.status !== 'uploaded' && f.status !== 'seeding')
  $: activeCount = allFilteredDownloads.filter(f => f.status === 'downloading').length
  $: pausedCount = allFilteredDownloads.filter(f => f.status === 'paused').length
  $: queuedCount = allFilteredDownloads.filter(f => f.status === 'queued').length
  $: completedCount = allFilteredDownloads.filter(f => f.status === 'completed').length
  $: failedCount = allFilteredDownloads.filter(f => f.status === 'failed').length

  // Start progress simulation for any downloading files when component mounts
  $: if ($files.length > 0) {
    $files.forEach(file => {
      if (file.status === 'downloading' && !activeSimulations.has(file.id)) {
    // Start simulation only if not already active
        if (detectedProtocol!=='Bitswap')
        simulateDownloadProgress(file.id)
      }
    })
  }

  // Process download queue
  $: {
    if (autoStartQueue) {
      const activeDownloads = $files.filter(f => f.status === 'downloading').length
      const queued = $downloadQueue.filter(f => f.status === 'queued')
      // Handle case where maxConcurrentDownloads might be empty during typing
      const maxConcurrent = Math.max(1, Number(maxConcurrentDownloads) || 3)

      if (activeDownloads < maxConcurrent && queued.length > 0) {
        // Start next queued download
        const nextFile = queued.sort((a, b) => {
          // Priority order: high > normal > low
          const priorityOrder = { high: 3, normal: 2, low: 1 }
          return (priorityOrder[b.priority || 'normal'] - priorityOrder[a.priority || 'normal'])
        })[0]

        if (nextFile) {
          startQueuedDownload(nextFile.id)
        }
      }
    }
  }

  // Auto-clear completed downloads when setting is enabled
  $: if (autoClearCompleted) {
    files.update(f => f.filter(file => file.status !== 'completed'))
  }

  // Persist download page settings
  $: {
    const settings = {
      autoStartQueue,
      maxConcurrentDownloads: typeof maxConcurrentDownloads === 'number' ? maxConcurrentDownloads : parseInt(maxConcurrentDownloads as string) || 3,
      autoClearCompleted,
      filterStatus,
      multiSourceEnabled,
      maxPeersPerDownload
    }
    localStorage.setItem('downloadPageSettings', JSON.stringify(settings))
  }

  // Smart Resume: Auto-save download state when files or queue changes
  $: if ($files || $downloadQueue) {
    saveDownloadState()
  }

  // New function to download from search results
  async function processQueue() {
    diagnosticLogger.debug('Download', 'processQueue called');
    // Only prevent starting new downloads if we've reached the max concurrent limit
    const activeDownloads = $files.filter(f => f.status === 'downloading').length
    // Handle case where maxConcurrentDownloads might be empty during typing
    const maxConcurrent = Math.max(1, Number(maxConcurrentDownloads) || 3)
    diagnosticLogger.debug('Download', 'Queue status', { activeDownloads, maxConcurrent });
    if (activeDownloads >= maxConcurrent) {
      diagnosticLogger.debug('Download', 'Max concurrent downloads reached, waiting');
      return
    }

    const nextFile = $downloadQueue[0]
    if (!nextFile) {
      diagnosticLogger.debug('Download', 'Queue is empty');
      return
    }
    diagnosticLogger.debug('Download', 'Next file from queue', { fileName: nextFile.name, hash: nextFile.hash });
    downloadQueue.update(q => q.filter(f => f.id !== nextFile.id))
    const downloadingFile = {
      ...nextFile,
      status: 'downloading' as const,
      progress: 0,
      speed: '0 B/s', // Ensure speed property exists
      eta: 'N/A',     // Ensure eta property exists
      downloadStartTime: Date.now(), // Track start time for speed calculation
      downloadedChunks: [], // Track downloaded chunks for Bitswap
      totalChunks: 0 // Will be set when first chunk arrives
    }
    diagnosticLogger.debug('Download', 'Created downloadingFile object', { fileName: downloadingFile.name });
    files.update(f => [...f, downloadingFile])
    diagnosticLogger.debug('Download', 'Added file to files store', { fileName: downloadingFile.name, protocol: detectedProtocol });

    if (detectedProtocol === "Bitswap"){
  diagnosticLogger.debug('Download', 'Starting Bitswap download', { fileName: downloadingFile.name });

  // CRITICAL: Bitswap requires CIDs to download
  if (!downloadingFile.cids || downloadingFile.cids.length === 0) {
    errorLogger.fileOperationError('Bitswap download', 'No CIDs found for Bitswap download');
    files.update(f => f.map(file =>
      file.id === downloadingFile.id
        ? { ...file, status: 'failed' }
        : file
    ))
    showNotification(
      `Cannot download "${downloadingFile.name}": This file was not uploaded via Bitswap and has no CIDs. Please use WebRTC protocol instead.`,
      'error',
      8000
    )
    return
  }

  // Verify seeders are available
  if (!downloadingFile.seederAddresses || downloadingFile.seederAddresses.length === 0) {
    errorLogger.fileOperationError('Download', 'No seeders found for download');
    files.update(f => f.map(file =>
      file.id === downloadingFile.id
        ? { ...file, status: 'failed' }
        : file
    ))
    showNotification(
      `Cannot download "${downloadingFile.name}": No seeders are currently online for this file.`,
      'error',
      6000
    )
    return
  }

  // ✅ VALIDATE SETTINGS PATH BEFORE DOWNLOADING
  try {
    const stored = localStorage.getItem("chiralSettings");
    if (!stored) {
      showNotification(
        'Please configure a download path in Settings before downloading files.',
        'error',
        8000
      );
      files.update(f => f.map(file =>
        file.id === downloadingFile.id
          ? { ...file, status: 'failed' }
          : file
      ));
      return;
    }
    
    const settings = JSON.parse(stored);
    let storagePath = settings.storagePath;
    
    if (!storagePath || storagePath === '.') {
      showNotification(
        'Please set a valid download path in Settings before downloading files.',
        'error',
        8000
      );
      files.update(f => f.map(file =>
        file.id === downloadingFile.id
          ? { ...file, status: 'failed' }
          : file
      ));
      return;
    }
    
    // Expand ~ to home directory if needed
    if (storagePath.startsWith("~")) {
      const home = await homeDir();
      storagePath = storagePath.replace("~", home);
    }
    
    // Validate directory exists using Tauri command
    const dirExists = await invoke('check_directory_exists', { path: storagePath });
    if (!dirExists) {
      showNotification(
        `Download path "${settings.storagePath}" does not exist. Please update it in Settings.`,
        'error',
        8000
      );
      files.update(f => f.map(file =>
        file.id === downloadingFile.id
          ? { ...file, status: 'failed' }
          : file
      ));
      return;
    }

    // Construct full file path: directory + filename
    const fullPath = `${storagePath}/${downloadingFile.name}`;
    
    diagnosticLogger.debug('Download', 'Using settings download path', { fullPath });

    // Now start the actual Bitswap download
    const metadata = {
      fileHash: downloadingFile.hash,
      fileName: downloadingFile.name,
      fileSize: downloadingFile.size,
      seeders: downloadingFile.seederAddresses,
      createdAt: Date.now(),
      isEncrypted: downloadingFile.isEncrypted || false,
      manifest: downloadingFile.manifest ? JSON.stringify(downloadingFile.manifest) : undefined,
      cids: downloadingFile.cids,
      downloadPath: fullPath,  // Pass the full path
      price: downloadingFile.price ?? 0  // Add price field
    }
    
    diagnosticLogger.debug('Download', 'Calling dhtService.downloadFile', { 
      fileName: metadata.fileName, 
      cids: downloadingFile.cids,
      seeders: downloadingFile.seederAddresses,
      downloadPath: fullPath
    });

    // Start the download asynchronously
    dhtService.downloadFile(metadata)
      .then((_result) => {
        diagnosticLogger.debug('Download', 'Bitswap download completed', { fileName: downloadingFile.name });
        showNotification(`Successfully downloaded "${downloadingFile.name}"`, 'success')
      })
      .catch((error) => {
        errorLogger.fileOperationError('Bitswap download', error instanceof Error ? error.message : String(error));
        const errorMessage = error instanceof Error ? error.message : String(error)

        files.update(f => f.map(file =>
          file.id === downloadingFile.id
            ? { ...file, status: 'failed' }
            : file
        ))

        showNotification(
          `Download failed for "${downloadingFile.name}": ${errorMessage}`,
          'error',
          6000
        )
      })
  } catch (error) {
    errorLogger.fileOperationError('Path validation', error instanceof Error ? error.message : String(error));
    files.update(f => f.map(file =>
      file.id === downloadingFile.id
        ? { ...file, status: 'failed' }
        : file
    ))
    showNotification('Failed to validate download path', 'error', 6000);
    return;
  }
} 
    else {
      diagnosticLogger.debug('Download', 'Simulating download', { fileName: downloadingFile.name });
      simulateDownloadProgress(downloadingFile.id)
    }
  }

  function togglePause(fileId: string) {
    files.update(f => f.map(file => {
      if (file.id === fileId) {
        const newStatus = file.status === 'downloading' ? 'paused' as const : 'downloading' as const
        // Ensure speed and eta are always present
        return {
          ...file,
          status: newStatus,
          speed: file.speed ?? '0 B/s',
          eta: file.eta ?? 'N/A'
        }
      }
      return file
    }))
  }

  async function cancelDownload(fileId: string) {
    files.update(f => f.map(file =>
      file.id === fileId
        ? { ...file, status: 'canceled' }
        : file
    ))
    downloadQueue.update(q => q.filter(file => file.id !== fileId))
    activeSimulations.delete(fileId)

    // Clean up P2P transfer
    const transfer = get(activeTransfers).get(fileId);
    if (transfer && transfer.type === 'p2p') {
      const { p2pFileTransferService } = await import('$lib/services/p2pFileTransfer');
      p2pFileTransferService.cancelTransfer(transfer.transferId);
      activeTransfers.update(transfers => {
        transfers.delete(fileId);
        return transfers;
      });
    }
  }

  function startQueuedDownload(fileId: string) {
    downloadQueue.update(queue => {
      const file = queue.find(f => f.id === fileId)
      if (file) {
        files.update(f => [...f, {
          ...file,
          status: 'downloading',
          progress: 0,
          speed: '0 B/s', // Ensure speed property exists
          eta: 'N/A'      // Ensure eta property exists
        }])
        simulateDownloadProgress(fileId)
      }
      return queue.filter(f => f.id !== fileId)
    })
  }

  async function simulateDownloadProgress(fileId: string) {
    // Prevent duplicate simulations
    if (activeSimulations.has(fileId)) {
      return
    }

    activeSimulations.add(fileId)

    // Get the file to download
    const fileToDownload = $files.find(f => f.id === fileId);
    if (!fileToDownload) {
      activeSimulations.delete(fileId);
      return;
    }

      // Proceed directly to file dialog
      try {
        diagnosticLogger.debug('Download', 'Starting download for file', { fileName: fileToDownload.name });
        const { save } = await import('@tauri-apps/plugin-dialog');

        // Show file save dialog
        diagnosticLogger.debug('Download', 'Opening file save dialog', { fileName: fileToDownload.name });
        const outputPath = await save(buildSaveDialogOptions(fileToDownload.name));
        diagnosticLogger.debug('Download', 'File save dialog result', { outputPath });

        if (!outputPath) {
          // User cancelled the save dialog
          activeSimulations.delete(fileId);
          files.update(f => f.map(file =>
            file.id === fileId
              ? { ...file, status: 'canceled' }
              : file
          ));
          return;
        }

        // PAYMENT PROCESSING: Calculate and deduct payment before download
        const paymentAmount = await paymentService.calculateDownloadCost(fileToDownload.size);
        diagnosticLogger.info('Download', 'Payment required', { 
          fileName: fileToDownload.name, 
          amount: paymentAmount.toFixed(6) 
        });

        // Check if user has sufficient balance
        if (paymentAmount > 0 && !paymentService.hasSufficientBalance(paymentAmount)) {
          showNotification(
            `Insufficient balance. Need ${paymentAmount.toFixed(4)} Chiral, have ${$wallet.balance.toFixed(4)} Chiral`,
            'error',
            6000
          );
          activeSimulations.delete(fileId);
          files.update(f => f.map(file =>
            file.id === fileId
              ? { ...file, status: 'failed' }
              : file
          ));
          return;
        }

      // Determine seeders, prefer local seeder when available
        let seeders = (fileToDownload.seederAddresses || []).slice();
        try {
          const localPeerId = dhtService.getPeerId ? dhtService.getPeerId() : null;
          if ((!seeders || seeders.length === 0) && fileToDownload.status === 'seeding') {
            if (localPeerId) seeders.unshift(localPeerId)
            else seeders.unshift('local_peer')
          }
        } catch (e) {
          // ignore
        }

        // If the local copy is available and we're running in Tauri, copy directly to outputPath
        const localPeerIdNow = dhtService.getPeerId ? dhtService.getPeerId() : null;

        if (outputPath && (localPeerIdNow || seeders.includes('local_peer'))) {
          try {

            let hash = fileToDownload.hash
            diagnosticLogger.debug('Download', 'Attempting to get file data for hash', { hash });
            const base64Data = await invoke('get_file_data', { fileHash: hash }) as string;
            diagnosticLogger.debug('Download', 'Retrieved base64 data', { hash, dataLength: base64Data.length });

            // Convert base64 to Uint8Array
            let data_ = new Uint8Array(0); // Default empty array
            if (base64Data && base64Data.length > 0) {
              const binaryStr = atob(base64Data);
              data_ = new Uint8Array(binaryStr.length);
              for (let i = 0; i < binaryStr.length; i++) {
                data_[i] = binaryStr.charCodeAt(i);
              }
              diagnosticLogger.debug('Download', 'Converted to Uint8Array', { length: data_.length });
            } else {
              diagnosticLogger.warn('Download', 'No file data found for hash', { hash });
            }

            diagnosticLogger.debug('Download', 'Final data array length', { length: data_.length });

            // Ensure the directory exists before writing
            await invoke('ensure_directory_exists', { path: outputPath });
            
            // Write the file data to the output path
            diagnosticLogger.debug('Download', 'About to write file', { outputPath, dataLength: data_.length });
            const { writeFile } = await import('@tauri-apps/plugin-fs');
            await writeFile(outputPath, data_);
            diagnosticLogger.debug('Download', 'File written successfully', { outputPath });

            // Process payment for local download (only if not already paid)
            if (!paidFiles.has(fileToDownload.hash)) {
              const seederPeerId = localPeerIdNow || seeders[0];
              const seederWalletAddress = paymentService.isValidWalletAddress(fileToDownload.seederAddresses?.[0])
                ? fileToDownload.seederAddresses?.[0]!
                : null;

              if (!seederWalletAddress) {
                diagnosticLogger.warn('Download', 'Skipping local copy payment due to missing or invalid uploader wallet address', {
                  file: fileToDownload.name,
                  seederAddresses: fileToDownload.seederAddresses
                });
                showNotification('Payment skipped: missing uploader wallet address', 'warning');
              } else {
                const paymentResult = await paymentService.processDownloadPayment(
                  fileToDownload.hash,
                  fileToDownload.name,
                  fileToDownload.size,
                  seederWalletAddress,
                  seederPeerId
                );

                if (paymentResult.success) {
                  paidFiles.add(fileToDownload.hash); // Mark as paid
                  diagnosticLogger.info('Download', 'Payment processed', { 
                    amount: paymentAmount.toFixed(6), 
                    seederWalletAddress, 
                    seederPeerId 
                  });
                  showNotification(
                    `${tr('download.notifications.downloadComplete', { values: { name: fileToDownload.name } })} - Paid ${paymentAmount.toFixed(4)} Chiral`,
                    'success'
                  );
                } else {
                  errorLogger.fileOperationError('Payment', paymentResult.error || 'Unknown error');
                  showNotification(`Payment failed: ${paymentResult.error}`, 'warning');
                }
              }
            }

            files.update(f => f.map(file => file.id === fileId ? { ...file, status: 'completed', progress: 100, downloadPath: outputPath } : file));
            activeSimulations.delete(fileId);
            diagnosticLogger.debug('Download', 'Done with downloading file', { fileName: fileToDownload.name, outputPath });
            return;
          } catch (e) {
            errorLogger.fileOperationError('Local copy fallback', e instanceof Error ? e.message : String(e));
            showNotification(`Download failed: ${e}`, 'error');
            activeSimulations.delete(fileId);
            files.update(f => f.map(file =>
              file.id === fileId
                ? { ...file, status: 'failed' }
                : file
            ));
            return; // Don't continue to P2P download
          }
        }

      // Show "automatically started" message now that download is proceeding
      showNotification(tr('download.notifications.autostart'), 'info');

       if (fileToDownload.isEncrypted && fileToDownload.manifest) {
        // 1. Download all the required encrypted chunks using the P2P service.
        //    This new function will handle fetching multiple chunks in parallel.
        showNotification(`Downloading encrypted chunks for "${fileToDownload.name}"...`, 'info');

        const { p2pFileTransferService } = await import('$lib/services/p2pFileTransfer');


        await p2pFileTransferService.downloadEncryptedChunks(
          fileToDownload.manifest,
          seeders, // Pass the list of seeders
          (progress) => { // This is the progress callback
            files.update(f => f.map(file =>
              file.id === fileId ? { ...file, progress: progress.percentage, status: 'downloading', speed: progress.speed, eta: progress.eta } : file
            ));
          }
        );

        // 2. Once all chunks are downloaded, call the backend to decrypt.
        showNotification(`All chunks received. Decrypting file...`, 'info');
        const { encryptionService } = await import('$lib/services/encryption');
        await encryptionService.decryptFile(fileToDownload.manifest, outputPath);

        // 3. Process payment for encrypted download (only if not already paid)
        if (!paidFiles.has(fileToDownload.hash)) {
          const seederPeerId = seeders[0];
          const seederWalletAddress = paymentService.isValidWalletAddress(fileToDownload.seederAddresses?.[0])
            ? fileToDownload.seederAddresses?.[0]!
            : null;

          if (!seederWalletAddress) {
            diagnosticLogger.warn('Download', 'Skipping encrypted download payment due to missing or invalid uploader wallet address', {
              file: fileToDownload.name,
              seederAddresses: fileToDownload.seederAddresses
            });
            showNotification('Payment skipped: missing uploader wallet address', 'warning');
          } else {
            const paymentResult = await paymentService.processDownloadPayment(
              fileToDownload.hash,
              fileToDownload.name,
              fileToDownload.size,
              seederWalletAddress,
              seederPeerId
            );

            if (paymentResult.success) {
              paidFiles.add(fileToDownload.hash); // Mark as paid
              diagnosticLogger.info('Download', 'Payment processed', { 
                amount: paymentAmount.toFixed(6), 
                seederWalletAddress, 
                seederPeerId 
              });
            } else {
              errorLogger.fileOperationError('Payment', paymentResult.error || 'Unknown error');
              showNotification(`Payment failed: ${paymentResult.error}`, 'warning');
            }
          }
        }

        // 4. Mark the download as complete.
        files.update(f => f.map(file =>
          file.id === fileId ? { ...file, status: 'completed', progress: 100, downloadPath: outputPath } : file
        ));
        showNotification(`Successfully decrypted and saved "${fileToDownload.name}"! Paid ${paymentAmount.toFixed(4)} Chiral`, 'success');
        activeSimulations.delete(fileId);

      } else {
        // Check if we should use multi-source download
        const seeders = fileToDownload.seederAddresses || [];

        if (multiSourceEnabled && seeders.length >= 2 && fileToDownload && fileToDownload.size > 1024 * 1024) {
          // Use multi-source download for files > 1MB with multiple seeders
          const downloadStartTime = Date.now();
          try {
            showNotification(`Starting multi-source download from ${seeders.length} peers...`, 'info');

            if (!outputPath) {
              throw new Error('Output path is required for download');
            }

            await MultiSourceDownloadService.startDownload(
              fileToDownload.hash,
              outputPath,
              {
                maxPeers: maxPeersPerDownload,
                selectedPeers: seeders,  // Pass selected peers from peer selection modal
                peerAllocation: (fileToDownload as any).peerAllocation  // Pass manual allocation if available
              }
            );

            // The progress updates will be handled by the event listeners in onMount
            activeSimulations.delete(fileId);

            // Process payment for multi-source download (only if not already paid)
            if (!paidFiles.has(fileToDownload.hash)) {
              const seederPeerId = seeders[0];
              const seederWalletAddress = paymentService.isValidWalletAddress(fileToDownload.seederAddresses?.[0])
                ? fileToDownload.seederAddresses?.[0]!
                : null;

              if (!seederWalletAddress) {
                diagnosticLogger.warn('Download', 'Skipping multi-source payment due to missing or invalid uploader wallet address', {
                  file: fileToDownload.name,
                  seederAddresses: fileToDownload.seederAddresses
                });
                showNotification('Payment skipped: missing uploader wallet address', 'warning');
              } else {
                const paymentResult = await paymentService.processDownloadPayment(
                  fileToDownload.hash,
                  fileToDownload.name,
                  fileToDownload.size,
                  seederWalletAddress,
                  seederPeerId
                );

                if (paymentResult.success) {
                  paidFiles.add(fileToDownload.hash); // Mark as paid
                  diagnosticLogger.info('Download', 'Multi-source payment processed', { 
                    amount: paymentAmount.toFixed(6), 
                    seederWalletAddress, 
                    seederPeerId 
                  });
                  showNotification(`Multi-source download completed! Paid ${paymentAmount.toFixed(4)} Chiral`, 'success');
                } else {
                  errorLogger.fileOperationError('Multi-source payment', paymentResult.error || 'Unknown error');
                  showNotification(`Payment failed: ${paymentResult.error}`, 'warning');
                }
              }
            }

            // Record transfer success metrics for each peer
            const downloadDuration = Date.now() - downloadStartTime;
            for (const peerId of seeders) {
              try {
                await PeerSelectionService.recordTransferSuccess(
                  peerId,
                  fileToDownload.size,
                  downloadDuration
                );
              } catch (error) {
                errorLogger.networkError(`Failed to record success for peer ${peerId}: ${error instanceof Error ? error.message : String(error)}`);
              }
            }

          } catch (error) {
            errorLogger.fileOperationError('Multi-source download', error instanceof Error ? error.message : String(error));

            // Record transfer failures for each peer
            for (const peerId of seeders) {
              try {
                await PeerSelectionService.recordTransferFailure(
                  peerId,
                  error instanceof Error ? error.message : 'Multi-source download failed'
                );
              } catch (recordError) {
                errorLogger.networkError(`Failed to record failure for peer ${peerId}: ${recordError instanceof Error ? recordError.message : String(recordError)}`);
              }
            }

            // Fall back to single-peer P2P download
            await fallbackToP2PDownload();
          }
        } else {
          // Use traditional P2P download for smaller files or single seeder
          await fallbackToP2PDownload();
        }

        async function fallbackToP2PDownload() {
          const { p2pFileTransferService } = await import('$lib/services/p2pFileTransfer');

          try {
            if (seeders.length === 0) {
              throw new Error('No seeders available for this file');
            }

            // Create file metadata for P2P transfer
            const fileMetadata = fileToDownload ? {
              fileHash: fileToDownload.hash,
              fileName: fileToDownload.name,
              fileSize: fileToDownload.size,
              seeders: seeders,
              createdAt: Date.now(),
              isEncrypted: false,
              price: fileToDownload.price ?? 0  // Add price field
            } : null;

            if (!fileMetadata) {
              throw new Error('File metadata is not available');
            }

            // Track download start time for metrics
            const p2pStartTime = Date.now();

            // Initiate P2P download with file saving
            const transferId = await p2pFileTransferService.initiateDownloadWithSave(
              fileMetadata,
              seeders,
              outputPath || undefined,
              async (transfer) => {
                // Update UI with transfer progress
                files.update(f => f.map(file => {
                  if (file.id === fileId) {
                    return {
                      ...file,
                      progress: transfer.progress,
                      status: transfer.status === 'completed' ? 'completed' :
                            transfer.status === 'failed' ? 'failed' :
                            transfer.status === 'transferring' ? 'downloading' : file.status,
                      speed: `${Math.round(transfer.speed / 1024)} KB/s`,
                      eta: transfer.eta ? `${Math.round(transfer.eta)}s` : 'N/A',
                      downloadPath: transfer.outputPath // Store the download path
                    };
                  }
                  return file;
                }));

                // Show notification and record metrics on completion or failure
                if (transfer.status === 'completed' && fileToDownload) {
                  // Process payment for P2P download (only if not already paid)
                  if (!paidFiles.has(fileToDownload.hash)) {
                    const seederPeerId = seeders[0];
                    const seederWalletAddress = paymentService.isValidWalletAddress(fileToDownload.seederAddresses?.[0])
                      ? fileToDownload.seederAddresses?.[0]!
                      : null;

                    if (!seederWalletAddress) {
                      diagnosticLogger.warn('Download', 'Skipping P2P payment due to missing or invalid uploader wallet address', {
                        file: fileToDownload.name,
                        seederAddresses: fileToDownload.seederAddresses
                      });
                      showNotification('Payment skipped: missing uploader wallet address', 'warning');
                    } else {
                      const paymentResult = await paymentService.processDownloadPayment(
                        fileToDownload.hash,
                        fileToDownload.name,
                        fileToDownload.size,
                        seederWalletAddress,
                        seederPeerId
                      );

                      if (paymentResult.success) {
                        paidFiles.add(fileToDownload.hash); // Mark as paid
                        diagnosticLogger.info('Download', 'Payment processed', { 
                          amount: paymentAmount.toFixed(6), 
                          seederWalletAddress, 
                          seederPeerId 
                        });
                        showNotification(
                          `${tr('download.notifications.downloadComplete', { values: { name: fileToDownload.name } })} - Paid ${paymentAmount.toFixed(4)} Chiral`,
                          'success'
                        );
                      } else {
                        errorLogger.fileOperationError('Payment', paymentResult.error || 'Unknown error');
                        showNotification(tr('download.notifications.downloadComplete', { values: { name: fileToDownload.name } }), 'success');
                        showNotification(`Payment failed: ${paymentResult.error}`, 'warning');
                      }
                    }
                  }

                  // Record success metrics for each peer
                  const duration = Date.now() - p2pStartTime;
                  for (const peerId of seeders) {
                    try {
                      await PeerSelectionService.recordTransferSuccess(peerId, fileToDownload.size, duration);
                    } catch (error) {
                      errorLogger.networkError(`Failed to record P2P success for peer ${peerId}: ${error instanceof Error ? error.message : String(error)}`);
                    }
                  }
                } else if (transfer.status === 'failed' && fileToDownload) {
                  showNotification(tr('download.notifications.downloadFailed', { values: { name: fileToDownload.name } }), 'error');

                  // Record failure metrics for each peer
                  for (const peerId of seeders) {
                    try {
                      await PeerSelectionService.recordTransferFailure(peerId, 'P2P download failed');
                    } catch (error) {
                      errorLogger.networkError(`Failed to record P2P failure for peer ${peerId}: ${error instanceof Error ? error.message : String(error)}`);
                    }
                  }
                }
              }
            );

            // Store transfer ID for cleanup
            activeTransfers.update(transfers => {
              transfers.set(fileId, { fileId, transferId, type: 'p2p' });
              return transfers;
            });

            activeSimulations.delete(fileId);

          } catch (error) {
            errorLogger.fileOperationError('P2P download', error instanceof Error ? error.message : String(error));
            const errorMessage = error instanceof Error ? error.message : String(error);
            showNotification(`P2P download failed: ${errorMessage}`, 'error');
            activeSimulations.delete(fileId);
            files.update(f => f.map(file =>
              file.id === fileId
                ? { ...file, status: 'failed' }
                : file
            ));
          }
        }
      }
    } catch (error) {
      // Download failed
      const errorMessage = error instanceof Error ? error.message : String(error);
      showNotification(`Download failed: ${errorMessage}`, 'error');
      activeSimulations.delete(fileId);

      files.update(f => f.map(file =>
        file.id === fileId
          ? { ...file, status: 'failed' }
          : file
      ));

      const errorMsg = error instanceof Error ? error.message : String(error);
      errorLogger.fileOperationError('Download', error instanceof Error ? error.message : String(error));
      showNotification(
        tr('download.notifications.downloadFailed', { values: { name: fileToDownload?.name || 'Unknown file' } }) + (errorMsg ? `: ${errorMsg}` : ''),
        'error'
      );
    }
  }
  function changePriority(fileId: string, priority: 'low' | 'normal' | 'high') {
    downloadQueue.update(queue => queue.map(file =>
      file.id === fileId ? { ...file, priority } : file
    ))
  }

  async function showInFolder(fileId: string) {
    const file = $files.find(f => f.id === fileId);
    if (file && file.downloadPath) {
      try {
        const { invoke } = await import('@tauri-apps/api/core');
        await invoke('show_in_folder', { path: file.downloadPath });
      } catch (error) {
        errorLogger.fileOperationError('Show file in folder', error instanceof Error ? error.message : String(error));
        showNotification('Failed to open file location', 'error');
      }
    }
  }

  function clearDownload(fileId: string) {
    // Remove from both files and downloadQueue for good measure
    files.update(f => f.filter(file => file.id !== fileId));
    downloadQueue.update(q => q.filter(file => file.id !== fileId));
  }

  function clearAllFinished() {
    files.update(f => f.filter(file =>
      file.status !== 'completed' &&
      file.status !== 'failed' &&
      file.status !== 'canceled'
    ));
  }

  function retryDownload(fileId: string) {
    const fileToRetry = filteredDownloads.find(f => f.id === fileId);
    if (!fileToRetry || (fileToRetry.status !== 'failed' && fileToRetry.status !== 'canceled')) {
      return;
    }

    files.update(f => f.filter(file => file.id !== fileId));

    const newFile = {
      ...fileToRetry,
      id: `download-${Date.now()}`,
      status: 'queued' as const,
      progress: 0,
      downloadPath: undefined,
      speed: '0 B/s', // Ensure speed property exists
      eta: 'N/A'      // Ensure eta property exists
    };
    downloadQueue.update(q => [...q, newFile]);
    showNotification(`Retrying download for "${newFile.name}"`, 'info');
  }

  function moveInQueue(fileId: string, direction: 'up' | 'down') {
    downloadQueue.update(queue => {
      const index = queue.findIndex(f => f.id === fileId)
      if (index === -1) return queue

      const newIndex = direction === 'up' ? Math.max(0, index - 1) : Math.min(queue.length - 1, index + 1)
      if (index === newIndex) return queue

      const newQueue = [...queue]
      const [removed] = newQueue.splice(index, 1)
      newQueue.splice(newIndex, 0, removed)
      return newQueue
    })
  }

  // Download History functions
  function exportHistory() {
    const data = downloadHistoryService.exportHistory()
    const blob = new Blob([data], { type: 'application/json' })
    const url = URL.createObjectURL(blob)
    const a = document.createElement('a')
    a.href = url
    a.download = `chiral-download-history-${new Date().toISOString().split('T')[0]}.json`
    document.body.appendChild(a)
    a.click()
    document.body.removeChild(a)
    URL.revokeObjectURL(url)
    showToast(tr('downloadHistory.messages.exportSuccess'), 'success')
  }

  function importHistory() {
    const input = document.createElement('input')
    input.type = 'file'
    input.accept = '.json'
    input.onchange = async (e) => {
      const file = (e.target as HTMLInputElement).files?.[0]
      if (!file) return

      try {
        const text = await file.text()
        const result = downloadHistoryService.importHistory(text)
        
        if (result.success) {
          showToast(tr('downloadHistory.messages.importSuccess', { count: result.imported }), 'success')
          downloadHistory = downloadHistoryService.getFilteredHistory()
        } else {
          showToast(tr('downloadHistory.messages.importError', { error: result.error }), 'error')
        }
      } catch (error) {
        showToast(tr('downloadHistory.messages.importError', { error: error instanceof Error ? error.message : 'Unknown error' }), 'error')
      }
    }
    input.click()
  }

  async function clearAllHistory() {
    if (await confirm(tr('downloadHistory.confirmClear'))) {
      await downloadHistoryService.clearHistory()
      downloadHistory = []
      showToast(tr('downloadHistory.messages.historyCleared'), 'success')
    }
  }

  async function clearFailedHistory() {
    if (await confirm(tr('downloadHistory.confirmClearFailed'))) {
      await downloadHistoryService.clearFailedDownloads()
      downloadHistory = downloadHistoryService.getFilteredHistory()
      showToast(tr('downloadHistory.messages.failedCleared'), 'success')
    }
  }

  async function clearCanceledHistory() {
    if (await confirm(tr('downloadHistory.confirmClearCanceled'))) {
      await downloadHistoryService.clearCanceledDownloads()
      downloadHistory = downloadHistoryService.getFilteredHistory()
      showToast(tr('downloadHistory.messages.canceledCleared'), 'success')
    }
  }

  function removeHistoryEntry(hash: string) {
    downloadHistoryService.removeFromHistory(hash)
    downloadHistory = downloadHistoryService.getFilteredHistory()
    showToast(tr('downloadHistory.messages.entryRemoved'), 'success')
  }

  async function redownloadFile(entry: DownloadHistoryEntry) {
    showToast(tr('downloadHistory.messages.redownloadStarted', { name: entry.name }), 'info')
    
    // Create metadata object from history entry
    const metadata: FileMetadata = {
      fileHash: entry.hash,
      fileName: entry.name,
      fileSize: entry.size,
      seeders: entry.seederAddresses || [],
      createdAt: Date.now(),
      price: entry.price || 0,
      isEncrypted: entry.encrypted || false,
      manifest: entry.manifest ? JSON.stringify(entry.manifest) : undefined,
      cids: entry.cids || []
    }

    // Add to queue
    await addToDownloadQueue(metadata)
  }

  const formatFileSize = toHumanReadableSize

  // Restartable HTTP download controls
  let showRestartSection = false
  let restartDownloadId = ''
  let restartSourceUrl = ''
  let restartDestinationPath = ''
  let restartSha256 = ''

  async function chooseRestartDestination() {
    try {
      const defaultDir = await homeDir()
      const suggestedPath =
        restartDestinationPath || `${defaultDir.replace(/\/$/, '')}/Downloads/restart-download.bin`
      const { save } = await import('@tauri-apps/plugin-dialog')
      const selection = await save({
        defaultPath: suggestedPath,
        filters: [
          {
            name: 'All Files',
            extensions: ['*']
          }
        ]
      })
      if (selection) {
        restartDestinationPath = selection
      }
    } catch (error) {
      console.error('Failed to choose destination path', error)
      showToast('Failed to choose destination path', 'error')
    }
  }

</script>

<div class="space-y-6">
  <div>
    <h1 class="text-3xl font-bold">{$t('download.title')}</h1>
    <p class="text-muted-foreground mt-2">{$t('download.subtitle')}</p>
  </div>

  <!-- DEV ONLY: Protocol Test Panel - Remove before production -->
  <!-- File: src/lib/components/ProtocolTestPanel.svelte -->
  <ProtocolTestPanel />

  <!-- Combined Download Section (Chiral DHT + BitTorrent) -->
  <Card class="overflow-hidden">
    <!-- Chiral DHT Search Section with integrated BitTorrent -->
    <div class="border-b">
      <DownloadSearchSection
        on:download={(event) => handleSearchDownload(event.detail)}
        on:message={handleSearchMessage}
      />
    </div>
  </Card>

  <!-- BitTorrent Downloads List -->
  {#if torrentDownloads.size > 0}
    <Card class="p-6">
      <h2 class="text-xl font-semibold mb-4">BitTorrent Downloads</h2>
      <div class="space-y-3">
        {#each [...torrentDownloads.values()] as torrent (torrent.info_hash)}
          <div class="p-3 bg-muted/60 rounded-lg">
            <div class="flex items-center justify-between">
              <div>
                <h3 class="font-semibold text-sm">{torrent.name}</h3>
                <p class="text-xs text-muted-foreground truncate">Info Hash: {torrent.info_hash}</p>
              </div>
              <Badge>{torrent.status}</Badge>
            </div>
            {#if torrent.status === 'downloading'}
              <div class="mt-2">
                <Progress value={torrent.progress || 0} class="h-2" />
                <div class="flex justify-between text-xs text-muted-foreground mt-1">
                  <span>{torrent.progress.toFixed(2)}%</span>
                  <span>{torrent.speed}</span>
                  <span>ETA: {torrent.eta}</span>
                  <span>Peers: {torrent.peers}</span>
                </div>
              </div>
            {/if}
            <div class="flex gap-2 mt-2">
                <Button size="sm" variant="outline" on:click={() => invoke('pause_torrent', { infoHash: torrent.info_hash })}>
                    <Pause class="h-3 w-3 mr-1" /> Pause
                </Button>
                <Button size="sm" variant="outline" on:click={() => invoke('resume_torrent', { infoHash: torrent.info_hash })}>
                    <Play class="h-3 w-3 mr-1" /> Resume
                </Button>
                <Button size="sm" variant="destructive" on:click={() => invoke('remove_torrent', { infoHash: torrent.info_hash, deleteFiles: false })}>
                    <X class="h-3 w-3 mr-1" /> Remove
                </Button>
            </div>
          </div>
        {/each}
      </div>
    </Card>
  {/if}

  <!-- Unified Downloads List -->
  <Card class="p-6">
    <!-- Header Section -->
    <div class="space-y-4 mb-6">
      <div class="flex flex-col sm:flex-row sm:items-center sm:justify-between gap-4">
        <h2 class="text-xl font-semibold">{$t('download.downloads')}</h2>

        <!-- Search Bar -->
        <div class="relative w-full sm:w-80">
          <Input
            bind:value={searchFilter}
            placeholder={$t('download.searchPlaceholder')}
            class="pr-8"
          />
          {#if searchFilter}
            <button
              on:click={() => searchFilter = ''}
              class="absolute right-2 top-1/2 transform -translate-y-1/2 text-muted-foreground hover:text-foreground"
              type="button"
              title={$t('download.clearSearch')}
            >
              ×
            </button>
          {:else}
            <Search class="absolute right-2 top-1/2 transform -translate-y-1/2 h-4 w-4 text-muted-foreground pointer-events-none" />
          {/if}
        </div>
      </div>

      <!-- Filter Buttons and Controls -->
      <div class="flex flex-col lg:flex-row lg:items-center lg:justify-between gap-4">
        <!-- Filter Buttons and Clear Finished -->
        <div class="flex flex-wrap items-center gap-2">
          <Button
            size="sm"
            variant={filterStatus === 'all' ? 'default' : 'outline'}
            on:click={() => filterStatus = 'all'}
            class="text-xs"
          >
            {$t('download.filters.all')} ({allFilteredDownloads.length})
          </Button>
          <Button
            size="sm"
            variant={filterStatus === 'active' ? 'default' : 'outline'}
            on:click={() => filterStatus = 'active'}
            class="text-xs"
          >
            {$t('download.filters.active')} ({activeCount})
          </Button>
          <Button
            size="sm"
            variant={filterStatus === 'paused' ? 'default' : 'outline'}
            on:click={() => filterStatus = 'paused'}
            class="text-xs"
          >
            {$t('download.filters.paused')} ({pausedCount})
          </Button>
          <Button
            size="sm"
            variant={filterStatus === 'queued' ? 'default' : 'outline'}
            on:click={() => filterStatus = 'queued'}
            class="text-xs"
          >
            {$t('download.filters.queued')} ({queuedCount})
          </Button>
          <Button
            size="sm"
            variant={filterStatus === 'completed' ? 'default' : 'outline'}
            on:click={() => filterStatus = 'completed'}
            class="text-xs"
          >
            {$t('download.filters.completed')} ({completedCount})
          </Button>
          <Button
            size="sm"
            variant={filterStatus === 'canceled' ? 'default' : 'outline'}
            on:click={() => filterStatus = 'canceled'}
            class="text-xs"
          >
            {$t('download.filters.canceled')} ({allFilteredDownloads.filter(f => f.status === 'canceled').length})
          </Button>
          <Button
            size="sm"
            variant={filterStatus === 'failed' ? 'default' : 'outline'}
            on:click={() => filterStatus = 'failed'}
            class="text-xs"
          >
            {$t('download.filters.failed')} ({failedCount})
          </Button>

          {#if completedCount > 0 || failedCount > 0 || allFilteredDownloads.filter(f => f.status === 'canceled').length > 0}
            <Button
              size="sm"
              variant="outline"
              on:click={clearAllFinished}
              class="text-xs text-destructive border-destructive hover:bg-destructive/10 hover:text-destructive"
            >
              <X class="h-3 w-3 mr-1" />
              {$t('download.clearFinished')}
            </Button>
          {/if}
        </div>

        <!-- Settings Toggle Button -->
        <Button
          size="sm"
          variant="outline"
          on:click={() => showSettings = !showSettings}
          class="text-xs"
        >
          <Settings class="h-3 w-3 mr-1" />
          {$t('download.settings.title')}
          {#if showSettings}
            <ChevronUp class="h-3 w-3 ml-1" />
          {:else}
            <ChevronDown class="h-3 w-3 ml-1" />
          {/if}
        </Button>
      </div>

      <!-- Collapsible Settings Panel -->
      {#if showSettings}
        <Card class="p-4 bg-muted/50 border-dashed">
          <div class="space-y-4">
            <h3 class="text-sm font-semibold text-muted-foreground uppercase tracking-wide">
              {$t('download.settings.title')}
            </h3>

            <div class="grid grid-cols-1 md:grid-cols-2 lg:grid-cols-3 gap-4">
              <!-- Concurrency Settings -->
              <div class="space-y-3">
                <h4 class="text-xs font-medium text-muted-foreground uppercase tracking-wide">
                  {$t('download.settings.concurrency')}
                </h4>
                <div class="space-y-2">
                  <div class="flex items-center justify-between">
                    <Label class="text-sm">{$t('download.settings.maxConcurrent')}:</Label>
                    <input
                      type="number"
                      bind:value={maxConcurrentDownloads}
                      on:input={handleMaxConcurrentInput}
                      on:blur={validateMaxConcurrent}
                      min="1"
                      step="1"
                      class="w-16 h-8 text-center text-sm border border-input bg-background px-2 py-1 rounded-md focus:ring-2 focus:ring-ring focus:ring-offset-2"
                    />
                  </div>

                  {#if multiSourceEnabled}
                    <div class="flex items-center justify-between">
                      <Label class="text-sm">{$t('download.maxPeers')}:</Label>
                      <input
                        type="number"
                        bind:value={maxPeersPerDownload}
                        min="2"
                        max="10"
                        step="1"
                        class="w-16 h-8 text-center text-sm border border-input bg-background px-2 py-1 rounded-md focus:ring-2 focus:ring-ring focus:ring-offset-2"
                      />
                    </div>
                  {/if}
                </div>
              </div>

              <!-- Automation Settings -->
              <div class="space-y-3">
                <h4 class="text-xs font-medium text-muted-foreground uppercase tracking-wide">
                  {$t('download.settings.automation')}
                </h4>
                <div class="space-y-3">
                  <div class="flex items-center justify-between">
                    <Label class="text-sm">{$t('download.settings.autoStart')}:</Label>
                    <button
                      type="button"
                      aria-label={$t('download.settings.toggleAutoStart', { values: { status: autoStartQueue ? 'off' : 'on' } })}
                      on:click={() => autoStartQueue = !autoStartQueue}
                      class="relative inline-flex h-4 w-8 items-center rounded-full transition-colors focus:outline-none"
                      class:bg-green-500={autoStartQueue}
                      class:bg-muted-foreground={!autoStartQueue}
                    >
                      <span
                        class="inline-block h-3 w-3 rounded-full bg-white transition-transform shadow-sm"
                        style="transform: translateX({autoStartQueue ? '18px' : '2px'})"
                      ></span>
                    </button>
                  </div>

                  <div class="flex items-center justify-between">
                    <Label class="text-sm">{$t('download.autoClear')}:</Label>
                    <button
                      type="button"
                      aria-label="Toggle auto-clear completed downloads"
                      on:click={() => autoClearCompleted = !autoClearCompleted}
                      class="relative inline-flex h-4 w-8 items-center rounded-full transition-colors focus:outline-none"
                      class:bg-green-500={autoClearCompleted}
                      class:bg-muted-foreground={!autoClearCompleted}
                    >
                      <span
                        class="inline-block h-3 w-3 rounded-full bg-white transition-transform shadow-sm"
                        style="transform: translateX({autoClearCompleted ? '18px' : '2px'})"
                      ></span>
                    </button>
                  </div>
                </div>
              </div>

              <!-- Feature Settings -->
              <div class="space-y-3">
                <h4 class="text-xs font-medium text-muted-foreground uppercase tracking-wide">
                  {$t('download.settings.features')}
                </h4>
                <div class="space-y-3">
                  <div class="flex items-center justify-between">
                    <Label class="text-sm">{$t('download.multiSource')}:</Label>
                    <button
                      type="button"
                      aria-label="Toggle multi-source downloads"
                      on:click={() => multiSourceEnabled = !multiSourceEnabled}
                      class="relative inline-flex h-4 w-8 items-center rounded-full transition-colors focus:outline-none"
                      class:bg-green-500={multiSourceEnabled}
                      class:bg-muted-foreground={!multiSourceEnabled}
                    >
                      <span
                        class="inline-block h-3 w-3 rounded-full bg-white transition-transform shadow-sm"
                        style="transform: translateX({multiSourceEnabled ? '18px' : '2px'})"
                      ></span>
                    </button>
                  </div>
                </div>
              </div>
            </div>
          </div>
        </Card>
      {/if}
    </div>

    {#if filteredDownloads.length === 0}
      <p class="text-sm text-muted-foreground text-center py-8">
        {#if filterStatus === 'all'}
          {$t('download.status.noDownloads')}
        {:else if filterStatus === 'active'}
          {$t('download.status.noActive')}
        {:else if filterStatus === 'paused'}
          {$t('download.status.noPaused')}
        {:else if filterStatus === 'queued'}
          {$t('download.status.noQueued')}
        {:else if filterStatus === 'completed'}
          {$t('download.status.noCompleted')}
        {:else}
          {$t('download.status.noFailed')}
        {/if}
      </p>
    {:else}
      <div class="space-y-3">
        {#each filteredDownloads as file, index}
          <div class="p-3 bg-muted/60 rounded-lg hover:bg-muted/80 transition-colors">
            <!-- File Header -->
            <div class="pb-2">
              <div class="flex items-start justify-between gap-4">
                <div class="flex items-start gap-3 flex-1 min-w-0">
                  <!-- Queue Controls -->
                  {#if file.status === 'queued'}
                    <div class="flex flex-col gap-1 mt-1">
                      <Button
                        size="sm"
                        variant="ghost"
                        on:click={() => moveInQueue(file.id, 'up')}
                        disabled={index === 0}
                        class="h-6 w-6 p-0 hover:bg-muted"
                      >
                        <ChevronUp class="h-4 w-4" />
                      </Button>
                      <Button
                        size="sm"
                        variant="ghost"
                        on:click={() => moveInQueue(file.id, 'down')}
                        disabled={index === filteredDownloads.filter(f => f.status === 'queued').length - 1}
                        class="h-6 w-6 p-0 hover:bg-muted"
                      >
                        <ChevronDown class="h-4 w-4" />
                      </Button>
                    </div>
                  {/if}

                  <!-- File Info -->
                  <div class="flex items-start gap-3 flex-1 min-w-0">
                    <svelte:component this={getFileIcon(file.name)} class="h-4 w-4 text-muted-foreground mt-0.5" />
                    <div class="flex-1 min-w-0">
                      <div class="flex items-center gap-3 mb-1">
                        <h3 class="font-semibold text-sm truncate">{file.name}</h3>
                        {#if resumedDownloads.has(file.id)}
                          <Badge class="bg-blue-100 text-blue-800 text-xs px-2 py-0.5">
                            Resumed
                          </Badge>
                        {/if}
                        {#if multiSourceProgress.has(file.hash)}
                          <Badge class="bg-purple-100 text-purple-800 text-xs px-2 py-0.5">
                            Multi-source
                          </Badge>
                        {/if}
                        <Badge class="text-xs font-semibold bg-muted-foreground/20 text-foreground border-0 px-2 py-0.5">
                          {formatFileSize(file.size)}
                        </Badge>
                      </div>
                      <div class="flex items-center gap-x-3 gap-y-1 mt-1">
                        <p class="text-xs text-muted-foreground truncate">{$t('download.file.hash')}: {file.hash}</p>
                      </div>
                    </div>
                    <div class="flex items-center gap-2 flex-wrap">
                      {#if file.status === 'queued'}
                        <select
                          value={file.priority || 'normal'}
                          on:change={(e) => {
                            const target = e.target as HTMLSelectElement;
                            if (target) changePriority(file.id, target.value as 'low' | 'normal' | 'high');
                          }}
                          class="text-xs px-2 py-1 border rounded bg-background h-6"
                        >
                          <option value="low">{$t('download.priority.low')}</option>
                          <option value="normal">{$t('download.priority.normal')}</option>
                          <option value="high">{$t('download.priority.high')}</option>
                        </select>
                      {/if}
                    </div>
                  </div>
                </div>

                <!-- Status Badge -->
                <Badge class={
                  file.status === 'downloading' ? 'bg-blue-500 text-white border-blue-500' :
                  file.status === 'completed' ? 'bg-green-500 text-white border-green-500' :
                  file.status === 'paused' ? 'bg-yellow-400 text-white border-yellow-400' :
                  file.status === 'queued' ? 'bg-gray-500 text-white border-gray-500' :
                  file.status === 'canceled' ? 'bg-red-600 text-white border-red-600' :
                  'bg-red-500 text-white border-red-500'
                }
                >
                  {file.status === 'queued' ? `${$t('download.file.queue')} #${$downloadQueue.indexOf(file) + 1}` : file.status}
                </Badge>
              </div>
            </div>

            <!-- Progress Section -->
            {#if file.status === 'downloading' || file.status === 'paused'}
              <div class="pb-2 ml-7">
                <div class="flex items-center justify-between text-sm mb-1">
                  <div class="flex items-center gap-4 text-muted-foreground">
                    <span>Speed: {file.status === 'paused' ? '0 B/s' : (file.speed || '0 B/s')}</span>
                    <span>ETA: {file.status === 'paused' ? 'N/A' : (file.eta || 'N/A')}</span>
                    {#if multiSourceProgress.has(file.hash) && file.status === 'downloading'}
                      {@const msProgress = multiSourceProgress.get(file.hash)}
                      {#if msProgress}
                        <span class="text-purple-600">Peers: {msProgress.activeSources}</span>
                        <span class="text-purple-600">Chunks: {msProgress.completedChunks}/{msProgress.totalChunks}</span>
                      {/if}
                    {/if}
                  </div>
                  <span class="text-foreground">{(file.progress || 0).toFixed(2)}%</span>
                </div>
                {#if detectedProtocol === 'Bitswap' && file.totalChunks}
                  <div class="w-full bg-border rounded-full h-2 flex overflow-hidden" title={`Chunks: ${file.downloadedChunks?.length || 0} / ${file.totalChunks || '?'}`}>
                    {#if file.totalChunks && file.totalChunks > 0}
                      {@const chunkWidth = 100 / file.totalChunks}
                      {#each Array.from({ length: file.totalChunks }) as _, i}
                        <div
                          class="h-2 {file.downloadedChunks?.includes(i) ? 'bg-green-500' : 'bg-transparent'}"
                          style="width: {chunkWidth}%"
                        ></div>
                      {/each}
                    {/if}
                  </div>
                {:else}
                  <Progress
                    value={file.progress || 0}
                    max={100}
                    class="h-2 bg-border [&>div]:bg-green-500 w-full"
                  />
                {/if}
                {#if multiSourceProgress.has(file.hash)}
                  {@const msProgress = multiSourceProgress.get(file.hash)}
                  {#if msProgress && msProgress.sourceAssignments.length > 0}
                    <div class="mt-2 space-y-1">
                      <div class="text-xs text-muted-foreground">Peer progress:</div>
                      {#each msProgress.sourceAssignments as peerAssignment}
                        <div class="flex items-center gap-2 text-xs">
                          <span class="w-20 truncate">{peerAssignment.source.type === 'p2p' ? peerAssignment.source.p2p.peerId.slice(0, 8) : 'N/A'}...</span>
                          <div class="flex-1 bg-muted rounded-full h-1">
                            <div
                              class="bg-purple-500 h-1 rounded-full transition-all duration-300"
                              style="width: {peerAssignment.status === 'Completed' ? 100 : peerAssignment.status === 'Downloading' ? 50 : 0}%"
                            ></div>
                          </div>
                          <span class="text-muted-foreground">{peerAssignment.status}</span>
                        </div>
                      {/each}
                    </div>
                  {/if}
                {/if}
              </div>
            {/if}

            <!-- Action Buttons -->
            <div class="pt-2 ml-7">
              <div class="flex flex-wrap gap-2">
                {#if file.status === 'downloading' || file.status === 'paused' || file.status === 'queued'}
                  {#if file.status === 'queued'}
                    <Button
                      size="sm"
                      variant="default"
                      on:click={() => startQueuedDownload(file.id)}
                      class="h-7 px-3 text-sm"
                    >
                      <Play class="h-3 w-3 mr-1" />
                      {$t('download.actions.start')}
                    </Button>
                  {:else}
                    <Button
                      size="sm"
                      variant="outline"
                      on:click={() => togglePause(file.id)}
                      class="h-7 px-3 text-sm"
                    >
                      {#if file.status === 'downloading'}
                        <Pause class="h-3 w-3 mr-1" />
                        {$t('download.actions.pause')}
                      {:else}
                        <Play class="h-3 w-3 mr-1" />
                        {$t('download.actions.resume')}
                      {/if}
                    </Button>
                  {/if}
                  <Button
                    size="sm"
                    variant="destructive"
                    on:click={() => cancelDownload(file.id)}
                    class="h-7 px-3 text-sm"
                  >
                    <X class="h-3 w-3 mr-1" />
                    {file.status === 'queued' ? $t('download.actions.remove') : $t('download.actions.cancel')}
                  </Button>
                {:else if file.status === 'completed'}
                  <Button
                    size="sm"
                    variant="outline"
                    on:click={() => showInFolder(file.id)}
                    class="h-7 px-3 text-sm"
                  >
                    <FolderOpen class="h-3 w-3 mr-1" />
                    {$t('download.actions.showInFolder')}
                  </Button>
                  <Button
                    size="sm"
                    variant="ghost"
                    on:click={() => clearDownload(file.id)}
                    class="h-7 px-3 text-sm text-muted-foreground hover:text-destructive"
                    title={$t('download.actions.remove', { default: 'Remove' })}
                  >
                    <X class="h-3 w-3" />
                  </Button>
                {:else if file.status === 'failed' || file.status === 'canceled'}
                  <Button
                    size="sm"
                    variant="outline"
                    on:click={() => retryDownload(file.id)}
                    class="h-7 px-3 text-sm"
                  >
                    <Play class="h-3 w-3 mr-1" />
                    {$t('download.actions.retry', { default: 'Retry' })}
                  </Button>
                  <!-- You could also add a "Clear" button here to remove it from the list -->
                  <Button
                    size="sm"
                    variant="ghost"
                    on:click={() => clearDownload(file.id)}
                    class="h-7 px-3 text-sm text-muted-foreground hover:text-destructive"
                    title={$t('download.actions.remove', { default: 'Remove' })}
                  >
                    <X class="h-3 w-3" />
                  </Button>
                {/if}
              </div>
            </div>
          </div>
        {/each}
      </div>
    {/if}
  </Card>

  <!-- Restartable HTTP Download Section -->
  <Card class="p-6">
    <div class="flex flex-col gap-3 sm:flex-row sm:items-center sm:justify-between">
      <div>
        <div class="flex items-center gap-2">
          <DownloadIcon class="h-5 w-5" />
          <h2 class="text-lg font-semibold">Restartable HTTP Download (Beta)</h2>
        </div>
        <p class="text-sm text-muted-foreground mt-1">
          Download any HTTP resource with pause/resume support powered by the restartable engine.
        </p>
      </div>
      <Button size="sm" variant="outline" on:click={() => (showRestartSection = !showRestartSection)}>
        {showRestartSection ? 'Hide Controls' : 'Show Controls'}
      </Button>
    </div>

    {#if showRestartSection}
      <div class="mt-6 space-y-5">
        <div class="grid gap-4 md:grid-cols-2">
          <div class="space-y-2">
            <Label for="restart-url">HTTP Source URL</Label>
            <Input
              id="restart-url"
              type="url"
              placeholder="https://example.com/file.bin"
              bind:value={restartSourceUrl}
            />
          </div>
          <div class="space-y-2">
            <Label for="restart-hash">Expected SHA-256 (optional)</Label>
            <Input
              id="restart-hash"
              placeholder="64-character hex"
              bind:value={restartSha256}
            />
          </div>
          <div class="space-y-2">
            <Label for="restart-id">Download ID (optional)</Label>
            <Input
              id="restart-id"
              placeholder="Leave blank to auto-generate"
              bind:value={restartDownloadId}
            />
          </div>
        </div>
        <div class="space-y-2">
          <Label for="restart-dest">Destination Path</Label>
          <div class="flex flex-col gap-2 md:flex-row">
            <Input
              id="restart-dest"
              placeholder="/home/user/Downloads/file.bin"
              bind:value={restartDestinationPath}
              class="flex-1"
            />
            <Button type="button" variant="outline" on:click={chooseRestartDestination}>
              Choose Path
            </Button>
          </div>
        </div>

        <div class="rounded-md border border-dashed p-4 text-sm text-muted-foreground">
          <p>
            Enter a direct HTTP URL and destination path, then use the controls below to start,
            pause, or resume the transfer. Metadata is stored next to the destination as
            <code>.filename.chiral.meta.json</code> so progress survives restarts.
          </p>
        </div>

        <DownloadRestartControls
          bind:downloadId={restartDownloadId}
          sourceUrl={restartSourceUrl}
          destinationPath={restartDestinationPath}
          expectedSha256={restartSha256 ? restartSha256 : null}
        />
      </div>
    {/if}
  </Card>

  <!-- Download History Section -->
  <Card class="p-6">
    <div class="flex items-center justify-between mb-4">
      <div class="flex items-center gap-3">
        <History class="h-5 w-5" />
        <h2 class="text-lg font-semibold">{$t('downloadHistory.title')}</h2>
        <Badge variant="secondary">{statistics.total}</Badge>
      </div>
      <Button
        size="sm"
        variant="outline"
        on:click={() => showHistory = !showHistory}
      >
        {showHistory ? $t('downloadHistory.hideHistory') : $t('downloadHistory.showHistory')}
        {#if showHistory}
          <ChevronUp class="h-4 w-4 ml-1" />
        {:else}
          <ChevronDown class="h-4 w-4 ml-1" />
        {/if}
      </Button>
    </div>

    {#if showHistory}
      <!-- History Controls -->
      <div class="mb-4 space-y-3">
        <!-- Search and Filter -->
        <div class="flex flex-wrap gap-2">
          <div class="relative flex-1 min-w-[200px]">
            <Search class="absolute left-3 top-1/2 -translate-y-1/2 h-4 w-4 text-muted-foreground" />
            <Input
              type="text"
              bind:value={historySearchQuery}
              placeholder={$t('downloadHistory.search')}
              class="pl-10"
            />
          </div>
          <div class="flex gap-2">
            <Button
              size="sm"
              variant={historyFilter === 'all' ? 'default' : 'outline'}
              on:click={() => historyFilter = 'all'}
            >
              {$t('downloadHistory.filterAll')} ({statistics.total})
            </Button>
            <Button
              size="sm"
              variant={historyFilter === 'completed' ? 'default' : 'outline'}
              on:click={() => historyFilter = 'completed'}
            >
              {$t('downloadHistory.filterCompleted')} ({statistics.completed})
            </Button>
            <Button
              size="sm"
              variant={historyFilter === 'failed' ? 'default' : 'outline'}
              on:click={() => historyFilter = 'failed'}
            >
              {$t('downloadHistory.filterFailed')} ({statistics.failed})
            </Button>
            <Button
              size="sm"
              variant={historyFilter === 'canceled' ? 'default' : 'outline'}
              on:click={() => historyFilter = 'canceled'}
            >
              {$t('downloadHistory.filterCanceled')} ({statistics.canceled})
            </Button>
          </div>
        </div>

        <!-- History Actions -->
        <div class="flex flex-wrap gap-2">
          <Button
            size="sm"
            variant="outline"
            on:click={exportHistory}
          >
            <UploadIcon class="h-3 w-3 mr-1" />
            {$t('downloadHistory.exportHistory')}
          </Button>
          <Button
            size="sm"
            variant="outline"
            on:click={importHistory}
          >
            <DownloadIcon class="h-3 w-3 mr-1" />
            {$t('downloadHistory.importHistory')}
          </Button>
          {#if statistics.failed > 0}
            <Button
              size="sm"
              variant="outline"
              on:click={clearFailedHistory}
              class="text-orange-600 border-orange-600 hover:bg-orange-50"
            >
              <Trash2 class="h-3 w-3 mr-1" />
              {$t('downloadHistory.clearFailed')}
            </Button>
          {/if}
          {#if statistics.canceled > 0}
            <Button
              size="sm"
              variant="outline"
              on:click={clearCanceledHistory}
              class="text-orange-600 border-orange-600 hover:bg-orange-50"
            >
              <Trash2 class="h-3 w-3 mr-1" />
              {$t('downloadHistory.clearCanceled')}
            </Button>
          {/if}
          {#if downloadHistory.length > 0}
            <Button
              size="sm"
              variant="outline"
              on:click={clearAllHistory}
              class="text-destructive border-destructive hover:bg-destructive/10"
            >
              <Trash2 class="h-3 w-3 mr-1" />
              {$t('downloadHistory.clearHistory')}
            </Button>
          {/if}
        </div>
      </div>

      <!-- History List -->
      {#if downloadHistory.length === 0}
        <div class="text-center py-12 text-muted-foreground">
          <History class="h-12 w-12 mx-auto mb-3 opacity-50" />
          <p class="font-medium">{$t('downloadHistory.empty')}</p>
          <p class="text-sm">{$t('downloadHistory.emptyDescription')}</p>
        </div>
      {:else}
        <div class="space-y-2">
          {#each downloadHistory as entry (entry.id + entry.downloadDate)}
            <div class="flex items-center gap-3 p-3 rounded-lg border bg-card hover:bg-muted/50 transition-colors">
              <!-- File Icon -->
              <div class="flex-shrink-0">
                <svelte:component this={getFileIcon(entry.name)} class="h-5 w-5 text-muted-foreground" />
              </div>

              <!-- File Info -->
              <div class="flex-1 min-w-0">
                <p class="font-medium truncate">{entry.name}</p>
                <p class="text-xs text-muted-foreground">
                  {toHumanReadableSize(entry.size)}
                  {#if entry.price}
                    · {entry.price.toFixed(4)} Chiral
                  {/if}
                  · {new Date(entry.downloadDate).toLocaleString()}
                </p>
              </div>

              <!-- Status Badge -->
              <Badge
                variant={entry.status === 'completed' ? 'default' : entry.status === 'failed' ? 'destructive' : 'secondary'}
              >
                {entry.status}
              </Badge>

              <!-- Actions -->
              <div class="flex gap-1">
                <Button
                  size="sm"
                  variant="ghost"
                  on:click={() => redownloadFile(entry)}
                  title={$t('downloadHistory.redownload')}
                >
                  <RefreshCw class="h-4 w-4" />
                </Button>
                <Button
                  size="sm"
                  variant="ghost"
                  on:click={() => removeHistoryEntry(entry.hash)}
                  title={$t('downloadHistory.remove')}
                  class="text-muted-foreground hover:text-destructive"
                >
                  <X class="h-4 w-4" />
                </Button>
              </div>
            </div>
          {/each}
        </div>
      {/if}
    {/if}
  </Card>
</div><|MERGE_RESOLUTION|>--- conflicted
+++ resolved
@@ -21,35 +21,22 @@
   import { MultiSourceDownloadService, type MultiSourceProgress } from '$lib/services/multiSourceDownloadService'
   import { listen } from '@tauri-apps/api/event'
   import PeerSelectionService from '$lib/services/peerSelectionService'
-<<<<<<< HEAD
   import { downloadHistoryService, type DownloadHistoryEntry } from '$lib/services/downloadHistoryService'
   import { showToast } from '$lib/toast'
   import { diagnosticLogger, fileLogger, errorLogger } from '$lib/diagnostics/logger'
+  import DownloadRestartControls from '$lib/components/download/DownloadRestartControls.svelte'
   // Import transfer events store for centralized transfer state management
   import {
     transferStore,
     activeTransfers as storeActiveTransfers,
-    formatSpeed
+    completedTransfers,
+    failedTransfers,
+    queuedTransfers,
+    formatBytes,
+    formatSpeed,
+    formatETA,
+    type Transfer
   } from '$lib/stores/transferEventsStore'
-=======
-import { downloadHistoryService, type DownloadHistoryEntry } from '$lib/services/downloadHistoryService'
-import { showToast } from '$lib/toast'
-import { diagnosticLogger, fileLogger, errorLogger } from '$lib/diagnostics/logger'
-import DownloadRestartControls from '$lib/components/download/DownloadRestartControls.svelte'
-// Import transfer events store for centralized transfer state management
-import {
-  transferStore,
-  activeTransfers as storeActiveTransfers,
-  completedTransfers,
-  failedTransfers,
-  queuedTransfers,
-  formatBytes,
-  formatSpeed,
-  formatETA,
-  type Transfer
-} from '$lib/stores/transferEventsStore'
->>>>>>> d1244ba6
-
   import { invoke } from '@tauri-apps/api/core'
   import { homeDir } from '@tauri-apps/api/path'
 
