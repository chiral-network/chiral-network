<script lang="ts">
  import Card from '$lib/components/ui/card.svelte'
  import Badge from '$lib/components/ui/badge.svelte'
  import { File as FileIcon, X, Plus, FolderOpen, FileText, Image, Music, Video, Archive, Code, FileSpreadsheet, Upload, Download, RefreshCw } from 'lucide-svelte'
  import { files } from '$lib/stores'
  import { t } from 'svelte-i18n';
  import { get } from 'svelte/store'
  import { onMount, onDestroy } from 'svelte';
  import { showToast } from '$lib/toast'
  import { getStorageStatus } from '$lib/uploadHelpers'
  import { fileService } from '$lib/services/fileService'
  import { open } from "@tauri-apps/plugin-dialog";
  import { invoke } from "@tauri-apps/api/core";
  import { dhtService } from '$lib/dht';

<<<<<<< HEAD

=======
>>>>>>> bf65e0ee
  const tr = (k: string, params?: Record<string, any>): string => (get(t) as (key: string, params?: any) => string)(k, params)

  // Check if running in Tauri environment
  const isTauri = typeof window !== 'undefined' && '__TAURI_INTERNALS__' in window

  // Enhanced file type detection with icons
  function getFileIcon(fileName: string) {
    const ext = fileName.split('.').pop()?.toLowerCase() || ''

    // Images
    if (['jpg', 'jpeg', 'png', 'gif', 'webp', 'svg', 'bmp', 'ico'].includes(ext)) return Image
    // Videos
    if (['mp4', 'avi', 'mkv', 'mov', 'wmv', 'webm', 'flv', 'm4v'].includes(ext)) return Video
    // Audio
    if (['mp3', 'wav', 'flac', 'aac', 'ogg', 'm4a', 'wma'].includes(ext)) return Music
    // Archives
    if (['zip', 'rar', '7z', 'tar', 'gz', 'bz2', 'xz'].includes(ext)) return Archive
    // Code files
    if (['js', 'ts', 'html', 'css', 'py', 'java', 'cpp', 'c', 'php', 'rb', 'go', 'rs'].includes(ext)) return Code
    // Documents
    if (['txt', 'md', 'pdf', 'doc', 'docx', 'rtf'].includes(ext)) return FileText
    // Spreadsheets
    if (['xls', 'xlsx', 'csv', 'ods'].includes(ext)) return FileSpreadsheet

    return FileIcon
  }

  function getFileColor(fileName: string) {
    const ext = fileName.split('.').pop()?.toLowerCase() || ''

    if (['jpg', 'jpeg', 'png', 'gif', 'webp', 'svg', 'bmp', 'ico'].includes(ext)) return 'text-blue-500'
    if (['mp4', 'avi', 'mkv', 'mov', 'wmv', 'webm', 'flv', 'm4v'].includes(ext)) return 'text-purple-500'
    if (['mp3', 'wav', 'flac', 'aac', 'ogg', 'm4a', 'wma'].includes(ext)) return 'text-green-500'
    if (['zip', 'rar', '7z', 'tar', 'gz', 'bz2', 'xz'].includes(ext)) return 'text-orange-500'
    if (['js', 'ts', 'html', 'css', 'py', 'java', 'cpp', 'c', 'php', 'rb', 'go', 'rs'].includes(ext)) return 'text-red-500'
    if (['txt', 'md', 'pdf', 'doc', 'docx', 'rtf'].includes(ext)) return 'text-gray-600'
    if (['xls', 'xlsx', 'csv', 'ods'].includes(ext)) return 'text-emerald-500'

    return 'text-muted-foreground'
  }

  let isDragging = false
  const LOW_STORAGE_THRESHOLD = 5
  let availableStorage: number | null = null
  let storageStatus: 'unknown' | 'ok' | 'low' = 'unknown'
  let isRefreshingStorage = false
  let storageError: string | null = null
  let lastChecked: Date | null = null
  let isUploading = false

  $: storageLabel = isRefreshingStorage
    ? tr('upload.storage.checking')
    : availableStorage !== null
      ? tr('upload.storage.available', { values: { space: availableStorage.toLocaleString() } })
      : tr('upload.storage.unknown')

  $: storageBadgeClass = storageStatus === 'low'
    ? 'bg-destructive text-destructive-foreground'
    : storageStatus === 'ok'
      ? 'bg-emerald-500/10 text-emerald-600 dark:text-emerald-300'
      : 'bg-muted text-muted-foreground'

  $: storageBadgeText = storageStatus === 'low'
    ? tr('upload.storage.lowBadge')
    : storageStatus === 'ok'
      ? tr('upload.storage.okBadge')
      : tr('upload.storage.unknownBadge')

  $: lastCheckedLabel = lastChecked
    ? tr('upload.storage.lastChecked', {
        values: {
          time: lastChecked.toLocaleTimeString([], { hour: '2-digit', minute: '2-digit' })
        }
      })
    : null

  $: showLowStorageDescription = storageStatus === 'low' && !isRefreshingStorage

  async function refreshAvailableStorage() {
    if (isRefreshingStorage) return
    isRefreshingStorage = true
    try {
      // Add timeout to prevent infinite hanging
      const timeoutPromise = new Promise((_, reject) =>
        setTimeout(() => reject(new Error('Storage check timeout')), 5000)
      );

      const storagePromise = fileService.getAvailableStorage();
      const result = await Promise.race([storagePromise, timeoutPromise]) as number | null;

      storageStatus = getStorageStatus(result, LOW_STORAGE_THRESHOLD)

      if (result === null) {
        storageError = tr('upload.storage.error')
        availableStorage = null
        lastChecked = null
      } else {
        availableStorage = Math.max(0, Math.floor(result))
        storageError = null
        lastChecked = new Date()
      }
    } catch (error) {
      console.error('Storage check failed:', error);
      storageError = error instanceof Error && error.message.includes('timeout')
        ? 'Storage check timed out'
        : tr('upload.storage.error')
      availableStorage = null
      lastChecked = null
      storageStatus = 'unknown'
    } finally {
      isRefreshingStorage = false
    }
  }

  onMount(async () => {
    refreshAvailableStorage()

    // HTML5 Drag and Drop functionality
    const dropZone = document.querySelector('.drop-zone') as HTMLElement

    if (dropZone) {
      const handleDragOver = (e: DragEvent) => {
        e.preventDefault()
        e.stopPropagation()
        e.dataTransfer!.dropEffect = 'copy'
        isDragging = true
      }

      const handleDragEnter = (e: DragEvent) => {
        e.preventDefault()
        e.stopPropagation()
        e.dataTransfer!.dropEffect = 'copy'
        isDragging = true
      }

      const handleDragLeave = (e: DragEvent) => {
        e.preventDefault()
        e.stopPropagation()
        // Only set isDragging to false if we're leaving the drop zone entirely
        if (e.currentTarget && !dropZone.contains(e.relatedTarget as Node)) {
          isDragging = false
        }
      }

            const handleDrop = async (e: DragEvent) => {
        e.preventDefault()
        e.stopPropagation()
        isDragging = false

        if (isUploading) {
          showToast('Upload already in progress. Please wait for the current upload to complete.', 'warning')
          return
        }

        const droppedFiles = Array.from(e.dataTransfer?.files || [])

        if (droppedFiles.length > 0) {
          // Check if we're in Tauri environment
          if (!isTauri) {
            showToast('File upload is only available in the desktop app', 'error')
            return
          }

          try {
            isUploading = true
            let duplicateCount = 0
            let addedCount = 0

            // Process each dropped file using versioned upload
            for (const file of droppedFiles) {
              try {
                // Check for existing versions before upload
                let existingVersions: any[] = [];
                try {
                  existingVersions = await invoke('get_file_versions_by_name', { fileName: file.name }) as any[];
                } catch (versionError) {
                  // No existing versions found
                }

                // Use fileService.uploadFile method for File objects with versioning
                const metadata = await fileService.uploadFile(file)

                // Check if this hash is already in our files (duplicate detection)
                if (get(files).some(f => f.hash === metadata.fileHash)) {
                  duplicateCount++
                  continue;
                }

<<<<<<< HEAD
                // Try to get version info from latest upload
                let versionInfo: any = null;
                try {
                  const updatedVersions = await invoke('get_file_versions_by_name', { fileName: file.name }) as any[];
                  versionInfo = updatedVersions.find(v => v.file_hash === hash);
                } catch (versionError) {
                  // Could not get version info for uploaded file
                }

=======
>>>>>>> bf65e0ee
                const isNewVersion = existingVersions.length > 0;

                const newFile = {
                  id: `file-${Date.now()}-${Math.random()}`,
                  name: metadata.fileName,
                  path: file.name, // Use file name as path for display
                  hash: metadata.fileHash,
                  size: metadata.fileSize, // Use backend-calculated size for consistency
                  status: 'seeding' as const,
                  seeders: 1,
                  leechers: 0,
                  uploadDate: new Date(metadata.createdAt * 1000),
                  version: metadata.version,
                  isNewVersion: isNewVersion
                };

                    files.update((currentFiles) => [...currentFiles, newFile]);
                    addedCount++;

                // Show version-specific success message
                if (isNewVersion) {
                  showToast(`${file.name} uploaded as v${metadata.version} (update from v${existingVersions[0]?.version || 1})`, 'success');
                } else {
                  showToast(`${file.name} uploaded as v${metadata.version} (new file)`, 'success');
                }

                // Publish file metadata to DHT network for discovery
                try {
<<<<<<< HEAD
                  await dhtService.publishFile({
                    fileHash: hash,
                    fileName: file.name,
                    fileSize: file.size,
                    seeders: [],
                    createdAt: Date.now(),
                    isEncrypted: false
                  });
=======
                  await dhtService.publishFile(metadata);
                  console.log('Dropped file published to DHT:', metadata.fileHash);
>>>>>>> bf65e0ee
                } catch (publishError) {
                  console.warn('Failed to publish dropped file to DHT:', publishError);
                }
              } catch (error) {
                console.error('Error uploading dropped file:', file.name, error);
                showToast(tr('upload.fileFailed', { values: { name: file.name, error: String(error) } }), 'error');
              }
            }

            if (duplicateCount > 0) {
              showToast(tr('upload.duplicateSkipped', { values: { count: duplicateCount } }), 'warning')
            }

            if (addedCount > 0) {
              // Make storage refresh non-blocking to prevent UI hanging
              setTimeout(() => refreshAvailableStorage(), 100)
            }
          } catch (error) {
            console.error('Error handling dropped files:', error)
            showToast('Error processing dropped files. Please try again or use the "Add Files" button instead.', 'error')
          } finally {
            isUploading = false
          }
        }
      }

      dropZone.addEventListener('dragenter', handleDragEnter)
      dropZone.addEventListener('dragover', handleDragOver)
      dropZone.addEventListener('dragleave', handleDragLeave)
      dropZone.addEventListener('drop', handleDrop)

      // Store cleanup function
      ;(window as any).dragDropCleanup = () => {
        dropZone.removeEventListener('dragenter', handleDragEnter)
        dropZone.removeEventListener('dragover', handleDragOver)
        dropZone.removeEventListener('dragleave', handleDragLeave)
        dropZone.removeEventListener('drop', handleDrop)
      }
    }
  })

  onDestroy(() => {
    // Cleanup drag and drop listeners
    if ((window as any).dragDropCleanup) {
      (window as any).dragDropCleanup()
    }
  })

  async function openFileDialog() {
    if (isUploading) return

    try {
      const selectedPaths = await open({
        multiple: true,
      }) as string[] | null;

      if (selectedPaths && selectedPaths.length > 0) {
        isUploading = true
        await addFilesFromPaths(selectedPaths);
      }
    } catch (e) {
      showToast(tr('upload.fileDialogError'), 'error');
    } finally {
      isUploading = false
    }
  }

  async function removeFile(fileHash: string) {
    // Check if we're in Tauri environment
    if (!isTauri) {
      showToast('File management is only available in the desktop app', 'error')
      return
    }

    try {
        // Stop publishing file to DHT network
        try {
          await invoke('stop_publishing_file', { fileHash });
        } catch (unpublishError) {
          console.warn('Failed to unpublish file from DHT:', unpublishError);
        }

        files.update(f => f.filter(file => file.hash !== fileHash))
      } catch (error) {
        console.error(error);
        showToast(tr('upload.fileFailed', { values: { name: fileHash, error: String(error) } }), 'error');
      }
  }

  async function addFilesFromPaths(paths: string[]) {
    let duplicateCount = 0
    let addedCount = 0
    let versionCount = 0

    for (const filePath of paths) {
      try {
        // Get just the filename from the path
        const fileName = filePath.split(/[\/\\]/).pop() || '';

        // Check for existing versions before upload
        let existingVersions: any[] = [];
        try {
          existingVersions = await invoke('get_file_versions_by_name', { fileName }) as any[];
        } catch (versionError) {
          // No existing versions found
        }

        // Use versioned upload - let backend handle duplicate detection
        const metadata = await invoke('upload_versioned_file', {
          fileName: fileName,
          filePath: filePath,
          fileSize: 0, // Backend will calculate actual size
          mimeType: null,
          isEncrypted: false,
          encryptionMethod: null,
          keyFingerprint: null,
        }) as any;

        // Check if this exact file (same hash) was already uploaded by comparing with existing files
        const isDuplicate = get(files).some(f => f.hash === metadata.fileHash);
        if (isDuplicate) {
          duplicateCount++;
          continue;
        }

        const isNewVersion = existingVersions.length > 0;
        if (isNewVersion) {
          versionCount++;
        }

        const newFile = {
          id: `file-${Date.now()}-${Math.random()}`,
          name: metadata.fileName,
          path: filePath,
          hash: metadata.fileHash,
          size: metadata.fileSize, // Use the actual file size from backend calculation
          status: 'seeding' as const,
          seeders: 1,
          leechers: 0,
          uploadDate: new Date(metadata.createdAt * 1000),
          version: metadata.version,
          isNewVersion: isNewVersion
        };

        files.update(f => [...f, newFile]);
        addedCount++;

        // Show version-specific success message
        if (isNewVersion) {
          showToast(`${fileName} uploaded as v${metadata.version} (update from v${existingVersions[0]?.version || 1})`, 'success');
        } else {
          showToast(`${fileName} uploaded as v${metadata.version} (new file)`, 'success');
        }

        // Publish file metadata to DHT network for discovery
        try {
          await dhtService.publishFile(metadata);
<<<<<<< HEAD
=======
          console.log('File published to DHT:', metadata.fileHash);
>>>>>>> bf65e0ee
        } catch (publishError) {
          console.warn('Failed to publish file to DHT:', publishError);
          // Don't show error to user as upload succeeded, just DHT publishing failed
        }
      } catch (error) {
        console.error(error);
        showToast(tr('upload.fileFailed', { values: { name: filePath.split(/[\/\\]/).pop(), error: String(error) } }), 'error');
      }
    }

    if (duplicateCount > 0) {
      showToast(tr('upload.duplicateSkipped', { values: { count: duplicateCount } }), 'warning')
    }

    if (addedCount > 0) {
      // Make storage refresh non-blocking to prevent UI hanging
      setTimeout(() => refreshAvailableStorage(), 100)
    }
  }

  function formatFileSize(bytes: number): string {
    if (bytes < 1024) return bytes + ' B'
    if (bytes < 1048576) return (bytes / 1024).toFixed(2) + ' KB'
    return (bytes / 1048576).toFixed(2) + ' MB'
  }

  async function handleCopy(hash: string) {
    await navigator.clipboard.writeText(hash);
    showToast('File hash copied to clipboard!', 'success');
  }

  async function showVersionHistory(fileName: string) {
    try {
      const versions = await invoke('get_file_versions_by_name', { fileName }) as any[];
      if (versions.length === 0) {
        showToast('No version history found for this file', 'info');
        return;
      }

      const versionList = versions.map(v =>
        `v${v.version}: ${v.fileHash.slice(0, 8)}... (${new Date(v.createdAt * 1000).toLocaleDateString()})`
      ).join('\n');

      showToast(`Version history for ${fileName}:\n${versionList}`, 'info');
    } catch (error) {
      showToast('Failed to load version history', 'error');
    }
  }




</script>

<div class="space-y-6">
  <div>
    <h1 class="text-3xl font-bold">{$t('upload.title')}</h1>
    <p class="text-muted-foreground mt-2">{$t('upload.subtitle')}</p>
  </div>

  {#if isTauri}
  <Card class="p-4 flex flex-wrap items-start justify-between gap-4">
    <div class="space-y-1">
      <p class="text-sm font-semibold text-foreground">{$t('upload.storage.title')}</p>
      <p class="text-sm text-muted-foreground">{storageLabel}</p>
      {#if lastCheckedLabel}
        <p class="text-xs text-muted-foreground">{lastCheckedLabel}</p>
      {/if}
      {#if showLowStorageDescription}
        <p class="text-xs text-amber-600 dark:text-amber-400">{$t('upload.storage.lowDescription')}</p>
      {/if}
      {#if storageError}
        <p class="text-xs text-destructive">{storageError}</p>
      {/if}
    </div>
    <div class="flex items-center gap-3">
      <Badge class={`text-xs font-medium ${storageBadgeClass}`}>{storageBadgeText}</Badge>
      <button
        class="inline-flex items-center justify-center h-9 rounded-md px-3 text-sm font-medium border border-input bg-background hover:bg-muted disabled:opacity-60 disabled:cursor-not-allowed"
        on:click={() => refreshAvailableStorage()}
        disabled={isRefreshingStorage}
        aria-label={$t('upload.storage.refresh')}>
        <RefreshCw class={`h-4 w-4 mr-2 ${isRefreshingStorage ? 'animate-spin' : ''}`} />
        {$t('upload.storage.refresh')}
      </button>
    </div>
  </Card>
  {:else}
  <Card class="p-4">
    <div class="text-center">
      <p class="text-sm font-semibold text-foreground mb-2">Desktop App Required</p>
      <p class="text-sm text-muted-foreground">Storage monitoring requires the desktop application</p>
    </div>
  </Card>
  {/if}

  <Card class="drop-zone relative p-6 transition-all duration-200 border-dashed {isDragging ? 'border-primary bg-primary/5 scale-[1.01]' : isUploading ? 'border-orange-500 bg-orange-500/5' : 'border-muted-foreground/25 hover:border-muted-foreground/50'}"
        role="button"
        tabindex="0"
        aria-label="Drop zone for file uploads">
    <div
      class="space-y-4"
      role="region"
   >
    <div class="space-y-4">
      <!-- Drag & Drop Indicator -->
      {#if $files.filter(f => f.status === 'seeding' || f.status === 'uploaded').length === 0}
        <div class="text-center py-12 border-2 border-dashed rounded-xl transition-all duration-300 relative overflow-hidden {isDragging ? 'border-primary bg-gradient-to-br from-primary/20 via-primary/10 to-primary/5 scale-105 shadow-2xl' : 'border-muted-foreground/25 bg-gradient-to-br from-muted/5 to-muted/10 hover:border-muted-foreground/40 hover:bg-muted/20'}">

          <!-- Animated background when dragging -->
          {#if isDragging}
            <div class="absolute inset-0 bg-gradient-to-r from-transparent via-primary/10 to-transparent animate-pulse"></div>
            <div class="absolute inset-0 bg-[radial-gradient(circle_at_50%_50%,rgba(59,130,246,0.1)_0%,transparent_70%)] animate-ping"></div>
          {/if}

          <div class="relative z-10">
            <!-- Dynamic icon based on drag state -->
            <div class="relative mb-6">
              {#if isDragging}
                <div class="absolute inset-0 animate-ping">
                  <Upload class="h-16 w-16 mx-auto text-primary/60" />
                </div>
                <Upload class="h-16 w-16 mx-auto text-primary animate-bounce" />
              {:else}
                <FolderOpen class="h-16 w-16 mx-auto text-muted-foreground/70 hover:text-primary transition-colors duration-300" />
              {/if}
            </div>

            <!-- Dynamic text -->
            <h3 class="text-2xl font-bold mb-3 transition-all duration-300 {isDragging ? 'text-primary scale-110' : isUploading ? 'text-orange-500 scale-105' : 'text-foreground'}">{isDragging ? '✨ Drop files here!' : isUploading ? '🔄 Uploading files...' : $t('upload.dropFiles')}</h3>
            <p class="text-muted-foreground mb-8 text-lg transition-colors duration-300">
              {isDragging
                ? (isTauri ? 'Release to upload your files instantly' : 'Drag and drop not available in web version')
                : isUploading
                  ? 'Please wait while your files are being processed...'
                  : (isTauri ? $t('upload.dropFilesHint') : 'Drag and drop requires desktop app')
              }
            </p>

            {#if !isDragging}
              <!-- File type icons preview -->
              <div class="flex justify-center gap-4 mb-8 opacity-60">
                <Image class="h-8 w-8 text-blue-500 animate-pulse" style="animation-delay: 0ms;" />
                <Video class="h-8 w-8 text-purple-500 animate-pulse" style="animation-delay: 200ms;" />
                <Music class="h-8 w-8 text-green-500 animate-pulse" style="animation-delay: 400ms;" />
                <Archive class="h-8 w-8 text-orange-500 animate-pulse" style="animation-delay: 600ms;" />
                <Code class="h-8 w-8 text-red-500 animate-pulse" style="animation-delay: 800ms;" />
              </div>

              <div class="flex justify-center gap-3">
                {#if isTauri}
                  <button class="group inline-flex items-center justify-center h-12 rounded-xl px-6 text-sm font-medium bg-gradient-to-r from-primary to-primary/90 text-primary-foreground hover:from-primary/90 hover:to-primary shadow-lg hover:shadow-xl transition-all duration-300 hover:scale-105 disabled:opacity-50 disabled:cursor-not-allowed disabled:hover:scale-100" disabled={isUploading} on:click={openFileDialog}>
                    <Plus class="h-5 w-5 mr-2 group-hover:rotate-90 transition-transform duration-300" />
                    {isUploading ? 'Uploading...' : $t('upload.addFiles')}
                  </button>
                {:else}
                  <div class="text-center">
                    <p class="text-sm text-muted-foreground mb-3">File upload requires the desktop app</p>
                    <p class="text-xs text-muted-foreground">Download the desktop version to upload and share files</p>
                  </div>
                {/if}
              </div>

              <!-- Supported formats hint -->
              <p class="text-xs text-muted-foreground/75 mt-4">
                {#if isTauri}
                  Supports images, videos, audio, documents, code files and more
                {:else}
                  Desktop app supports images, videos, audio, documents, code files and more
                {/if}
              </p>
            {/if}
          </div>
        </div>
      {:else}
        <div class="flex flex-wrap items-center justify-between gap-4 mb-4">
          <div>
            <h2 class="text-lg font-semibold">{$t('upload.sharedFiles')}</h2>
            <p class="text-sm text-muted-foreground mt-1">
              {$files.filter(f => f.status === 'seeding' || f.status === 'uploaded').length} {$t('upload.files')} •
              {formatFileSize($files.filter(f => f.status === 'seeding' || f.status === 'uploaded').reduce((sum, f) => sum + f.size, 0))} {$t('upload.total')}
            </p>
            <p class="text-xs text-muted-foreground mt-1">{$t('upload.tip')}</p>
          </div>
          <div class="flex gap-2">
            {#if isTauri}
              <button class="inline-flex items-center justify-center h-9 rounded-md px-3 text-sm font-medium bg-primary text-primary-foreground hover:bg-primary/90 disabled:opacity-50 disabled:cursor-not-allowed" disabled={isUploading} on:click={openFileDialog}>
                <Plus class="h-4 w-4 mr-2" />
                {isUploading ? 'Uploading...' : $t('upload.addMoreFiles')}
              </button>
            {:else}
              <div class="text-center">
                <p class="text-xs text-muted-foreground">Desktop app required for file management</p>
              </div>
            {/if}
          </div>
        </div>
      {/if}

      <!-- File List -->
      {#if $files.filter(f => f.status === 'seeding' || f.status === 'uploaded').length > 0}
        <div class="space-y-3 relative">
          {#each $files.filter(f => f.status === 'seeding' || f.status === 'uploaded') as file}
            <div class="group relative bg-gradient-to-r from-card to-card/80 border border-border/50 rounded-xl p-4 hover:shadow-lg hover:border-border transition-all duration-300 hover:scale-[1.01] overflow-hidden">
              <!-- Background gradient effect -->
              <div class="absolute inset-0 bg-gradient-to-r from-primary/5 via-transparent to-secondary/5 opacity-0 group-hover:opacity-100 transition-opacity duration-300"></div>

              <div class="relative flex items-center justify-between gap-4">
                <div class="flex items-center gap-4 min-w-0 flex-1">
                  <!-- Enhanced file icon with background -->
                  <div class="relative">
                    <div class="absolute inset-0 bg-primary/20 rounded-lg blur-lg opacity-0 group-hover:opacity-100 transition-opacity duration-300"></div>
                    <div class="relative flex items-center justify-center w-12 h-12 bg-gradient-to-br from-primary/10 to-primary/5 rounded-lg border border-primary/20">
                      <svelte:component this={getFileIcon(file.name)} class="h-6 w-6 {getFileColor(file.name)}" />
                    </div>
                  </div>

                  <div class="flex-1 min-w-0 space-y-2">
                    <div class="flex items-center gap-2">
                      <p class="text-sm font-semibold truncate text-foreground">{file.name}</p>
                      {#if file.version}
                        <Badge
                          class="bg-blue-100 text-blue-800 text-xs px-2 py-0.5 cursor-pointer hover:bg-blue-200 transition-colors"
                          title="v{file.version} - Click to view version history"
                          on:click={() => showVersionHistory(file.name)}
                        >
                          v{file.version}
                        </Badge>
                      {/if}
                      <div class="flex items-center gap-1">
                        <div class="w-1.5 h-1.5 bg-green-500 rounded-full animate-pulse"></div>
                        <span class="text-xs text-green-600 font-medium">Active</span>
                      </div>
                    </div>

                    <div class="flex flex-wrap items-center gap-3 text-xs text-muted-foreground">
                      <div class="flex items-center gap-1">
                        <span class="opacity-60">Hash:</span>
                        <code class="bg-muted/50 px-1.5 py-0.5 rounded text-xs font-mono">{file.hash.slice(0, 8)}...{file.hash.slice(-6)}</code>
                      </div>
                      <span>•</span>
                      <span class="font-medium">{formatFileSize(file.size)}</span>
                      {#if file.seeders !== undefined}
                        <span>•</span>
                        <div class="flex items-center gap-1">
                          <Upload class="h-3 w-3 text-green-500" />
                          <span class="text-green-600 font-medium">{file.seeders || 1}</span>
                        </div>
                      {/if}
                      {#if file.leechers && file.leechers > 0}
                        <span>•</span>
                        <div class="flex items-center gap-1">
                          <Download class="h-3 w-3 text-orange-500" />
                          <span class="text-orange-600 font-medium">{file.leechers}</span>
                        </div>
                      {/if}
                    </div>
                  </div>
                </div>

                <div class="flex items-center gap-2">
                  <Badge variant="secondary" class="bg-green-500/10 text-green-600 border-green-500/20 font-medium">
                    <div class="w-1.5 h-1.5 bg-green-500 rounded-full mr-1.5 animate-pulse"></div>
                    {$t('upload.seeding')}
                  </Badge>

                  <button
                    on:click={() => handleCopy(file.hash)}
                    class="group/btn p-2 hover:bg-primary/10 rounded-lg transition-all duration-200 hover:scale-110"
                    title={$t('upload.copyHash')}
                    aria-label="Copy file hash"
                  >
                    <svg class="h-4 w-4 text-muted-foreground group-hover/btn:text-primary transition-colors" fill="none" stroke="currentColor" viewBox="0 0 24 24">
                      <path stroke-linecap="round" stroke-linejoin="round" stroke-width="2" d="M8 16H6a2 2 0 01-2-2V6a2 2 0 012-2h8a2 2 0 012 2v2m-6 12h8a2 2 0 002-2v-8a2 2 0 00-2-2h-8a2 2 0 00-2 2v8a2 2 0 002 2z" />
                    </svg>
                  </button>

                  {#if isTauri}
                    <button
                      on:click={() => removeFile(file.hash)}
                      class="group/btn p-2 hover:bg-destructive/10 rounded-lg transition-all duration-200 hover:scale-110"
                      title={$t('upload.stopSharing')}
                      aria-label="Stop sharing file"
                    >
                      <X class="h-4 w-4 text-muted-foreground group-hover/btn:text-destructive transition-colors" />
                    </button>
                  {:else}
                    <div
                      class="p-2 text-muted-foreground/50 cursor-not-allowed"
                      title="File management requires desktop app"
                      aria-label="File management not available in web version"
                    >
                      <X class="h-4 w-4" />
                    </div>
                  {/if}
                </div>
              </div>
            </div>
          {/each}
        </div>
      {:else}
        <div class="text-center py-8">
          <FolderOpen class="h-12 w-12 mx-auto text-muted-foreground mb-3" />
          <p class="text-sm text-muted-foreground">{$t('upload.noFilesShared')}</p>
          <p class="text-xs text-muted-foreground mt-1">{$t('upload.addFilesHint2')}</p>
        </div>
      {/if}

    </div>
    </div>
  </Card>
</div><|MERGE_RESOLUTION|>--- conflicted
+++ resolved
@@ -13,10 +13,6 @@
   import { invoke } from "@tauri-apps/api/core";
   import { dhtService } from '$lib/dht';
 
-<<<<<<< HEAD
-
-=======
->>>>>>> bf65e0ee
   const tr = (k: string, params?: Record<string, any>): string => (get(t) as (key: string, params?: any) => string)(k, params)
 
   // Check if running in Tauri environment
@@ -193,7 +189,7 @@
                 try {
                   existingVersions = await invoke('get_file_versions_by_name', { fileName: file.name }) as any[];
                 } catch (versionError) {
-                  // No existing versions found
+                  console.log('No existing versions found for', file.name);
                 }
 
                 // Use fileService.uploadFile method for File objects with versioning
@@ -205,18 +201,6 @@
                   continue;
                 }
 
-<<<<<<< HEAD
-                // Try to get version info from latest upload
-                let versionInfo: any = null;
-                try {
-                  const updatedVersions = await invoke('get_file_versions_by_name', { fileName: file.name }) as any[];
-                  versionInfo = updatedVersions.find(v => v.file_hash === hash);
-                } catch (versionError) {
-                  // Could not get version info for uploaded file
-                }
-
-=======
->>>>>>> bf65e0ee
                 const isNewVersion = existingVersions.length > 0;
 
                 const newFile = {
@@ -245,19 +229,8 @@
 
                 // Publish file metadata to DHT network for discovery
                 try {
-<<<<<<< HEAD
-                  await dhtService.publishFile({
-                    fileHash: hash,
-                    fileName: file.name,
-                    fileSize: file.size,
-                    seeders: [],
-                    createdAt: Date.now(),
-                    isEncrypted: false
-                  });
-=======
                   await dhtService.publishFile(metadata);
                   console.log('Dropped file published to DHT:', metadata.fileHash);
->>>>>>> bf65e0ee
                 } catch (publishError) {
                   console.warn('Failed to publish dropped file to DHT:', publishError);
                 }
@@ -336,6 +309,7 @@
         // Stop publishing file to DHT network
         try {
           await invoke('stop_publishing_file', { fileHash });
+          console.log('File unpublished from DHT:', fileHash);
         } catch (unpublishError) {
           console.warn('Failed to unpublish file from DHT:', unpublishError);
         }
@@ -362,7 +336,7 @@
         try {
           existingVersions = await invoke('get_file_versions_by_name', { fileName }) as any[];
         } catch (versionError) {
-          // No existing versions found
+          console.log('No existing versions found for', fileName);
         }
 
         // Use versioned upload - let backend handle duplicate detection
@@ -415,10 +389,7 @@
         // Publish file metadata to DHT network for discovery
         try {
           await dhtService.publishFile(metadata);
-<<<<<<< HEAD
-=======
           console.log('File published to DHT:', metadata.fileHash);
->>>>>>> bf65e0ee
         } catch (publishError) {
           console.warn('Failed to publish file to DHT:', publishError);
           // Don't show error to user as upload succeeded, just DHT publishing failed
