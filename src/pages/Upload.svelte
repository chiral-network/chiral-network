--- conflicted
+++ resolved
@@ -398,11 +398,7 @@
 
         if (isUploading) {
           showToast(
-<<<<<<< HEAD
-            tr("upload.requireAccount"),
-=======
             tr("upload.uploadInProgress"),
->>>>>>> 3701a93a
             "warning",
           );
           return;
@@ -412,14 +408,9 @@
         const dhtConnected = await isDhtConnected();
         if (!dhtConnected) {
           showToast(
-<<<<<<< HEAD
-            tr("upload.uploadInProgress"),
-            "warning",
-=======
             // "DHT network is not connected. Please start the DHT network before uploading files.",
             tr('toasts.upload.dhtDisconnected'),
             "error",
->>>>>>> 3701a93a
           );
           return;
         }
@@ -476,16 +467,9 @@
                     fileData,
                   },
                 );
-<<<<<<< HEAD
-                const filePrice = await paymentService.calculateDownloadCost(file.size);
-                // const filePrice = calculateFilePrice(file.size);
-
-                console.log("🔍 Uploading file with calculated price:", filePrice, "for", file.size, "bytes");
-=======
                 const filePrice = await calculateFilePrice(file.size);
 
                 const metadata = await dhtService.publishFileToNetwork(tempFilePath, filePrice);
->>>>>>> 3701a93a
 
                 if (get(files).some((f) => f.hash === metadata.merkleRoot)) {
                   duplicateCount++;
@@ -536,21 +520,6 @@
 
             // Refresh storage after uploads
             if (addedCount > 0) {
-<<<<<<< HEAD
-              const isDhtRunning = dhtService.getPeerId() !== null;
-              if (isDhtRunning) {
-                showToast(
-                  tr("upload.publishedToDHT"),
-                  "success",
-                );
-              } else {
-                showToast(
-                  tr("upload.storedLocally"),
-                  "info",
-                );
-              }
-=======
->>>>>>> 3701a93a
               setTimeout(() => refreshAvailableStorage(), 100);
             }
           } catch (error) {
@@ -631,14 +600,6 @@
   });
 
   async function openFileDialog() {
-<<<<<<< HEAD
-    if (!$etcAccount) {
-      showToast(
-        tr("upload.requireAccount"),
-        "warning",
-      );
-      return;
-=======
     // Verify backend has active account before proceeding
     if (isTauri) {
       try {
@@ -660,7 +621,6 @@
         );
         return;
       }
->>>>>>> 3701a93a
     }
 
     if (isUploading) return;
@@ -738,14 +698,9 @@
     const dhtConnected = await isDhtConnected();
     if (!dhtConnected) {
       showToast(
-<<<<<<< HEAD
-        tr("upload.requireAccount"),
-        "warning",
-=======
         // "DHT network is not connected. Please start the DHT network before uploading files.",
         tr('toasts.upload.dhtDisconnected'),
         "error",
->>>>>>> 3701a93a
       );
       return;
     }
@@ -753,33 +708,6 @@
     let duplicateCount = 0;
     let addedCount = 0;
 
-<<<<<<< HEAD
-    if (selectedProtocol === "Bitswap") {
-      for (const filePath of paths) {
-        try {
-          const fileName = filePath.replace(/^.*[\\/]/, "") || "";
-
-          // Get file size to calculate price
-          const fileSize = await invoke<number>('get_file_size', { filePath });
-          const price = await paymentService.calculateDownloadCost(fileSize);
-
-          let existingVersions: any[] = [];
-          try {
-            existingVersions = (await invoke("get_file_versions_by_name", {
-              fileName,
-            })) as any[];
-          } catch (versionError) {
-            console.log("No existing versions found for", fileName);
-          }
-
-          console.log("🔍 Uploading file with calculated price:", price, "for", fileSize, "bytes");
-          const metadata = await dhtService.publishFileToNetwork(filePath, price);
-          console.log("📦 Received metadata from backend:", metadata);
-
-          const newFile = {
-            id: `file-${Date.now()}-${Math.random()}`,
-            name: metadata.fileName,
-=======
     // Unified upload flow for all protocols
     for (const filePath of paths) {
       try {
@@ -798,7 +726,6 @@
             name: fileName,
             hash: magnetLink, // Use magnet link as hash for torrents
             size: fileSize,
->>>>>>> 3701a93a
             path: filePath,
             seederAddresses: [],
             uploadDate: new Date(),
@@ -807,63 +734,8 @@
             price: 0, // BitTorrent is free
           };
 
-<<<<<<< HEAD
-          let existed = false;
-          files.update((f) => {
-            const matchIndex = f.findIndex(
-              (item) =>
-                (metadata.merkleRoot && item.hash === metadata.merkleRoot) ||
-                (item.name === metadata.fileName &&
-                  item.size === metadata.fileSize),
-            );
-
-            if (matchIndex !== -1) {
-              const existing = f[matchIndex];
-              const updated = {
-                ...existing,
-                name: metadata.fileName || existing.name,
-                hash: metadata.merkleRoot || existing.hash,
-                size: metadata.fileSize ?? existing.size,
-                version: metadata.version ?? existing.version,
-                seeders: metadata.seeders?.length ?? existing.seeders,
-                seederAddresses: metadata.seeders ?? existing.seederAddresses,
-                uploadDate: new Date(
-                  (metadata.createdAt ??
-                    existing.uploadDate?.getTime() ??
-                    Date.now()) * 1000,
-                ),
-                status: "seeding",
-                price: price,
-              };
-              f = f.slice();
-              f[matchIndex] = updated;
-              existed = true;
-            } else {
-              f = [...f, newFile];
-            }
-
-            return f;
-          });
-
-          if (existed) {
-            duplicateCount++;
-            showToast(
-              tr("upload.fileUpdated", { values: { name: fileName, version: metadata.version } }),
-              "info",
-            );
-          } else {
-            addedCount++;
-            showToast(
-              tr("upload.fileUploadedNew", { values: { name: fileName, version: metadata.version } }),
-              "success",
-            );
-          }
-        } catch (error) {
-          console.error(error);
-=======
           files.update(f => [...f, torrentFile]);
           // showToast(`${fileName} is now seeding as a torrent`, "success");
->>>>>>> 3701a93a
           showToast(
             tr('toasts.upload.torrentSeeding', { values: { name: fileName } }),
             "success"
@@ -960,18 +832,6 @@
     }
 
     if (addedCount > 0) {
-<<<<<<< HEAD
-      const isDhtRunning = dhtService.getPeerId() !== null;
-      if (isDhtRunning) {
-        showToast(tr("upload.publishedToDHT"), "success");
-      } else {
-        showToast(
-          tr("upload.storedLocally"),
-          "info",
-        );
-      }
-=======
->>>>>>> 3701a93a
       setTimeout(() => refreshAvailableStorage(), 100);
     }
   }
@@ -987,33 +847,8 @@
     showToast(tr("upload.hashCopiedClipboard"), "success");
   }
 
-<<<<<<< HEAD
-  async function showVersionHistory(fileName: string) {
-    try {
-      const versions = (await invoke("get_file_versions_by_name", {
-        fileName,
-      })) as any[];
-      if (versions.length === 0) {
-        showToast(tr("upload.noVersionHistory"), "info");
-        return;
-      }
-
-      const versionList = versions
-        .map(
-          (v) =>
-            `v${v.version}: ${v.fileHash.slice(0, 8)}... (${new Date(v.createdAt * 1000).toLocaleDateString()})`,
-        )
-        .join("\n");
-
-      showToast(tr("upload.versionHistoryTitle", { values: { name: fileName, list: versionList } }), "info");
-    } catch (error) {
-      showToast(tr("upload.versionHistoryError"), "error");
-    }
-  }
-=======
   // BitTorrent seeding functions - REMOVED: Now integrated into main upload flow
 
->>>>>>> 3701a93a
 </script>
 
 <div class="space-y-6">
@@ -1459,18 +1294,6 @@
                               >
                                 {file.name}
                               </p>
-<<<<<<< HEAD
-                              {#if file.version}
-                                <Badge
-                                  class="bg-blue-100 text-blue-800 text-xs px-2 py-0.5 cursor-pointer hover:bg-blue-200 transition-colors"
-                                  title={$t("upload.versionHistoryTooltip", { values: { version: file.version } })}
-                                  on:click={() => showVersionHistory(file.name)}
-                                >
-                                  v{file.version}
-                                </Badge>
-                              {/if}
-=======
->>>>>>> 3701a93a
 
                               {#if file.isEncrypted}
                                 <Badge
@@ -1481,18 +1304,6 @@
                                   {$t("upload.encryption.encryptedBadge")}
                                 </Badge>
                               {/if}
-<<<<<<< HEAD
-
-                              <div class="flex items-center gap-1">
-                                <div
-                                  class="w-1.5 h-1.5 bg-green-500 rounded-full animate-pulse"
-                                ></div>
-                                <span class="text-xs text-green-600 font-medium"
-                                  >{$t("upload.active")}</span
-                                >
-                              </div>
-=======
->>>>>>> 3701a93a
                             </div>
 
                             <div class="space-y-2 text-xs text-muted-foreground">
@@ -1592,52 +1403,6 @@
                             </div>
                           {/if}
 
-<<<<<<< HEAD
-                          {#if file.status === "seeding"}
-                            <Badge
-                              variant="secondary"
-                              class="bg-green-500/10 text-green-600 border-green-500/20 font-medium"
-                            >
-                              <div
-                                class="w-1.5 h-1.5 bg-green-500 rounded-full mr-1.5 animate-pulse"
-                              ></div>
-                              {$t("upload.seeding")}
-                            </Badge>
-                          {:else if file.status === "uploaded"}
-                            <Badge
-                              variant="secondary"
-                              class="bg-blue-500/10 text-blue-600 border-blue-500/20 font-medium"
-                            >
-                              <div
-                                class="w-1.5 h-1.5 bg-blue-500 rounded-full mr-1.5"
-                              ></div>
-                              {$t("upload.storedLocallyBadge")}
-                            </Badge>
-                          {/if}
-
-                          <button
-                            on:click={() => handleCopy(file.hash)}
-                            class="group/btn p-2 hover:bg-primary/10 rounded-lg transition-all duration-200 hover:scale-110"
-                            title={$t("upload.copyHash")}
-                            aria-label="Copy file hash"
-                          >
-                            <svg
-                              class="h-4 w-4 text-muted-foreground group-hover/btn:text-primary transition-colors"
-                              fill="none"
-                              stroke="currentColor"
-                              viewBox="0 0 24 24"
-                            >
-                              <path
-                                stroke-linecap="round"
-                                stroke-linejoin="round"
-                                stroke-width="2"
-                                d="M8 16H6a2 2 0 01-2-2V6a2 2 0 012-2h8a2 2 0 012 2v2m-6 12h8a2 2 0 002-2v-8a2 2 0 00-2-2h-8a2 2 0 00-2 2v8a2 2 0 002 2z"
-                              />
-                            </svg>
-                          </button>
-
-=======
->>>>>>> 3701a93a
                           {#if isTauri}
                             <button
                               on:click={() => removeFile(file.hash)}
