<script lang="ts">
  import Card from "$lib/components/ui/card.svelte";
  import Badge from "$lib/components/ui/badge.svelte";
  import DropDown from "$lib/components/ui/dropDown.svelte";
  import {
    File as FileIcon,
    X,
    Plus,
    FolderOpen,
    FileText,
    Image,
    Music,
    Video,
    Archive,
    Code,
    FileSpreadsheet,
    Upload,
    Download,
    RefreshCw,
    Lock,
    Key,
    DollarSign,
     Copy,
     Share2,
    Globe,
    Blocks,
    Network,
    Server,
  } from "lucide-svelte";
  import { files, coalescedFiles, type FileItem } from "$lib/stores";
  import {
    loadSeedList,
    saveSeedList,
    clearSeedList,
    type SeedRecord,
  } from "$lib/services/seedPersistence";
  import { t } from "svelte-i18n";
  import { get } from "svelte/store";
  import { onMount, onDestroy } from "svelte";
  import { showToast } from "$lib/toast";
  import { getStorageStatus } from "$lib/uploadHelpers";
  import { fileService } from "$lib/services/fileService";
  import { toHumanReadableSize } from "$lib/utils";
  import { open } from "@tauri-apps/plugin-dialog";
  import { invoke } from "@tauri-apps/api/core";
  import { dhtService } from "$lib/dht";
  import Label from "$lib/components/ui/label.svelte";
  import Input from "$lib/components/ui/input.svelte";
  import { settings } from "$lib/stores";
  import { paymentService } from '$lib/services/paymentService';
  import { getCurrentWindow } from "@tauri-apps/api/window";
  const tr = (k: string, params?: Record<string, any>): string =>
    $t(k, params);

  // Check if running in Tauri environment
  const isTauri =
    typeof window !== "undefined" && "__TAURI_INTERNALS__" in window;

  // Enhanced file type detection with icons
  function getFileIcon(fileName: string) {
    const ext = fileName.split(".").pop()?.toLowerCase() || "";

    // Imageso
    if (
      ["jpg", "jpeg", "png", "gif", "webp", "svg", "bmp", "ico"].includes(ext)
    )
      return Image;
    // Videos
    if (["mp4", "avi", "mkv", "mov", "wmv", "webm", "flv", "m4v"].includes(ext))
      return Video;
    // Audio
    if (["mp3", "wav", "flac", "aac", "ogg", "m4a", "wma"].includes(ext))
      return Music;
    // Archives
    if (["zip", "rar", "7z", "tar", "gz", "bz2", "xz"].includes(ext))
      return Archive;
    // Code files
    if (
      [
        "js",
        "ts",
        "html",
        "css",
        "py",
        "java",
        "cpp",
        "c",
        "php",
        "rb",
        "go",
        "rs",
      ].includes(ext)
    )
      return Code;
    // Documents
    if (["txt", "md", "pdf", "doc", "docx", "rtf"].includes(ext))
      return FileText;
    // Spreadsheets
    if (["xls", "xlsx", "csv", "ods"].includes(ext)) return FileSpreadsheet;

    return FileIcon;
  }

  function getFileColor(fileName: string) {
    const ext = fileName.split(".").pop()?.toLowerCase() || "";

    if (
      ["jpg", "jpeg", "png", "gif", "webp", "svg", "bmp", "ico"].includes(ext)
    )
      return "text-blue-500";
    if (["mp4", "avi", "mkv", "mov", "wmv", "webm", "flv", "m4v"].includes(ext))
      return "text-purple-500";
    if (["mp3", "wav", "flac", "aac", "ogg", "m4a", "wma"].includes(ext))
      return "text-green-500";
    if (["zip", "rar", "7z", "tar", "gz", "bz2", "xz"].includes(ext))
      return "text-orange-500";
    if (
      [
        "js",
        "ts",
        "html",
        "css",
        "py",
        "java",
        "cpp",
        "c",
        "php",
        "rb",
        "go",
        "rs",
      ].includes(ext)
    )
      return "text-red-500";
    if (["txt", "md", "pdf", "doc", "docx", "rtf"].includes(ext))
      return "text-gray-600";
    if (["xls", "xlsx", "csv", "ods"].includes(ext)) return "text-emerald-500";

    return "text-muted-foreground";
  }

  // Helper function to check if DHT is connected (consistent with Network.svelte)
  async function isDhtConnected(): Promise<boolean> {
    if (!isTauri) return false;

    try {
      const isRunning = await invoke<boolean>("is_dht_running").catch(
        () => false,
      );
      return isRunning;
    } catch {
      return false;
    }
  }

  let isDragging = false;
  const LOW_STORAGE_THRESHOLD = 5;
  let availableStorage: number | null = null;
  let storageStatus: "unknown" | "ok" | "low" = "unknown";
  let isRefreshingStorage = false;
  let storageError: string | null = null;
  let lastChecked: Date | null = null;
  let isUploading = false;

  // Protocol selection state - read from settings
  $: selectedProtocol = $settings.selectedProtocol;

  // Encrypted sharing state
  let useEncryptedSharing = false;
  let recipientPublicKeys: string[] = [];
  let recipientPublicKeyInput = "";
  let showEncryptionOptions = false;

<<<<<<< HEAD
  // Calculate price using dynamic network metrics with safe fallbacks
  async function uploadFileStreamingToDisk(file: File) {
    const CHUNK_SIZE = 1024 * 1024; // 1MB chunks
    const totalChunks = Math.ceil(file.size / CHUNK_SIZE);

    try {
      // Create a temporary file path for streaming upload to disk
      const tempFilePath = await invoke<string>(
        "create_temp_file_for_streaming",
        {
          fileName: file.name,
        },
      );

      // Stream file to disk in chunks
      for (let chunkIndex = 0; chunkIndex < totalChunks; chunkIndex++) {
        const start = chunkIndex * CHUNK_SIZE;
        const end = Math.min(start + CHUNK_SIZE, file.size);
        const chunk = file.slice(start, end);

        const buffer = await chunk.arrayBuffer();
        const chunkData = Array.from(new Uint8Array(buffer));

        // Append chunk to temp file
        await invoke("append_chunk_to_temp_file", {
          tempFilePath,
          chunkData,
        });
      }

      return tempFilePath;
    } catch (error) {
      console.error("Streaming upload to disk failed:", error);
      throw error;
    }
  }

=======
>>>>>>> 5cf6565c
  async function calculateFilePrice(sizeInBytes: number): Promise<number> {
    const sizeInMB = sizeInBytes / 1_048_576; // Convert bytes to MB

    try {
      const dynamicPrice =
        await paymentService.calculateDownloadCost(sizeInBytes);
      if (Number.isFinite(dynamicPrice) && dynamicPrice > 0) {
        return Number(dynamicPrice.toFixed(8));
      }
    } catch (error) {
      console.warn(
        "Dynamic price calculation failed, falling back to static rate:",
        error,
      );
    }

    try {
      const pricePerMb = await paymentService.getDynamicPricePerMB(1.2);
      if (Number.isFinite(pricePerMb) && pricePerMb > 0) {
        return Number((sizeInMB * pricePerMb).toFixed(8));
      }
    } catch (secondaryError) {
      console.warn("Secondary dynamic price lookup failed:", secondaryError);
    }

    const fallbackPricePerMb = 0.001;
    return Number((sizeInMB * fallbackPricePerMb).toFixed(8));
  }

  $: storageLabel = isRefreshingStorage
    ? tr("upload.storage.checking")
    : availableStorage !== null
      ? tr("upload.storage.available", {
          values: { space: availableStorage.toLocaleString() },
        })
      : tr("upload.storage.unknown");

  $: storageBadgeClass =
    storageStatus === "low"
      ? "bg-red-500 text-white border-red-500"
      : storageStatus === "ok"
        ? "bg-green-500 text-white border-green-500"
        : "bg-gray-500 text-white border-gray-500";

  $: storageBadgeText =
    storageStatus === "low"
      ? tr("upload.storage.lowBadge")
      : storageStatus === "ok"
        ? tr("upload.storage.okBadge")
        : tr("upload.storage.unknownBadge");

  $: lastCheckedLabel = lastChecked
    ? tr("upload.storage.lastChecked", {
        values: {
          time: new Intl.DateTimeFormat(undefined, {
            hour: "2-digit",
            minute: "2-digit",
            timeZoneName: "short",
          }).format(lastChecked),
        },
      })
    : null;

  $: showLowStorageDescription =
    storageStatus === "low" && !isRefreshingStorage;

  async function refreshAvailableStorage() {
    if (isRefreshingStorage) return;
    isRefreshingStorage = true;
    storageError = null;

    const startTime = Date.now();

    try {
      const timeoutPromise = new Promise<never>((_, reject) =>
        setTimeout(() => reject(new Error("Storage check timeout")), 3000),
      );

      const storagePromise = fileService
        .getAvailableStorage()
        .catch((error) => {
          console.warn("Storage service error:", error);
          return null;
        });

      const result = (await Promise.race([storagePromise, timeoutPromise])) as
        | number
        | null;

      storageStatus = getStorageStatus(result, LOW_STORAGE_THRESHOLD);

      if (result === null || result === undefined || !Number.isFinite(result)) {
        storageError = "Unable to check disk space";
        availableStorage = null;
        lastChecked = null;
        storageStatus = "unknown";
      } else {
        availableStorage = Math.max(0, Math.floor(result));
        storageError = null;
        lastChecked = new Date();
      }
    } catch (error) {
      console.error("Storage check failed:", error);
      storageError =
        error instanceof Error && error.message.includes("timeout")
          ? "Storage check timed out"
          : "Unable to check disk space";
      availableStorage = null;
      lastChecked = null;
      storageStatus = "unknown";
    } finally {
      const elapsed = Date.now() - startTime;
      const minDelay = 600;
      if (elapsed < minDelay) {
        await new Promise((resolve) => setTimeout(resolve, minDelay - elapsed));
      }
      isRefreshingStorage = false;
    }
  }

  // Map to track active WebRTC sessions with downloaders
  let activeSeederSessions = new Map<string, any>();
  let signalingService: any = null;
  let unlisten: (() => void) | null = null;
  onMount(async () => {
    // Initialize WebRTC seeder to accept download requests
    try {
      const { SignalingService } = await import(
        "$lib/services/signalingService"
      );

      signalingService = new SignalingService({
        preferDht: false, // Force WebSocket instead of DHT
        persistPeers: false, // Don't persist peers to avoid stale peer IDs
      });

      // Connect to signaling server
      await signalingService.connect();

      // Expose for debugging
      if (typeof window !== "undefined") {
        (window as any).uploadSignalingService = signalingService;
      }

      // Listen for incoming WebRTC connection requests
      // Don't use webrtcService - handle WebRTC directly to avoid handler conflicts
      signalingService.setOnMessage(async (message: any) => {
        console.log("[Upload] Received signaling message:", message);

        if (message.type === "offer") {
          console.log("[Upload] Received download request from:", message.from);

          // Check if we already have a session with this peer
          if (activeSeederSessions.has(message.from)) {
            console.log(
              "[Upload] Already have session with peer:",
              message.from,
            );
            // Still handle the new offer - create new peer connection
            const oldSession = activeSeederSessions.get(message.from);
            try {
              oldSession.pc?.close();
            } catch (e) {
              console.error("[Upload] Error closing old session:", e);
            }
            activeSeederSessions.delete(message.from);
          }

          try {
            // Create RTCPeerConnection directly (not using webrtcService to avoid handler conflicts)
            const pc = new RTCPeerConnection({
              iceServers: [
                { urls: "stun:stun.l.google.com:19302" },
                { urls: "stun:global.stun.twilio.com:3478" },
              ],
            });

            let dataChannel: RTCDataChannel | null = null;

            // Handle incoming data channel (created by initiator)
            pc.ondatachannel = (event) => {
              console.log("[Upload] Data channel received");
              dataChannel = event.channel;

              dataChannel.onopen = () => {
                console.log(
                  "[Upload] Data channel opened with downloader:",
                  message.from,
                );
              };

              dataChannel.onclose = () => {
                console.log(
                  "[Upload] Data channel closed with downloader:",
                  message.from,
                );
                activeSeederSessions.delete(message.from);
              };

              dataChannel.onerror = (e) => {
                console.error("[Upload] Data channel error:", e);
              };

              dataChannel.onmessage = async (event) => {
                const data = event.data;
                console.log("[Upload] Received message from downloader:", data);

                // Handle file chunk requests
                if (typeof data === "string") {
                  try {
                    const request = JSON.parse(data);

                    // Handle chunk_request
                    if (request.type === "chunk_request") {
                      const fileHash = request.fileHash;
                      const chunkIndex = request.chunkIndex;

                      const currentFiles = get(files);
                      const requestedFile = currentFiles.find(
                        (f) => f.hash === fileHash,
                      );

                      if (requestedFile && requestedFile.path) {
                        console.log(
                          `[Upload] Sending chunk ${chunkIndex} for file ${requestedFile.name}`,
                        );

                        try {
                          const { readFile } = await import(
                            "@tauri-apps/plugin-fs"
                          );
                          const fileData = await readFile(requestedFile.path);

                          const CHUNK_SIZE = 16 * 1024;
                          const start = chunkIndex * CHUNK_SIZE;
                          const end = Math.min(
                            start + CHUNK_SIZE,
                            fileData.length,
                          );
                          const chunk = fileData.slice(start, end);

                          dataChannel?.send(chunk.buffer);
                          console.log(
                            `[Upload] Sent chunk ${chunkIndex} (${chunk.length} bytes)`,
                          );
                        } catch (error) {
                          console.error(
                            "[Upload] Error reading file chunk:",
                            error,
                          );
                        }
                      } else {
                        console.error(
                          "[Upload] Requested file not found or no path:",
                          fileHash,
                        );
                      }
                    }
                  } catch (e) {
                    console.error("[Upload] Error handling message:", e);
                  }
                }
              };
            };

            // Handle ICE candidates
            pc.onicecandidate = (event) => {
              if (event.candidate) {
                signalingService.send({
                  type: "candidate",
                  candidate: event.candidate.toJSON(),
                  to: message.from,
                });
              }
            };

            pc.onconnectionstatechange = () => {
              console.log("[Upload] Connection state:", pc.connectionState);
              if (
                pc.connectionState === "failed" ||
                pc.connectionState === "disconnected" ||
                pc.connectionState === "closed"
              ) {
                activeSeederSessions.delete(message.from);
              }
            };

            // Accept the offer and create answer
            await pc.setRemoteDescription(message.sdp);
            const answer = await pc.createAnswer();
            await pc.setLocalDescription(answer);

            // Send answer
            signalingService.send({
              type: "answer",
              sdp: answer,
              to: message.from,
            });
            console.log("[Upload] Sent answer to:", message.from);

            // Store session
            activeSeederSessions.set(message.from, { pc, dataChannel });
          } catch (error) {
            console.error("[Upload] Failed to create WebRTC session:", error);
          }
        } else if (message.type === "candidate") {
          // Handle incoming ICE candidates
          const session = activeSeederSessions.get(message.from);
          if (session && session.pc) {
            try {
              await session.pc.addIceCandidate(message.candidate);
              console.log("[Upload] Added ICE candidate from:", message.from);
            } catch (e) {
              console.error("[Upload] Error adding ICE candidate:", e);
            }
          }
        }
      });
    } catch (error) {
      console.error("[Upload] Failed to initialize WebRTC seeder:", error);
    }

    // Make storage refresh non-blocking on startup to prevent UI hanging
    setTimeout(() => refreshAvailableStorage(), 100);

    // Clear persisted seed list on startup to prevent ghost files from other nodes
    try {
      await clearSeedList();
    } catch (e) {
      console.warn("Failed to clear persisted seed list", e);
    }

    // Restore persisted seeding list (if any)
    try {
      const persisted: SeedRecord[] = await loadSeedList();
      if (persisted && persisted.length > 0) {
        const existing = get(files);
        const toAdd: FileItem[] = [];
        for (const s of persisted) {
          if (!existing.some((f) => f.hash === s.hash)) {
            toAdd.push({
              id: s.id,
              name: s.name || s.path.split(/[\\/]/).pop() || s.hash,
              path: s.path,
              hash: s.hash,
              size: s.size || 0,
              status: "seeding",
              seeders: 1,
              leechers: 0,
              uploadDate: s.addedAt ? new Date(s.addedAt) : new Date(),
              isEncrypted: false,
              manifest: s.manifest ?? null,
              price: s.price ?? 0,
            });
          }
        }
        if (toAdd.length > 0) {
          files.update((curr) => [...curr, ...toAdd]);
        }
      }
    } catch (e) {
      console.warn("Failed to restore persisted seed list", e);
    }

    // HTML5 Drag and Drop functionality
    const dropZone = document.querySelector(".drop-zone") as HTMLElement;

    if (dropZone) {
      const handleDragOver = (e: DragEvent) => {
        e.preventDefault();
        e.stopPropagation();
        e.dataTransfer!.dropEffect = "copy";
        isDragging = true;
      };

      const handleDragEnter = (e: DragEvent) => {
        e.preventDefault();
        e.stopPropagation();
        e.dataTransfer!.dropEffect = "copy";
        isDragging = true;
      };

      const handleDragLeave = (e: DragEvent) => {
        e.preventDefault();
        e.stopPropagation();
        if (e.currentTarget && !dropZone.contains(e.relatedTarget as Node)) {
          isDragging = false;
        }
      };

      const handleDragEnd = (_e: DragEvent) => {
        isDragging = false;
      };

      const handleDrop = async (e: DragEvent) => {
        isDragging = false;

        // IMPORTANT: Extract files immediately before any async operations
        // dataTransfer.files becomes empty after the event completes
        const droppedFiles = Array.from(e.dataTransfer?.files || []);

        // STEP 1: Verify backend has active account before proceeding
        if (isTauri) {
          try {
            const hasAccount = await invoke<boolean>("has_active_account");
            if (!hasAccount) {
              showToast(
                // "Please log in to your account before uploading files",
                tr("toasts.upload.loginRequired"),
                "error",
              );
              return;
            }
          } catch (error) {
            console.error("Failed to verify account status:", error);
            showToast(
              // "Failed to verify account status. Please try logging in again.",
              tr("toasts.upload.verifyAccountFailed"),
              "error",
            );
            return;
          }
        }

        if (isUploading) {
          showToast(tr("upload.uploadInProgress"), "warning");
          return;
        }

        // STEP 2: Ensure DHT is connected before attempting upload
        const dhtConnected = await isDhtConnected();
        if (!dhtConnected) {
          showToast(
            // "DHT network is not connected. Please start the DHT network before uploading files.",
            tr("toasts.upload.dhtDisconnected"),
            "error",
          );
          return;
        }

        if (droppedFiles.length > 0) {
          if (!isTauri) {
            showToast(tr("upload.desktopOnly"), "error");
            return;
          }

          try {
            isUploading = true;
            let duplicateCount = 0;
            let addedCount = 0;
            let blockedCount = 0;

            // Process files sequentially (unified flow for all protocols)
            for (const file of droppedFiles) {
              const blockedExtensions = [
                ".exe",
                ".bat",
                ".cmd",
                ".com",
                ".msi",
                ".scr",
                ".vbs",
              ];
              const fileName = file.name.toLowerCase();
              if (blockedExtensions.some((ext) => fileName.endsWith(ext))) {
                showToast(
                  tr("upload.executableBlocked", {
                    values: { name: file.name },
                  }),
                  "error",
                );
                blockedCount++;
                continue;
              }

              if (file.size === 0) {
                showToast(
                  tr("upload.emptyFile", { values: { name: file.name } }),
                  "error",
                );
                blockedCount++;
                continue;
              }

              try {
                let metadata;
                const filePrice = await calculateFilePrice(file.size);

                // Use streaming upload for all protocols to avoid memory issues with large files
                // All protocol handlers read from file paths on disk
                const tempFilePath = await uploadFileStreamingToDisk(file);
                metadata = await dhtService.publishFileToNetwork(
                  tempFilePath,
                  filePrice,
                  selectedProtocol,
                  file.name,
                );

                // Check for same content + same protocol (true duplicate)
                if (
                  get(files).some(
                    (f) =>
                      f.hash === metadata.merkleRoot &&
                      f.protocol === selectedProtocol,
                  )
                ) {
                  duplicateCount++;
                  showToast(
                    tr("upload.duplicateSkipped", { values: { count: 1 } }),
                    "warning",
                  );
                  continue;
                }

                // Construct protocol-specific hash for display
                let protocolHash = metadata.merkleRoot || "";
                if (selectedProtocol === "BitTorrent" && metadata.infoHash) {
                  // Construct magnet link for BitTorrent
                  const trackers = metadata.trackers
                    ? metadata.trackers.join("&tr=")
                    : "udp://tracker.openbittorrent.com:80";
                  protocolHash = `magnet:?xt=urn:btih:${metadata.infoHash}&tr=${trackers}`;
                }

                const newFile = {
                  id: `file-${Date.now()}-${Math.random()}`,
                  name: metadata.fileName,
                  path: file.name,
                  hash: metadata.merkleRoot || "",
                  protocolHash,
                  size: metadata.fileSize,
                  status: "seeding" as const,
                  seeders: metadata.seeders?.length ?? 0,
                  seederAddresses: metadata.seeders ?? [],
                  leechers: 0,
                  uploadDate: new Date(metadata.createdAt),
                  price: filePrice,
                  cids: metadata.cids,
                  protocol: selectedProtocol,
                };

                files.update((currentFiles) => [...currentFiles, newFile]);
                addedCount++;
                showToast(
                  tr("toasts.upload.fileSuccess", {
                    values: { name: file.name },
                  }),
                  "success",
                );
              } catch (error) {
                console.error(
                  "Error uploading dropped file:",
                  file.name,
                  error,
                );
                showToast(
                  tr("upload.fileFailed", {
                    values: { name: file.name, error: String(error) },
                  }),
                  "error",
                );
              }
            }

            if (duplicateCount > 0) {
              showToast(
                tr("upload.duplicateSkipped", {
                  values: { count: duplicateCount },
                }),
                "warning",
              );
            }

            // Refresh storage after uploads
            if (addedCount > 0) {
              setTimeout(() => refreshAvailableStorage(), 100);
            }
          } catch (error) {
            console.error("Error handling dropped files:", error);
            showToast(tr("upload.uploadError"), "error");
          } finally {
            isUploading = false;
          }
        }
      };

      dropZone.addEventListener("dragenter", handleDragEnter);
      dropZone.addEventListener("dragover", handleDragOver);
      dropZone.addEventListener("dragleave", handleDragLeave);
      dropZone.addEventListener("drop", handleDrop);

      const preventDefaults = (e: Event) => {
        e.preventDefault();
        e.stopPropagation();
      };

      window.addEventListener("dragover", preventDefaults);
      window.addEventListener("drop", preventDefaults);

      document.addEventListener("dragend", handleDragEnd);
      document.addEventListener("drop", handleDragEnd);

      (window as any).dragDropCleanup = () => {
        dropZone.removeEventListener("dragenter", handleDragEnter);
        dropZone.removeEventListener("dragover", handleDragOver);
        dropZone.removeEventListener("dragleave", handleDragLeave);
        dropZone.removeEventListener("drop", handleDrop);
        window.removeEventListener("dragover", preventDefaults);
        window.removeEventListener("drop", preventDefaults);
        document.removeEventListener("dragend", handleDragEnd);
        document.removeEventListener("drop", handleDragEnd);
      };
    }
    if (isTauri) {
      try {
        unlisten = await getCurrentWindow().onDragDropEvent((event) => {
          if (event.payload.type === 'over') {
             // User is dragging files over the window
            isDragging = true;
          } else if (event.payload.type === 'drop') {
             // User dropped the files
            isDragging = false;
            
             // event.payload.paths is an array of strings (absolute paths)
            const paths = event.payload.paths;
            if (paths && paths.length > 0) {
               // No need to check other conditions. addFilesFromPaths checks those conditions.
              addFilesFromPaths(paths);
            }
          } else {
             // 'leave' or cancelled
            isDragging = false;
          }
        });
      } catch (err) {
        console.error("Failed to setup Tauri drag drop listener:", err);
      }
    }
    else{
        showToast(
            tr("upload.desktopOnly"),
            "error",
          );
      }

  });

  onDestroy(() => {
    if (unlisten) {
      unlisten();
    }
  });

  let persistTimeout: ReturnType<typeof setTimeout> | null = null;
  const unsubscribeFiles = files.subscribe(($files) => {
    const seeds: SeedRecord[] = $files
      .filter((f) => f.status === "seeding" && f.path)
      .map((f) => ({
        id: f.id,
        path: f.path!,
        hash: f.hash,
        name: f.name,
        size: f.size,
        addedAt: f.uploadDate
          ? f.uploadDate.toISOString()
          : new Date().toISOString(),
        manifest: f.manifest,
        price: f.price ?? 0,
      }));

    if (persistTimeout) clearTimeout(persistTimeout);
    persistTimeout = setTimeout(() => {
      saveSeedList(seeds).catch((e) =>
        console.warn("Failed to persist seed list", e),
      );
    }, 400);
  });

  onDestroy(() => {
    unsubscribeFiles();
    if (persistTimeout) clearTimeout(persistTimeout);
  });

  async function openFileDialog() {
    // Verify backend has active account before proceeding
    if (isTauri) {
      try {
        const hasAccount = await invoke<boolean>("has_active_account");
        if (!hasAccount) {
          showToast(
            // "Please log in to your account before uploading files",
            tr("toasts.upload.loginRequired"),
            "error",
          );
          return;
        }
      } catch (error) {
        console.error("Failed to verify account status:", error);
        showToast(
          // "Failed to verify account status. Please try logging in again.",
          tr("toasts.upload.verifyAccountFailed"),
          "error",
        );
        return;
      }
    }

    if (isUploading) return;

    try {
      const selectedPaths = (await open({
        multiple: true,
      })) as string[] | null;

      if (selectedPaths && selectedPaths.length > 0) {
        isUploading = true;
        await addFilesFromPaths(selectedPaths);
      }
    } catch (e) {
      showToast(tr("upload.fileDialogError"), "error");
    } finally {
      isUploading = false;
    }
  }

  async function removeFile(contentHash: string) {
    if (!isTauri) {
      showToast(tr("upload.fileManagementDesktopOnly"), "error");
      return;
    }

    try {
      // Find all files with this content hash and stop publishing each one
      const filesToRemove = get(files).filter(
        (file) => file.hash === contentHash,
      );

      for (const file of filesToRemove) {
        try {
          await invoke("stop_publishing_file", { fileHash: file.hash });
        } catch (unpublishError) {
          console.warn("Failed to unpublish file from DHT:", unpublishError);
        }
      }

      // Remove all files with this content hash from the store
      files.update((f) => f.filter((file) => file.hash !== contentHash));

      const protocolCount = filesToRemove.length;
      showToast(
        `Stopped sharing file on ${protocolCount} protocol${protocolCount > 1 ? "s" : ""}`,
        "success",
      );
    } catch (error) {
      console.error(error);
      showToast(
        tr("upload.fileFailed", {
          values: {
            name: contentHash.slice(0, 8) + "...",
            error: String(error),
          },
        }),
        "error",
      );
    }
  }

  async function addFilesFromPaths(paths: string[]) {
    // Fallback: Force reset isUploading after 30 seconds to prevent UI from being stuck
    const forceResetTimeout = setTimeout(() => {
      console.log(`[UPLOAD] Force resetting isUploading due to timeout`);
      isUploading = false;
      showToast("Upload timed out - please try again", "error");
    }, 30000);

    // STEP 1: Verify backend has active account before proceeding
    if (isTauri) {
      try {
        const hasAccount = await invoke<boolean>("has_active_account");
        if (!hasAccount) {
          showToast(
            // "Please log in to your account before uploading files",
            tr("toasts.upload.loginRequired"),
            "error",
          );
          clearTimeout(forceResetTimeout);
          isUploading = false;
          return;
        }
      } catch (error) {
        console.error("Failed to verify account status:", error);
        showToast(
          // "Failed to verify account status. Please try logging in again.",
          tr("toasts.upload.verifyAccountFailed"),
          "error",
        );
        clearTimeout(forceResetTimeout);
        isUploading = false;
        return;
      }
    }

    // STEP 2: Ensure DHT is connected before attempting upload
    const dhtConnected = await isDhtConnected();
    if (!dhtConnected) {
      showToast(
        // "DHT network is not connected. Please start the DHT network before uploading files.",
        tr("toasts.upload.dhtDisconnected"),
        "error",
      );
      clearTimeout(forceResetTimeout);
      isUploading = false;
      return;
    }

    let duplicateCount = 0;
    let addedCount = 0;

    // Unified upload flow for all protocols
    for (const filePath of paths) {
      try {
        const fileName = filePath.replace(/^.*[\\/]/, "") || "";

        // Get file size to calculate price
        const fileSize = await invoke<number>("get_file_size", { filePath });
        const price = await calculateFilePrice(fileSize);

        // Handle BitTorrent differently - create and seed torrent
        if (selectedProtocol === "BitTorrent") {
          const magnetLink = await invoke<string>('torrent_seed', { filePath, announceUrls: null });

          const torrentFile = {
            id: `torrent-${Date.now()}-${Math.random()}`,
            name: fileName,
            hash: magnetLink, // Use magnet link as hash for torrents
            size: fileSize,
            path: filePath,
            seederAddresses: [],
            uploadDate: new Date(),
            seeders: 1,
            status: "seeding" as const,
            price: 0, // BitTorrent is free
          };

          files.update(f => [...f, torrentFile]);
          // showToast(`${fileName} is now seeding as a torrent`, "success");
          showToast(
            tr('toasts.upload.torrentSeeding', { values: { name: fileName } }),
            "success"
          );
          // continue; // Skip the normal Chiral upload flow
        }

        // Copy file to temp location to prevent original file from being moved
        const tempFilePath = await invoke<string>("copy_file_to_temp", {
          filePath,
        });

        // Extract original filename from the file path
        const originalFileName = filePath.split(/[/\\]/).pop() || filePath;

        const metadata = await dhtService.publishFileToNetwork(
          tempFilePath,
          price,
          selectedProtocol,
          originalFileName,
        );

        // Add WebSocket client ID to seeder addresses for WebRTC discovery
        console.log('🔍 DEBUG UPLOAD: Received metadata from backend:', JSON.stringify(metadata, null, 2));
        console.log('🔍 DEBUG UPLOAD: metadata.seeders =', metadata.seeders);
        console.log('🔍 DEBUG UPLOAD: signalingService?.clientId =', signalingService?.clientId);

        // Use seeders from metadata (backend already adds local peer ID via heartbeat system)
        // Only add WebSocket client ID if no seeders exist (shouldn't happen in normal flow)
        const allSeederAddresses = metadata.seeders && metadata.seeders.length > 0
          ? metadata.seeders
          : (signalingService?.clientId ? [signalingService.clientId] : []);

        console.log('🔍 DEBUG UPLOAD: allSeederAddresses after processing =', allSeederAddresses);

        // Construct protocol-specific hash for display
        let protocolHash = metadata.merkleRoot || "";
        if ((selectedProtocol as "WebRTC" | "Bitswap" | "BitTorrent" | "ED2K" | "FTP") === "BitTorrent" && metadata.infoHash) {
          // Construct magnet link for BitTorrent
          const trackers = metadata.trackers
            ? metadata.trackers.join("&tr=")
            : "udp://tracker.openbittorrent.com:80";
          protocolHash = `magnet:?xt=urn:btih:${metadata.infoHash}&tr=${trackers}`;
        } else if (
          selectedProtocol === "ED2K" &&
          metadata.ed2kSources &&
          metadata.ed2kSources.length > 0
        ) {
          // Use the first ED2K source
          const ed2kSource = metadata.ed2kSources[0];
          protocolHash = `ed2k://|file|${metadata.fileName}|${metadata.fileSize}|${ed2kSource.file_hash}|/`;
        } else if (
          selectedProtocol === "FTP" &&
          metadata.ftpSources &&
          metadata.ftpSources.length > 0
        ) {
          // Use the first FTP source
          protocolHash = metadata.ftpSources[0].url;
        }

        const newFile = {
          id: `file-${Date.now()}-${Math.random()}`,
          name: metadata.fileName,
          path: filePath,
          hash: metadata.merkleRoot || "",
          protocolHash,
          size: metadata.fileSize,
          status: "seeding" as const,
          seeders: metadata.seeders?.length ?? 0,
          seederAddresses: allSeederAddresses,
          leechers: 0,
          uploadDate: new Date(metadata.createdAt),
          price: price,
          cids: metadata.cids,
          protocol: selectedProtocol, // Track which protocol was used
        };

        let existed = false;
        files.update((f) => {
          const matchIndex = f.findIndex(
            (item) =>
              metadata.merkleRoot &&
              item.hash === metadata.merkleRoot &&
              item.protocol === selectedProtocol,
          );

          if (matchIndex !== -1) {
            const existing = f[matchIndex];
            // Use seeders from metadata (backend already adds local peer ID via heartbeat system)
            // Only add WebSocket client ID if no seeders exist (shouldn't happen in normal flow)
            const mergedSeederAddresses = (metadata.seeders && metadata.seeders.length > 0)
              ? metadata.seeders
              : (existing.seederAddresses && existing.seederAddresses.length > 0)
                ? existing.seederAddresses
                : (signalingService?.clientId ? [signalingService.clientId] : []);
            const updated = {
              ...existing,
              name: metadata.fileName || existing.name,
              hash: metadata.merkleRoot || existing.hash,
              size: metadata.fileSize ?? existing.size,
              seeders: metadata.seeders?.length ?? existing.seeders,
              seederAddresses: mergedSeederAddresses,
              uploadDate: new Date(
                (metadata.createdAt ??
                  existing.uploadDate?.getTime() ??
                  Date.now()) * 1000,
              ),
              status: "seeding" as const,
              price: price,
            };
            f = f.slice();
            f[matchIndex] = updated;
            existed = true;
          } else {
            f = [...f, newFile];
          }

          return f;
        });

        if (existed) {
          duplicateCount++;
          showToast(
            tr("upload.fileUpdated", { values: { name: fileName } }),
            "info",
          );
        } else {
          addedCount++;
          // showToast(`${fileName} uploaded successfully`, "success");
          showToast(
            tr("toasts.upload.fileSuccess", { values: { name: fileName } }),
            "success",
          );
        }
      } catch (error) {
        console.error(`[UPLOAD] Error uploading ${filePath}:`, error);
        showToast(
          tr("upload.fileFailed", {
            values: {
              name: filePath.replace(/^.*[\\/]/, ""),
              error: String(error),
            },
          }),
          "error",
        );
      }
    }

    if (duplicateCount > 0) {
      showToast(
        tr("upload.duplicateSkipped", { values: { count: duplicateCount } }),
        "warning",
      );
    }

    if (addedCount > 0) {
      setTimeout(() => refreshAvailableStorage(), 100);
    }
    clearTimeout(forceResetTimeout);
    isUploading = false;
  }

  // Use centralized file size formatting for consistency
  const formatFileSize = toHumanReadableSize;

  // Protocol options for dropdown
  const protocolOptions = [
    { value: "Bitswap", label: "Bitswap" },
    { value: "WebRTC", label: "WebRTC" },
    { value: "BitTorrent", label: "BitTorrent" },
    { value: "ED2K", label: "ED2K" },
    { value: "FTP", label: "FTP" },
  ];

  async function handleCopy(hash: string) {
    await navigator.clipboard.writeText(hash);
    showToast(tr("upload.hashCopiedClipboard"), "success");
  }

  // Extract info hash from magnet link
  function extractInfoHash(magnetLink: string): string {
    const match = magnetLink.match(/xt=urn:btih:([a-fA-F0-9]{40})/);
    return match ? match[1] : "unknown";
  }

  // Extract MD4 hash from ed2k link
  function extractEd2kHash(ed2kLink: string): string {
    const parts = ed2kLink.split("|");
    // ed2k://|file|name|size|hash|/
    return parts.length >= 5 ? parts[4] : "unknown";
  }
</script>

<div class="space-y-6">
  <div>
    <h1 class="text-3xl font-bold">{$t("upload.title")}</h1>
    <p class="text-muted-foreground mt-2">{$t("upload.subtitle")}</p>
  </div>

  {#if isTauri}
    <Card class="p-4 flex flex-wrap items-start justify-between gap-4">
      <div class="space-y-1">
        <p class="text-sm font-semibold text-foreground">
          {$t("upload.storage.title")}
        </p>
        <p class="text-sm text-muted-foreground">{storageLabel}</p>
        {#if lastCheckedLabel}
          <p class="text-xs text-muted-foreground">{lastCheckedLabel}</p>
        {/if}
        {#if showLowStorageDescription}
          <p class="text-xs text-amber-600 dark:text-amber-400">
            {$t("upload.storage.lowDescription")}
          </p>
        {/if}
        {#if storageError}
          <p class="text-xs text-destructive">{storageError}</p>
        {/if}
      </div>
      <div class="flex items-center gap-3">
        <Badge class={`text-xs font-medium ${storageBadgeClass}`}
          >{storageBadgeText}</Badge
        >
        <button
          class="inline-flex items-center justify-center h-9 rounded-md px-3 text-sm font-medium border border-input bg-background hover:bg-muted disabled:opacity-60 disabled:cursor-not-allowed"
          on:click={() => refreshAvailableStorage()}
          disabled={isRefreshingStorage}
          aria-label={$t("upload.storage.refresh")}
        >
          <RefreshCw
            class={`h-4 w-4 mr-2 ${isRefreshingStorage ? "animate-spin" : ""}`}
          />
          {$t("upload.storage.refresh")}
        </button>
      </div>
    </Card>
  {:else}
    <Card class="p-4">
      <div class="text-center">
        <p class="text-sm font-semibold text-foreground mb-2">
          {$t("upload.desktopAppRequired")}
        </p>
        <p class="text-sm text-muted-foreground">
          {$t("upload.storageMonitoringDesktopOnly")}
        </p>
      </div>
    </Card>
  {/if}

  <!-- Upload Protocol Selection -->
  {#if isTauri}
    <Card class="p-4">
      <div class="flex items-center justify-between gap-4">
        <div class="flex items-center gap-3">
          <div
            class="flex items-center justify-center w-10 h-10 bg-gradient-to-br from-blue-500/10 to-blue-500/5 rounded-lg border border-blue-500/20"
          >
            <Upload class="h-5 w-5 text-blue-600" />
          </div>
          <div class="text-left">
            <h3 class="text-sm font-semibold text-foreground">
              Upload Protocol
            </h3>
            <p class="text-xs text-muted-foreground">
              Choose which protocol to use for uploading files
            </p>
          </div>
        </div>

        <div class="w-fit min-w-32">
          <DropDown
            id="upload-protocol"
            options={protocolOptions}
            bind:value={$settings.selectedProtocol}
          />
        </div>
      </div>
    </Card>
  {/if}

  <!-- Encrypted Sharing Options -->
  {#if isTauri}
    <Card class="p-4">
      <button
        class="w-full flex items-center justify-between cursor-pointer hover:opacity-80 transition-opacity"
        on:click={() => (showEncryptionOptions = !showEncryptionOptions)}
      >
        <div class="flex items-center gap-3">
          <div
            class="flex items-center justify-center w-10 h-10 bg-gradient-to-br from-purple-500/10 to-purple-500/5 rounded-lg border border-purple-500/20"
          >
            <Lock class="h-5 w-5 text-purple-600" />
          </div>
          <div class="text-left">
            <h3 class="text-sm font-semibold text-foreground">
              {$t("upload.encryption.title")}
            </h3>
            <p class="text-xs text-muted-foreground">
              {$t("upload.encryption.subtitle")}
            </p>
          </div>
        </div>
        <svg
          class="h-5 w-5 text-muted-foreground transition-transform duration-200 {showEncryptionOptions
            ? 'rotate-180'
            : ''}"
          fill="none"
          stroke="currentColor"
          viewBox="0 0 24 24"
        >
          <path
            stroke-linecap="round"
            stroke-linejoin="round"
            stroke-width="2"
            d="M19 9l-7 7-7-7"
          />
        </svg>
      </button>

      {#if showEncryptionOptions}
        <div class="mt-4 space-y-4 pt-4 border-t border-border">
          <div class="flex items-center gap-2">
            <input
              type="checkbox"
              id="use-encrypted-sharing"
              bind:checked={useEncryptedSharing}
              class="cursor-pointer"
            />
            <Label for="use-encrypted-sharing" class="cursor-pointer text-sm">
              {$t("upload.encryption.enableForRecipient")}
            </Label>
          </div>

          {#if useEncryptedSharing}
            <div class="space-y-2 pl-6">
              <div class="flex items-center gap-2">
                <Key class="h-4 w-4 text-muted-foreground" />
                <Label for="recipient-public-key" class="text-sm font-medium">
                  {$t("upload.encryption.recipientPublicKey")}
                </Label>
              </div>
              <form
                on:submit|preventDefault={() => {
                  if (recipientPublicKeyInput.trim()) {
                    const trimmedKey = recipientPublicKeyInput.trim();
                    if (/^[0-9a-fA-F]{64}$/.test(trimmedKey)) {
                      recipientPublicKeys = [
                        ...recipientPublicKeys,
                        trimmedKey,
                      ];
                      recipientPublicKeyInput = "";
                    }
                  }
                }}
              >
                <Input
                  id="recipient-public-key"
                  bind:value={recipientPublicKeyInput}
                  placeholder={$t("upload.encryption.publicKeyPlaceholder")}
                  class="font-mono text-sm"
                  disabled={isUploading}
                />
              </form>
              <p class="text-xs text-muted-foreground">
                {$t("upload.encryption.publicKeyHint")}
              </p>
              {#if recipientPublicKeyInput && !/^[0-9a-fA-F]{64}$/.test(recipientPublicKeyInput.trim())}
                <p class="text-xs text-destructive">
                  {$t("upload.encryption.invalidPublicKey")}
                </p>
              {/if}
              <div class="space-y-2">
                <h4 class="text-sm font-semibold">
                  {$t("upload.encryption.recipientsList")}
                </h4>
                {#if recipientPublicKeys.length > 0}
                  <ul class="space-y-2">
                    {#each recipientPublicKeys as key, index}
                      <li class="flex items-center gap-2">
                        <span class="flex items-center gap-2">
                          <button
                            class="group/btn p-1 hover:bg-destructive/10 rounded transition-colors"
                            on:click={() =>
                              (recipientPublicKeys = recipientPublicKeys.filter(
                                (_, i) => i !== index,
                              ))}
                            title={$t("upload.encryption.removeRecipient")}
                            aria-label={$t("upload.encryption.removeRecipient")}
                          >
                            <X
                              class="h-4 w-4 text-muted-foreground group-hover/btn:text-destructive transition-colors"
                            />
                          </button>
                          <span
                            class="font-mono text-sm bg-muted/50 px-2 py-1 rounded"
                            >{key}</span
                          >
                        </span>
                      </li>
                    {/each}
                  </ul>
                {/if}
                <p class="text-xs text-muted-foreground">
                  {recipientPublicKeys.length +
                    " " +
                    $t("upload.encryption.numberOfRecipientsAdded")}
                </p>
              </div>
            </div>
          {/if}
        </div>
      {/if}
    </Card>
  {/if}

  <!-- BitTorrent Seeding Section (Collapsible) - REMOVED: Now integrated as protocol option -->

  <Card
    class="drop-zone relative p-6 transition-all duration-200 border-dashed {isDragging
      ? 'border-primary bg-primary/5'
      : isUploading
        ? 'border-orange-500 bg-orange-500/5'
        : 'border-muted-foreground/25 hover:border-muted-foreground/50'}"
  >
    <!-- Drag & Drop Indicator -->
    {#if $files.filter((f) => f.status === "seeding" || f.status === "uploaded").length === 0}
      <div
        class="text-center py-12 transition-all duration-300 relative overflow-hidden"
      >
        <div class="relative z-10">
          <div class="relative mb-6">
            {#if isDragging}
              <Upload class="h-16 w-16 mx-auto text-primary" />
            {:else}
              <FolderOpen
                class="h-16 w-16 mx-auto text-muted-foreground/70 hover:text-primary transition-colors duration-300"
              />
            {/if}
          </div>

          <h3
            class="text-2xl font-bold mb-3 transition-all duration-300 {isDragging
              ? 'text-primary'
              : isUploading
                ? 'text-orange-500'
                : 'text-foreground'}"
          >
            {isDragging
              ? $t("upload.dropFilesHere")
              : isUploading
                ? $t("upload.uploadingFiles")
                : $t("upload.dropFiles")}
          </h3>

          <p
            class="text-muted-foreground mb-8 text-lg transition-colors duration-300"
          >
            {isDragging
              ? isTauri
                ? $t("upload.releaseToUpload")
                : $t("upload.dragDropWebNotAvailable")
              : isUploading
                ? $t("upload.pleaseWaitProcessing")
                : isTauri
                  ? $t("upload.dropFilesHint")
                  : $t("upload.dragDropRequiresDesktop")}
          </p>

          <div
            class="flex justify-center gap-4 mb-8 opacity-60 {isDragging
              ? 'invisible'
              : 'visible'}"
          >
            <Image class="h-8 w-8 text-blue-500 animate-pulse" />
            <Video class="h-8 w-8 text-purple-500 animate-pulse" />
            <Music class="h-8 w-8 text-green-500 animate-pulse" />
            <Archive class="h-8 w-8 text-orange-500 animate-pulse" />
            <Code class="h-8 w-8 text-red-500 animate-pulse" />
          </div>

          <div
            class="flex justify-center gap-3 {isDragging
              ? 'invisible'
              : 'visible'}"
          >
            {#if isTauri}
              <button
                class="group inline-flex items-center justify-center h-12 rounded-xl px-6 text-sm font-medium bg-gradient-to-r from-primary to-primary/90 text-primary-foreground hover:from-primary/90 hover:to-primary shadow-lg hover:shadow-xl transition-all duration-300 hover:scale-105 disabled:opacity-50 disabled:cursor-not-allowed disabled:hover:scale-100"
                disabled={isUploading}
                on:click={openFileDialog}
              >
                <Plus
                  class="h-5 w-5 mr-2 group-hover:rotate-90 transition-transform duration-300"
                />
                {isUploading ? $t("upload.uploading") : $t("upload.addFiles")}
              </button>
            {:else}
              <div class="text-center">
                <p class="text-sm text-muted-foreground mb-3">
                  {$t("upload.fileUploadDesktopApp")}
                </p>
                <p class="text-xs text-muted-foreground">
                  {$t("upload.downloadDesktopApp")}
                </p>
              </div>
            {/if}
          </div>

          <p
            class="text-xs text-muted-foreground/75 mt-4 {isDragging
              ? 'invisible'
              : 'visible'}"
          >
            {#if isTauri}
              {$t("upload.supportedFormats")}
            {:else}
              {$t("upload.supportedFormatsDesktop")}
            {/if}
          </p>
        </div>
      </div>
    {:else}
      <!-- Shared Files Header -->
      <div class="flex flex-wrap items-center justify-between gap-4 mb-4 px-4">
        <div>
          <h2 class="text-lg font-semibold">
            {$t("upload.sharedFiles")}
          </h2>
          <p class="text-sm text-muted-foreground mt-1">
            {$coalescedFiles.length}
            {$coalescedFiles.length === 1
              ? $t("upload.file")
              : $t("upload.files")} •
            {formatFileSize(
              $coalescedFiles.reduce((sum, f) => sum + f.size, 0),
            )}
            {$t("upload.total")}
            <span class="text-green-600 font-medium">
              ({$coalescedFiles.reduce((sum, f) => sum + f.totalSeeders, 0)}
              {$coalescedFiles.reduce((sum, f) => sum + f.totalSeeders, 0) === 1
                ? "seeder"
                : "seeders"})
            </span>
          </p>
          <p class="text-xs text-muted-foreground mt-1">
            {$t("upload.tip")}
          </p>
        </div>

        <div class="flex gap-2">
          {#if isTauri}
            <button
              class="inline-flex items-center justify-center h-9 rounded-md px-3 text-sm font-medium bg-primary text-primary-foreground hover:bg-primary/90 disabled:opacity-50 disabled:cursor-not-allowed"
              disabled={isUploading}
              on:click={openFileDialog}
            >
              <Plus class="h-4 w-4 mr-2" />
              {isUploading ? $t("upload.uploading") : $t("upload.addMoreFiles")}
            </button>
          {:else}
            <div class="text-center">
              <p class="text-xs text-muted-foreground">
                {$t("upload.desktopManagementRequired")}
              </p>
            </div>
          {/if}
        </div>
      </div>

      <!-- File List -->
      {#if $coalescedFiles.length > 0}
        <div class="space-y-3 relative px-4">
          {#each $coalescedFiles as coalescedFile}
            <div
              class="group relative bg-gradient-to-r from-card to-card/80 border border-border/50 rounded-xl p-4 hover:shadow-lg hover:border-border transition-all duration-300 overflow-hidden mb-3"
            >
              <div
                class="absolute inset-0 bg-gradient-to-r from-primary/5 via-transparent to-secondary/5 opacity-0 group-hover:opacity-100 transition-opacity duration-300"
              ></div>

              <div class="relative flex items-center justify-between gap-4">
                <div class="flex items-center gap-4 min-w-0 flex-1">
                  <!-- File Icon -->
                  <div class="relative">
                    <div
                      class="absolute inset-0 bg-primary/20 rounded-lg blur-lg opacity-0 group-hover:opacity-100 transition-opacity duration-300"
                    ></div>
                    <div
                      class="relative flex items-center justify-center w-12 h-12 bg-gradient-to-br from-primary/10 to-primary/5 rounded-lg border border-primary/20"
                    >
                      <svelte:component
                        this={getFileIcon(coalescedFile.name)}
                        class="h-6 w-6 {getFileColor(coalescedFile.name)}"
                      />
                    </div>
                  </div>

                  <!-- File Info -->
                  <div class="flex-1 min-w-0 space-y-2">
                    <div class="flex items-center gap-2">
                      <p class="text-sm font-semibold truncate text-foreground">
                        {coalescedFile.name || "Unnamed File"}
                      </p>

                      {#if coalescedFile.primaryProtocol?.fileItem.isEncrypted}
                        <Badge
                          class="bg-purple-100 text-purple-800 text-xs px-2 py-0.5 flex items-center gap-1"
                          title={$t("upload.encryptedEndToEnd")}
                        >
                          <Lock class="h-3 w-3" />
                          {$t("upload.encryption.encryptedBadge")}
                        </Badge>
                      {/if}
                    </div>

                    <div class="space-y-2 text-xs text-muted-foreground">
                      <!-- Protocol Badges -->
                      <div class="flex items-center gap-2 flex-wrap">
                        {#each coalescedFile.protocols as protocolEntry}
                          <Badge
                            class={`text-xs px-2 py-0.5 ${
                              protocolEntry.protocol === "WebRTC"
                                ? "bg-blue-100 text-blue-800"
                                : protocolEntry.protocol === "Bitswap"
                                  ? "bg-purple-100 text-purple-800"
                                  : protocolEntry.protocol === "BitTorrent"
                                    ? "bg-green-100 text-green-800"
                                    : protocolEntry.protocol === "ED2K"
                                      ? "bg-orange-100 text-orange-800"
                                      : "bg-gray-100 text-gray-800"
                            }`}
                          >
                            {#if protocolEntry.protocol === "WebRTC"}
                              <Globe class="h-3 w-3 mr-1" />
                            {:else if protocolEntry.protocol === "Bitswap"}
                              <Blocks class="h-3 w-3 mr-1" />
                            {:else if protocolEntry.protocol === "BitTorrent"}
                              <Share2 class="h-3 w-3 mr-1" />
                            {:else if protocolEntry.protocol === "ED2K"}
                              <Network class="h-3 w-3 mr-1" />
                            {:else if protocolEntry.protocol === "FTP"}
                              <Server class="h-3 w-3 mr-1" />
                            {/if}
                            {protocolEntry.protocol}
                          </Badge>
                        {/each}
                      </div>

                      <!-- All Identifiers/Links at the top -->
                      <div class="space-y-1 mb-3">
                        <!-- Merkle Hash -->
                        <div class="flex items-center gap-1">
                          <span class="text-xs opacity-70">Merkle Hash:</span>
                          <code
                            class="bg-muted/50 px-1.5 py-0.5 rounded text-xs font-mono"
                          >
                            {coalescedFile.contentHash.slice(
                              0,
                              8,
                            )}...{coalescedFile.contentHash.slice(-6)}
                          </code>
                          <button
                            on:click={() =>
                              handleCopy(coalescedFile.contentHash)}
                            class="group/btn p-1 hover:bg-primary/10 rounded transition-colors"
                            title="Copy Merkle Hash (use this to search and download)"
                            aria-label="Copy Merkle hash"
                          >
                            <Copy
                              class="h-3 w-3 text-muted-foreground group-hover/btn:text-primary transition-colors"
                            />
                          </button>
                        </div>

                        <!-- Protocol-Specific Links -->
                        {#each coalescedFile.protocols as protocolEntry}
                          {#if protocolEntry.protocol === "BitTorrent" && protocolEntry.hash.startsWith("magnet:")}
                            <div class="flex items-center gap-1">
                              <span class="text-xs opacity-70"
                                >Magnet Link:</span
                              >
                              <code
                                class="bg-muted/50 px-1.5 py-0.5 rounded text-xs font-mono truncate max-w-32"
                              >
                                magnet:?xt=urn:btih:{extractInfoHash(
                                  protocolEntry.hash,
                                )}
                              </code>
                              <button
                                on:click={() => handleCopy(protocolEntry.hash)}
                                class="group/btn p-1 hover:bg-primary/10 rounded transition-colors"
                                title="Copy Magnet Link"
                                aria-label="Copy magnet link"
                              >
                                <Copy
                                  class="h-3 w-3 text-muted-foreground group-hover/btn:text-primary transition-colors"
                                />
                              </button>
                            </div>
                          {:else if protocolEntry.protocol === "ED2K" && protocolEntry.hash.startsWith("ed2k://")}
                            <div class="flex items-center gap-1">
                              <span class="text-xs opacity-70">eD2k Link:</span>
                              <code
                                class="bg-muted/50 px-1.5 py-0.5 rounded text-xs font-mono truncate max-w-32"
                              >
                                ed2k://|file|{coalescedFile.name}|{coalescedFile.size}|{extractEd2kHash(
                                  protocolEntry.hash,
                                )}|/
                              </code>
                              <button
                                on:click={() => handleCopy(protocolEntry.hash)}
                                class="group/btn p-1 hover:bg-primary/10 rounded transition-colors"
                                title="Copy eD2k Link"
                                aria-label="Copy eD2k link"
                              >
                                <Copy
                                  class="h-3 w-3 text-muted-foreground group-hover/btn:text-primary transition-colors"
                                />
                              </button>
                            </div>
                          {:else if protocolEntry.protocol === "FTP" && protocolEntry.hash.startsWith("ftp://")}
                            <div class="flex items-center gap-1">
                              <span class="text-xs opacity-70">FTP URL:</span>
                              <code
                                class="bg-muted/50 px-1.5 py-0.5 rounded text-xs font-mono truncate max-w-32"
                              >
                                {protocolEntry.hash}
                              </code>
                              <button
                                on:click={() => handleCopy(protocolEntry.hash)}
                                class="group/btn p-1 hover:bg-primary/10 rounded transition-colors"
                                title="Copy FTP URL"
                                aria-label="Copy FTP URL"
                              >
                                <Copy
                                  class="h-3 w-3 text-muted-foreground group-hover/btn:text-primary transition-colors"
                                />
                              </button>
                            </div>
                          {/if}
                        {/each}
                      </div>

                      <!-- Protocol Seeder Status -->
                      <div class="space-y-1">
                        {#each coalescedFile.protocols as protocolEntry}
                          <div class="text-xs opacity-70">
                            <span
                              >{coalescedFile.protocols.length > 1
                                ? protocolEntry.protocol + " "
                                : ""}Seeders: {protocolEntry.technicalInfo
                                .seederCount || 0}</span
                            >
                          </div>
                        {/each}
                      </div>

                      <div class="flex items-center gap-3">
                        <span class="font-medium"
                          >{formatFileSize(coalescedFile.size)}</span
                        >

                        {#if coalescedFile.totalSeeders > 0}
                          <div class="flex items-center gap-1">
                            <Upload class="h-3 w-3 text-green-500" />
                            <span class="text-green-600 font-medium"
                              >{coalescedFile.totalSeeders}</span
                            >
                          </div>
                        {/if}

                        {#if coalescedFile.totalLeechers > 0}
                          <div class="flex items-center gap-1">
                            <Download class="h-3 w-3 text-orange-500" />
                            <span class="text-orange-600 font-medium"
                              >{coalescedFile.totalLeechers}</span
                            >
                          </div>
                        {/if}
                      </div>
                    </div>
                  </div>
                </div>

                <!-- Price and Actions -->
                <div class="flex items-center gap-2">
                  <!-- Price Badge -->
                  {#if coalescedFile.averagePrice > 0}
                    <div
                      class="flex items-center gap-1.5 bg-green-500/10 text-green-600 border border-green-500/20 font-medium px-2.5 py-1 rounded-md"
                      title={`Average price across ${coalescedFile.protocols.length} protocol${coalescedFile.protocols.length > 1 ? "s" : ""}`}
                    >
                      <DollarSign class="h-3.5 w-3.5" />
                      <span class="text-sm"
                        >{coalescedFile.averagePrice.toFixed(8)} Chiral</span
                      >
                    </div>
                  {/if}

                  {#if isTauri}
                    <button
                      on:click={() => removeFile(coalescedFile.contentHash)}
                      class="group/btn p-2 hover:bg-destructive/10 rounded-lg transition-all duration-200 hover:scale-110"
                      title={`Stop sharing this file on all ${coalescedFile.protocols.length} protocol${coalescedFile.protocols.length > 1 ? "s" : ""}`}
                      aria-label="Stop sharing file"
                    >
                      <X
                        class="h-4 w-4 text-muted-foreground group-hover/btn:text-destructive transition-colors"
                      />
                    </button>
                  {:else}
                    <div
                      class="p-2 text-muted-foreground/50 cursor-not-allowed"
                      title={$t("upload.fileManagementTooltip")}
                      aria-label={$t("upload.fileManagementWebNotAvailable")}
                    >
                      <X class="h-4 w-4" />
                    </div>
                  {/if}
                </div>
              </div>
            </div>
          {/each}
        </div>
      {:else}
        <div class="text-center py-8">
          <FolderOpen class="h-12 w-12 mx-auto text-muted-foreground mb-3" />
          <p class="text-sm text-muted-foreground">
            {$t("upload.noFilesShared")}
          </p>
          <p class="text-xs text-muted-foreground mt-1">
            {$t("upload.addFilesHint2")}
          </p>
        </div>
      {/if}
    {/if}
  </Card>
</div><|MERGE_RESOLUTION|>--- conflicted
+++ resolved
@@ -170,7 +170,6 @@
   let recipientPublicKeyInput = "";
   let showEncryptionOptions = false;
 
-<<<<<<< HEAD
   // Calculate price using dynamic network metrics with safe fallbacks
   async function uploadFileStreamingToDisk(file: File) {
     const CHUNK_SIZE = 1024 * 1024; // 1MB chunks
@@ -208,8 +207,6 @@
     }
   }
 
-=======
->>>>>>> 5cf6565c
   async function calculateFilePrice(sizeInBytes: number): Promise<number> {
     const sizeInMB = sizeInBytes / 1_048_576; // Convert bytes to MB
 
