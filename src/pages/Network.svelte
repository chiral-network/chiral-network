--- conflicted
+++ resolved
@@ -121,7 +121,6 @@
     return value ?? tr('network.dht.health.none')
   }
 
-<<<<<<< HEAD
   async function refreshBootstrapNodes(forceRefresh = false) {
     if (!isTauri) {
       bootstrapNodes = []
@@ -143,7 +142,6 @@
     }
   }
 
-=======
   function formatReachabilityState(state?: NatReachabilityState | null): string {
     switch (state) {
       case 'public':
@@ -250,7 +248,6 @@
     }
   }
   
->>>>>>> f98ba99d
   async function startDht() {
     if (!isTauri) {
       // Mock DHT connection for web
@@ -320,14 +317,11 @@
         try {
           const peerId = await dhtService.start({
             port: dhtPort,
-<<<<<<< HEAD
             bootstrapNodes,
             bootstrapDomains: DEFAULT_BOOTSTRAP_DOMAINS,
             forceBootstrapRefresh: connectionAttempts > 1,
             proxyAddress: proxyAddress, 
-=======
             bootstrapNodes: DEFAULT_BOOTSTRAP_NODES
->>>>>>> f98ba99d
           })
           dhtPeerId = peerId
           // Also ensure the service knows its own peer ID
