--- conflicted
+++ resolved
@@ -13,7 +13,6 @@
   let privateKeyVisible = false
   
   const transactions = writable([
-<<<<<<< HEAD
     { id: 1, type: 'received', amount: 50.5, from: '0x8765...4321', date: new Date('2024-03-15'), description: 'File purchase' },
     { id: 2, type: 'sent', amount: 10.25, to: '0x1234...5678', date: new Date('2024-03-14'), description: 'Proxy service' },
     { id: 3, type: 'received', amount: 100, from: '0xabcd...ef12', date: new Date('2024-03-13'), description: 'Upload reward' },
@@ -35,35 +34,9 @@
   }
   
   function copyAddress() {
-    navigator.clipboard.writeText($wallet.address)
-    copyMessage = 'Copied!'
-    setTimeout(() => copyMessage = '', 1500)
-=======
-  { id: 1, type: 'received', amount: 50.5, from: '0x8765...4321', date: new Date('2024-03-15'), description: 'File purchase' },
-  { id: 2, type: 'sent', amount: 10.25, to: '0x1234...5678', date: new Date('2024-03-14'), description: 'Proxy service' },
-  { id: 3, type: 'received', amount: 100, from: '0xabcd...ef12', date: new Date('2024-03-13'), description: 'Upload reward' },
-  { id: 4, type: 'sent', amount: 5.5, to: '0x9876...5432', date: new Date('2024-03-12'), description: 'File download' },
-  ]);
-
-  // Warning message for amount input
-  let amountWarning = '';
-
-  // Copy feedback message
-  let copyMessage = '';
-
-  $: {
-    const prevAmount = sendAmount;
-    sendAmount = Math.max(0.01, Math.min(sendAmount, $wallet.balance));
-    amountWarning = (prevAmount !== sendAmount)
-      ? `Amount cannot be ${prevAmount}. Allowed range: 0.01-${$wallet.balance.toFixed(2)} CN.`
-      : '';
-  }
-  
-  function copyAddress() {
     navigator.clipboard.writeText($wallet.address);
     copyMessage = 'Copied!';
     setTimeout(() => copyMessage = '', 1500);
->>>>>>> afa99a1e
   }
   
   function sendTransaction() {
@@ -122,7 +95,6 @@
       <div class="space-y-4">
         <div>
           <p class="text-sm text-muted-foreground">Address</p>
-<<<<<<< HEAD
           <div class="flex items-center gap-2 mt-1">
             <p class="font-mono text-sm">{$wallet.address.slice(0, 10)}...{$wallet.address.slice(-8)}</p>
             <div class="flex flex-col items-center">
@@ -132,19 +104,6 @@
               {#if copyMessage}
                 <span class="text-xs text-muted-foreground mt-1">{copyMessage}</span>
               {/if}
-=======
-          <div class="flex flex-col mt-1">
-            <div class="flex items-center gap-2">
-              <p class="font-mono text-sm">{$wallet.address.slice(0, 10)}...{$wallet.address.slice(-8)}</p>
-              <div class="flex flex-col items-center">
-                <Button size="sm" variant="ghost" on:click={copyAddress}>
-                  <Copy class="h-3 w-3" />
-                </Button>
-                {#if copyMessage}
-                  <span class="text-xs text-black-600 mt-1">{copyMessage}</span>
-                {/if}
-              </div>
->>>>>>> afa99a1e
             </div>
           </div>
         </div>
@@ -191,7 +150,6 @@
             />
           </div>
 
-<<<<<<< HEAD
           <div>
             <Label for="amount">Amount (CN)</Label>
             <Input
@@ -213,29 +171,6 @@
               Available: {$wallet.balance.toFixed(2)} CN
             </p>
           </div>
-=======
-        <div>
-          <Label for="amount">Amount (CN)</Label>
-          <Input
-            id="amount"
-            type="number"
-            bind:value={sendAmount}
-            placeholder="0.00"
-            max={$wallet.balance}
-            class="mt-2"
-            autocomplete="off"
-            data-form-type="other"
-            data-lpignore="true"
-            aria-autocomplete="none"
-          />
-          {#if amountWarning}
-            <p class="text-xs text-red-500 mt-1">{amountWarning}</p>
-          {/if}
-          <p class="text-xs text-muted-foreground mt-1">
-            Available: {$wallet.balance.toFixed(2)} CN
-          </p>
-        </div>
->>>>>>> afa99a1e
 
           <Button
             type="button"
