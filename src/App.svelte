<script lang="ts">
    import './styles/globals.css'
    import { Upload, Download, Shield, Wallet, Globe, BarChart3, Settings, Cpu, Menu, X } from 'lucide-svelte'
    import UploadPage from './pages/Upload.svelte'
    import DownloadPage from './pages/Download.svelte'
    import ProxyPage from './pages/Proxy.svelte'
    import AccountPage from './pages/Account.svelte'
    import NetworkPage from './pages/Network.svelte'
    import AnalyticsPage from './pages/Analytics.svelte'
    import SettingsPage from './pages/Settings.svelte'
    import MiningPage from './pages/Mining.svelte'
    import NotFound from './pages/NotFound.svelte'
    import { networkStatus } from './lib/stores'
    import { Router, type RouteConfig, goto } from '@mateothegreat/svelte5-router';
    import {onMount, setContext} from 'svelte';
    import { tick } from 'svelte';
    import { setupI18n } from './i18n/i18n';
    import { t } from 'svelte-i18n';
    import SimpleToast from './lib/components/SimpleToast.svelte';
    import { startNetworkMonitoring } from './lib/services/networkService';
<<<<<<< HEAD
    import WebRTCTest from './lib/components/WebRTCTest.svelte'
        // gets path name not entire url:
=======
    import WebRTCSignallingTest from './lib/components/WebRTCSignallingTest.svelte'
    // gets path name not entire url:
>>>>>>> 810ac523
    // ex: http://locatlhost:1420/download -> /download
    
    // get path name based on current url
    // if no path name, default to 'download'
    const getPathName = (pathname: string) => {
      const p = pathname.replace(/^\/+/, ''); // remove leading '/'
      return p ? p.split('/')[0] : 'download'; // get first path name
    };
    
    // makes currentPage var to be up-to-date to current page
    function syncFromUrl() {
      currentPage = getPathName(window.location.pathname);
    }
    
    let currentPage = getPathName(window.location.pathname);
    let loading = true;
    
    onMount(() => {
      let stopNetworkMonitoring: () => void = () => {};

      (async () => {
        // setup i18n
        await setupI18n();
        loading = false;

        // set the currentPage var
        syncFromUrl();

        // Start network monitoring
        stopNetworkMonitoring = startNetworkMonitoring();
      })();

      // popstate - event that tracks history of current tab
      const onPop = () => syncFromUrl();
      window.addEventListener('popstate', onPop);

      // cleanup
      return () => {
        window.removeEventListener('popstate', onPop);
        stopNetworkMonitoring();
      };
    })

    setContext('navigation', {
      setCurrentPage: (page: string) => {
        currentPage = page;
      }
    });

    let sidebarCollapsed = false
    let mobileMenuOpen = false

    // Scroll to top when page changes
    $: if (currentPage) {
        tick().then(() => {
            const mainContent = document.querySelector('.flex-1.overflow-auto')
            if (mainContent) {
                mainContent.scrollTop = 0
            }
        })
    }

    type MenuItem = {
      id: string;
      label: string;
      icon: typeof Upload;
    };

    let menuItems: MenuItem[] = [];
    $: if (!loading) {
      menuItems = [
        { id: 'download', label: $t('nav.download'), icon: Download },
        { id: 'upload', label: $t('nav.upload'), icon: Upload },
        { id: 'network', label: $t('nav.network'), icon: Globe },
        { id: 'mining', label: $t('nav.mining'), icon: Cpu },
        { id: 'proxy', label: $t('nav.proxy'), icon: Shield },
        { id: 'analytics', label: $t('nav.analytics'), icon: BarChart3 },
        { id: 'account', label: $t('nav.account'), icon: Wallet },
<<<<<<< HEAD
        { id: 'webtestrtc', label: 'WebTestRTC (To be removed later)', icon: Globe },
=======
        { id: 'webrtc-test', label: 'WebRTC Test (To be removed)', icon: Globe }, // Using Globe icon as placeholder
>>>>>>> 810ac523
        { id: 'settings', label: $t('nav.settings'), icon: Settings },
      ]
    }

    // routes to be used:
    const routes: RouteConfig[] = [
      {
        component: DownloadPage, // root path: '/'
      },
      {
        path: "download",
        component: DownloadPage
      },
      {
        path: "upload",
        component: UploadPage
      },
      {
        path: "network",
        component: NetworkPage
      },
      {
        path: "mining",
        component: MiningPage
      },
      {
        path: "proxy",
        component: ProxyPage
      },
      {
        path: "analytics",
        component: AnalyticsPage
      },
      {
        path: "account",
        component: AccountPage,
      },
      {
<<<<<<< HEAD
        path: "webtestrtc",
        component: WebRTCTest
=======
        path: "webrtc-test",
        component: WebRTCSignallingTest
>>>>>>> 810ac523
      },
      {
        path: "settings",
        component: SettingsPage
      },
    ]

    
  </script>
  
  <div class="flex h-screen bg-background">
    {#if !loading}
    <!-- Desktop Sidebar -->
    <div class="hidden md:block {sidebarCollapsed ? 'w-16' : 'w-64'} bg-card border-r transition-all">
      <nav class="p-2 space-y-2">
        <!-- Sidebar Header (desktop only) -->
        <div class="flex items-center justify-between px-2 py-2 mb-2">
          <div class="flex items-center">
            <button
              aria-label={$t(sidebarCollapsed ? 'nav.expandSidebar' : 'nav.collapseSidebar')}
              class="p-2 rounded transition-colors hover:bg-gray-100"
              on:click={() => sidebarCollapsed = !sidebarCollapsed}
            >
              <Menu class="h-5 w-5" />
            </button>
            {#if !sidebarCollapsed}
              <span class="ml-2 font-bold text-base">{$t('nav.menu')}</span>
            {/if}
          </div>
  
          {#if !sidebarCollapsed}
            <div class="flex items-center gap-2 text-xs">
              <div class="w-2 h-2 rounded-full {$networkStatus === 'connected' ? 'bg-green-500' : 'bg-red-500'}"></div>
              <span class="text-muted-foreground">{$networkStatus === 'connected' ? $t('nav.connected') : $t('nav.disconnected')}</span>
            </div>
          {:else}
            <div class="w-2 h-2 rounded-full {$networkStatus === 'connected' ? 'bg-green-500' : 'bg-red-500'}"></div>
          {/if}
        </div>
  
        <!-- Sidebar Nav Items -->
        {#each menuItems as item}
          <button
            on:click={() => {
              currentPage = item.id
              goto(`/${item.id}`)
            }}
            class="w-full group"
            aria-current={currentPage === item.id ? 'page' : undefined}
            title={sidebarCollapsed ? item.label : undefined}
            aria-label={item.label}
          >
            <div class="flex items-center {sidebarCollapsed ? 'justify-center' : ''} rounded {currentPage === item.id ? 'bg-gray-200' : 'group-hover:bg-gray-100'}">
              <span class="flex items-center justify-center rounded w-10 h-10 relative">
                <svelte:component this={item.icon} class="h-5 w-5" />
                {#if sidebarCollapsed}
                  <!-- CSS tooltip for collapsed state (appears on hover) -->
                  <span class="tooltip absolute left-full ml-2 top-1/2 -translate-y-1/2 hidden whitespace-nowrap rounded bg-black text-white text-xs px-2 py-1 z-50">{item.label}</span>
                {/if}
              </span>
              {#if !sidebarCollapsed}
                <span class="flex-1 px-2 py-1 text-left">{item.label}</span>
              {/if}
            </div>
          </button>
        {/each}
      </nav>
    </div>
  
    <!-- Mobile Menu Button -->
    <div class="absolute top-2 right-2 md:hidden">
      <button
        class="p-2 rounded bg-card shadow"
        on:click={() => mobileMenuOpen = true}
      >
        <Menu class="h-6 w-6" />
      </button>
    </div>
  
<!-- Mobile Menu Overlay -->
{#if mobileMenuOpen}
  <!-- Backdrop -->
  <div
    class="fixed inset-0 bg-black bg-opacity-50 z-40 md:hidden"
    role="button"
    tabindex="0"
    aria-label={$t('nav.closeMobileMenu')}
    on:click={() => mobileMenuOpen = false}
    on:keydown={(e) => { if (e.key === 'Enter' || e.key === ' ') { mobileMenuOpen = false } }}
  ></div>

  <!-- Sidebar -->
  <div class="fixed top-0 right-0 h-full w-64 bg-white z-50 flex flex-col md:hidden">
    <!-- Mobile Header -->
    <div class="flex justify-between items-center p-4 border-b">
      <!-- Left side -->
      <span class="font-bold text-base">{$t('nav.menu')}</span>

      <!-- Right side -->
      <div class="flex items-center gap-3">
        <div class="flex items-center gap-2">
          <div class="w-2 h-2 rounded-full {$networkStatus === 'connected' ? 'bg-green-500' : 'bg-red-500'}"></div>
          <span class="text-muted-foreground text-sm">{$networkStatus === 'connected' ? $t('nav.connected') : $t('nav.disconnected')}</span>
        </div>
        <button on:click={() => mobileMenuOpen = false}>
          <X class="h-6 w-6" />
        </button>
      </div>
    </div>

    <!-- Mobile Nav Items -->
    <nav class="flex-1 p-4 space-y-2">
      {#each menuItems as item}
        <button
          on:click={() => {
            currentPage = item.id
            goto(`/${item.id}`)
            mobileMenuOpen = false
          }}
          class="w-full flex items-center rounded px-4 py-3 text-lg hover:bg-gray-100"
          aria-current={currentPage === item.id ? 'page' : undefined}
        >
          <svelte:component this={item.icon} class="h-5 w-5 mr-3" />
          {item.label}
        </button>
      {/each}
    </nav>
  </div>
{/if}
{/if}

    <!-- Main Content -->
    <div class="flex-1 overflow-auto">
      <div class="p-6">
        <!-- <Router {routes} /> -->
         
        {#if !loading}
        <Router
          {routes}
          statuses={{
            // visiting non-path default to NotFound page
            404: () => ({
              component: NotFound
            })
          }}
        />
        {/if}
      </div>
    </div>
  </div>
  <!-- add Toast  -->
<SimpleToast /><|MERGE_RESOLUTION|>--- conflicted
+++ resolved
@@ -18,13 +18,10 @@
     import { t } from 'svelte-i18n';
     import SimpleToast from './lib/components/SimpleToast.svelte';
     import { startNetworkMonitoring } from './lib/services/networkService';
-<<<<<<< HEAD
+    import WebRTCSignallingTest from './lib/components/WebRTCSignallingTest.svelte'
+    // gets path name not entire url:
     import WebRTCTest from './lib/components/WebRTCTest.svelte'
         // gets path name not entire url:
-=======
-    import WebRTCSignallingTest from './lib/components/WebRTCSignallingTest.svelte'
-    // gets path name not entire url:
->>>>>>> 810ac523
     // ex: http://locatlhost:1420/download -> /download
     
     // get path name based on current url
@@ -103,11 +100,8 @@
         { id: 'proxy', label: $t('nav.proxy'), icon: Shield },
         { id: 'analytics', label: $t('nav.analytics'), icon: BarChart3 },
         { id: 'account', label: $t('nav.account'), icon: Wallet },
-<<<<<<< HEAD
+        { id: 'webrtc-test', label: 'WebRTC Test (To be removed)', icon: Globe }, // Using Globe icon as placeholder
         { id: 'webtestrtc', label: 'WebTestRTC (To be removed later)', icon: Globe },
-=======
-        { id: 'webrtc-test', label: 'WebRTC Test (To be removed)', icon: Globe }, // Using Globe icon as placeholder
->>>>>>> 810ac523
         { id: 'settings', label: $t('nav.settings'), icon: Settings },
       ]
     }
@@ -146,13 +140,12 @@
         component: AccountPage,
       },
       {
-<<<<<<< HEAD
+        path: "webrtc-test",
+        component: WebRTCSignallingTest
+      },
+      {
         path: "webtestrtc",
         component: WebRTCTest
-=======
-        path: "webrtc-test",
-        component: WebRTCSignallingTest
->>>>>>> 810ac523
       },
       {
         path: "settings",
