<script lang="ts">
    import './styles/globals.css'
    import { Upload, Download, Wallet, Globe, BarChart3, Settings, Cpu, Menu, X, Star, Server, Database } from 'lucide-svelte'
    import UploadPage from './pages/Upload.svelte'
    import DownloadPage from './pages/Download.svelte'
    // import ProxyPage from './pages/Proxy.svelte' // DISABLED
    import AccountPage from './pages/Account.svelte'
    import NetworkPage from './pages/Network.svelte'
    import AnalyticsPage from './pages/Analytics.svelte'
    // import TorrentDownloadPage from './pages/TorrentDownload.svelte' // INTEGRATED INTO DOWNLOAD/UPLOAD PAGES
    import SettingsPage from './pages/Settings.svelte'
    import MiningPage from './pages/Mining.svelte'
    import ReputationPage from './pages/Reputation.svelte'
    import RelayPage from './pages/Relay.svelte'
    import Blockchain from './pages/Blockchain.svelte'
    import NotFound from './pages/NotFound.svelte'
    // import ProxySelfTest from './routes/proxy-self-test.svelte' // DISABLED
import { networkStatus, settings, userLocation, wallet, activeBandwidthLimits, etcAccount } from './lib/stores'
import type { AppSettings, ActiveBandwidthLimits } from './lib/stores'
    import { Router, type RouteConfig, goto } from '@mateothegreat/svelte5-router';
    import {onMount, setContext} from 'svelte';
    import { tick } from 'svelte';
    import { get } from 'svelte/store';
    import { setupI18n } from './i18n/i18n';
    import { t } from 'svelte-i18n';
    import SimpleToast from './lib/components/SimpleToast.svelte';
    import FirstRunWizard from './lib/components/wallet/FirstRunWizard.svelte';
    import KeyboardShortcutsPanel from './lib/components/KeyboardShortcutsPanel.svelte';
    import CommandPalette from './lib/components/CommandPalette.svelte';
import { startNetworkMonitoring } from './lib/services/networkService';
import { startGethMonitoring, gethStatus } from './lib/services/gethService';
    import { fileService } from '$lib/services/fileService';
    import { bandwidthScheduler } from '$lib/services/bandwidthScheduler';
    import { detectUserRegion } from '$lib/services/geolocation';
<<<<<<< HEAD
import { paymentService } from '$lib/services/paymentService';
import { subscribeToTransferEvents, unsubscribeFromTransferEvents } from '$lib/stores/transferEventsStore';
import { walletService } from '$lib/wallet';
=======
    import { paymentService } from '$lib/services/paymentService';
    import { subscribeToTransferEvents, transferStore, unsubscribeFromTransferEvents } from '$lib/stores/transferEventsStore';
    import { showToast } from '$lib/toast';
>>>>>>> 3103fe6b
import { listen } from '@tauri-apps/api/event';
import { invoke } from '@tauri-apps/api/core';
import { exit } from '@tauri-apps/plugin-process';
    // gets path name not entire url:
    // ex: http://locatlhost:1420/download -> /download
    
    // get path name based on current url
    // if no path name, default to 'download'
    const getPathName = (pathname: string) => {
      const p = pathname.replace(/^\/+/, ''); // remove leading '/'
      return p ? p.split('/')[0] : 'download'; // get first path name
    };
    
    // makes currentPage var to be up-to-date to current page
    function syncFromUrl() {
      currentPage = getPathName(window.location.pathname);
    }
    
let currentPage = getPathName(window.location.pathname);
let loading = true;
let schedulerRunning = false;
let unsubscribeScheduler: (() => void) | null = null;
let unsubscribeBandwidth: (() => void) | null = null;
let lastAppliedBandwidthSignature: string | null = null;
let showFirstRunWizard = false;
let showShortcutsPanel = false;
let showCommandPalette = false;
let transferStoreUnsubscribe: (() => void) | null = null;
const notifiedCompletedTransfers = new Set<string>();
const scrollPositions: Record<string, number> = {};

// Helper to get the main scroll container (if present)
const getMainContent = () =>
  document.querySelector("#main-content") as HTMLElement | null;

// Save scroll position for the current page
const saveScrollPosition = (page: string) => {
  if (!page || typeof window === 'undefined') return;

  const mainContent = getMainContent();

  if (mainContent && mainContent.scrollHeight > mainContent.clientHeight) {
    // App is using the #main-content div as scroll container
    scrollPositions[page] = mainContent.scrollTop;
  } else {
    // Fallback to window scroll (body/document scrolling)
    scrollPositions[page] = window.scrollY || window.pageYOffset || 0;
  }
};

// Restore scroll position for a page
const restoreScrollPosition = async (page: string) => {
  if (!page || typeof window === 'undefined') return;

  await tick();

  const y = scrollPositions[page] ?? 0;
  const mainContent = getMainContent();

  if (mainContent && mainContent.scrollHeight > mainContent.clientHeight) {
    mainContent.scrollTop = y;
  } else {
    window.scrollTo(0, y);
  }
};


const navigateTo = (page: string, path: string) => {
  if (page !== currentPage) {
    saveScrollPosition(currentPage);
  }
  currentPage = page;
  goto(path);
};

  const syncBandwidthScheduler = (config: AppSettings) => {
    const enabledSchedules =
      config.bandwidthSchedules?.filter((entry) => entry.enabled) ?? [];
    const shouldRun =
      config.enableBandwidthScheduling && enabledSchedules.length > 0;

    if (shouldRun) {
      if (!schedulerRunning) {
        bandwidthScheduler.start();
        schedulerRunning = true;
      }
      bandwidthScheduler.forceUpdate();
      return;
    }

    if (schedulerRunning) {
      bandwidthScheduler.stop();
      schedulerRunning = false;
    } else {
      // Ensure limits reflect the defaults when scheduler is idle.
      bandwidthScheduler.forceUpdate();
    }
  };

  const pushBandwidthLimits = (limits: ActiveBandwidthLimits) => {
    const uploadKbps = Math.max(0, Math.floor(limits.uploadLimitKbps || 0));
    const downloadKbps = Math.max(0, Math.floor(limits.downloadLimitKbps || 0));
    const signature = `${uploadKbps}:${downloadKbps}`;

    if (signature === lastAppliedBandwidthSignature) {
      return;
    }

    lastAppliedBandwidthSignature = signature;

    if (typeof window === "undefined" || !("__TAURI_INTERNALS__" in window)) {
      return;
    }

  invoke("set_bandwidth_limits", {
    uploadKbps,
    downloadKbps,
  }).catch((error) => {
    console.error("Failed to apply bandwidth limits:", error);
  });
};

// First-run wizard handlers
function handleFirstRunComplete() {
  showFirstRunWizard = false;
  // Navigate to account page after completing wizard
  navigateTo('account', '/account');
}


  onMount(() => {
    let stopNetworkMonitoring: () => void = () => {};
    let stopGethMonitoring: () => void = () => {};
    let unlistenSeederPayment: (() => void) | null = null;
    let unlistenTorrentPayment: (() => void) | null = null;
    let transferEventsUnsubscribe: (() => void) | null = null;
    let unsubscribeGethStatus: (() => void) | null = null;

    unsubscribeScheduler = settings.subscribe(syncBandwidthScheduler);
    syncBandwidthScheduler(get(settings));
    unsubscribeBandwidth = activeBandwidthLimits.subscribe(pushBandwidthLimits);
    pushBandwidthLimits(get(activeBandwidthLimits));

    (async () => {
      // Subscribe to transfer events from backend
      try {
        transferEventsUnsubscribe = await subscribeToTransferEvents();
        transferStoreUnsubscribe = transferStore.subscribe(($store) => {

          if (!$store || !$store.transfers) {
            return;
          }

          for (const [transferId, transfer] of $store.transfers.entries()) {
            if (transfer.status === 'completed') {
              // First time we see this transfer as completed → fire toast
              if (!notifiedCompletedTransfers.has(transferId)) {
                notifiedCompletedTransfers.add(transferId);

                const fileName = transfer.fileName ?? 'file';
                const message = `Download complete: "${fileName}"`;

                showToast(message, 'success');
              }
            } else {
              // If the transfer goes back to a non-completed status (e.g. retry),
              // allow a later completion to trigger a new toast
              notifiedCompletedTransfers.delete(transferId);
            }
          }
        });
      } catch (error) {
        console.warn('Failed to subscribe to transfer events:', error);
      }

      // Initialize payment service to load wallet and transactions
      await paymentService.initialize();
      // Initialize wallet service early so imports/polls populate balance/tx history
      await walletService.initialize();

      // When geth starts running, immediately sync wallet state (balance + txs)
      unsubscribeGethStatus = gethStatus.subscribe(async (status) => {
        if (status === 'running') {
          try {
            const hasAccount = await invoke<boolean>('has_active_account');
            if (hasAccount) {
              await walletService.refreshTransactions();
              await walletService.refreshBalance();
              walletService.startProgressiveLoading();
            }
          } catch (err) {
            console.warn('Failed to sync wallet after geth start:', err);
          }
        }
      });

      // Listen for payment notifications from backend
      if (typeof window !== "undefined" && "__TAURI_INTERNALS__" in window) {
        try {
          // Listener for BitTorrent protocol payments
          const torrentUnlisten = await listen(
            "torrent_seeder_payment_received",
            async (event: any) => {
              const payload = event.payload;
              console.log(
                "💰 Torrent seeder payment notification received:",
                payload,
              );

              const currentWalletAddress = get(wallet).address;
              const seederAddress = payload.seeder_wallet_address;

              if (
                !seederAddress ||
                !currentWalletAddress ||
                currentWalletAddress.toLowerCase() !==
                  seederAddress.toLowerCase()
              ) {
                console.log("⏭️ Skipping torrent payment credit - not for us.");
                return;
              }

              console.log(
                "✅ This torrent payment is for us! Crediting...",
              );

              const result = await paymentService.creditSeederPayment(
                payload.info_hash, // For torrents, this would be the info_hash
                payload.file_name,
                payload.file_size,
                payload.downloader_address,
                payload.transaction_hash,
              );

              if (!result.success) {
                console.error(
                  "❌ Failed to credit torrent seeder payment:",
                  result.error,
                );
              }
            },
          );
          unlistenTorrentPayment = torrentUnlisten;

          const unlisten = await listen(
            "seeder_payment_received",
            async (event: any) => {
              const payload = event.payload;
              console.log("💰 Seeder payment notification received:", payload);

              // Only credit the payment if we are the seeder (not the downloader)
              const currentWalletAddress = get(wallet).address;
              const seederAddress = payload.seeder_wallet_address;

              if (!seederAddress || !currentWalletAddress) {
                console.warn(
                  "⚠️ Missing wallet addresses, skipping payment credit",
                );
                return;
              }

              // Check if this payment is meant for us (we are the seeder)
              if (
                currentWalletAddress.toLowerCase() !==
                seederAddress.toLowerCase()
              ) {
                console.log(
                  `⏭️ Skipping payment credit - not for us. Seeder: ${seederAddress}, Us: ${currentWalletAddress}`,
                );
                return;
              }

              console.log("✅ This payment is for us! Crediting...");

              // Credit the seeder's wallet
              const result = await paymentService.creditSeederPayment(
                payload.file_hash,
                payload.file_name,
                payload.file_size,
                payload.downloader_address,
                payload.downloader_peer_id || payload.downloader_address, // Use peer ID or fallback to address
                payload.transaction_hash,
              );

              if (result.success) {
                console.log("✅ Seeder payment credited successfully");
              } else {
                console.error(
                  "❌ Failed to credit seeder payment:",
                  result.error,
                );
              }
            },
          );
          unlistenSeederPayment = unlisten;
        } catch (error) {
          console.error("Failed to setup payment listener:", error);
        }
      }

        // setup i18n
        await setupI18n();

        // Check for first-run and show wizard if no account exists
        // DO THIS BEFORE setting loading = false to prevent race conditions
        try {
          // Check backend for active account
          let hasAccount = false;
          if (typeof window !== 'undefined' && '__TAURI_INTERNALS__' in window) {
            try {
              hasAccount = await invoke<boolean>('has_active_account');
              
              // If backend has account, restore it to frontend
              if (hasAccount) {
                try {
                  const address = await invoke<string>('get_active_account_address');
                  
                  // Import wallet service to prevent sync during restoration
                  const { walletService } = await import('./lib/wallet');
                  walletService.setRestoringAccount(true);
                  
                  // Fetch private key from backend to restore it to the frontend store
                  let privateKey = '';
                  try {
                    privateKey = await invoke<string>('get_active_account_private_key');
                  } catch (error) {
                    console.warn('Failed to get private key from backend:', error);
                  }
                  
                  // Restore account with private key
                  etcAccount.set({ address, private_key: privateKey });
                  
                  // Update wallet with address
                  wallet.update(w => ({ 
                    ...w, 
                    address
                  }));
                  
                  // Re-enable syncing and trigger a sync
                  walletService.setRestoringAccount(false);
                  
                  // Now sync from blockchain
                  await walletService.refreshTransactions();
                  await walletService.refreshBalance();
                  walletService.startProgressiveLoading();
                } catch (error) {
                  console.error('Failed to restore account from backend:', error);
                }
              }
            } catch (error) {
              console.warn('Failed to check account status:', error);
            }
          } else {
            // For web/demo mode, check frontend store
            hasAccount = get(etcAccount) !== null;
          }

          // Check if there are any keystore files (Tauri only)
          let hasKeystoreFiles = false;
          if (typeof window !== 'undefined' && '__TAURI_INTERNALS__' in window) {
            try {
              const keystoreFiles = await invoke<string[]>('list_keystore_accounts');
              hasKeystoreFiles = keystoreFiles && keystoreFiles.length > 0;
            } catch (error) {
              console.warn('Failed to check keystore files:', error);
            }
          }

          // Show wizard if no account AND no keystore files exist
          // (Don't rely on first-run flag since user may have cleared data)
          if (!hasAccount && !hasKeystoreFiles) {
            showFirstRunWizard = true;
          }
        } catch (error) {
          console.warn('Failed to check first-run status:', error);
        }

        // Set loading to false AFTER wizard check to prevent race conditions
        loading = false;

      let storedLocation: string | null = null;
      try {
        const storedSettings = localStorage.getItem("chiralSettings");
        if (storedSettings) {
          const parsed = JSON.parse(storedSettings);
          if (typeof parsed?.userLocation === "string" && parsed.userLocation) {
            storedLocation = parsed.userLocation;
            userLocation.set(parsed.userLocation);
          }
        }
      } catch (error) {
        console.warn("Failed to load stored user location:", error);
      }
      try {
        const currentLocation = get(userLocation);
        const shouldAutoDetect =
          !storedLocation || currentLocation === "US-East";

        if (shouldAutoDetect) {
          const detection = await detectUserRegion();
          const detectedLocation = detection.region.label;
          if (detectedLocation && detectedLocation !== currentLocation) {
            userLocation.set(detectedLocation);
            settings.update((previous) => {
              const next = { ...previous, userLocation: detectedLocation };
              try {
                const storedSettings = localStorage.getItem("chiralSettings");
                if (storedSettings) {
                  const parsed = JSON.parse(storedSettings) ?? {};
                  parsed.userLocation = detectedLocation;
                  localStorage.setItem(
                    "chiralSettings",
                    JSON.stringify(parsed),
                  );
                } else {
                  localStorage.setItem("chiralSettings", JSON.stringify(next));
                }
              } catch (storageError) {
                console.warn(
                  "Failed to persist detected location:",
                  storageError,
                );
              }
              console.log(
                "User region detected via ${detection.source}: ${detectedLocation}",
              );
              return next;
            });
          }
        }
      } catch (error) {
        console.warn("Automatic location detection failed:", error);
      }
      // Initialize backend services (File Transfer, DHT - conditionally)
      try {
        const currentSettings = get(settings);
        if (currentSettings.autoStartDHT) {
          await fileService.initializeServices();
        } else {
          // Only start file transfer service, not DHT
          await invoke("start_file_transfer_service");
        }
      } catch (error) {
        // Only ignore "already running" errors - this is normal during hot reload
        const errorMessage = error instanceof Error ? error.message : String(error);
        if (errorMessage.includes("already running") || errorMessage.includes("already initialized")) {
          // Services already running (hot reload) - no need to log
        } else {
          // Log other errors - these might indicate real problems
          console.error("⚠️ Failed to start services:", errorMessage);
          console.error("WebRTC downloads may not work. Error details:", error);
        }
      }

      // set the currentPage var
      syncFromUrl();

      // Start network monitoring
      stopNetworkMonitoring = startNetworkMonitoring();

      // Start Geth monitoring
      stopGethMonitoring = startGethMonitoring();
    })();

      // popstate - event that tracks history of current tab
      // const onPop = () => syncFromUrl();
      // window.addEventListener('popstate', onPop);
      // popstate - event that tracks history of current tab
    const onPop = () => {
      // Save where we were on the page we're leaving
      saveScrollPosition(currentPage);
      // Update currentPage based on URL
      syncFromUrl();
      // restoreScrollPosition will run via the reactive currentPage block
    };
    window.addEventListener('popstate', onPop);


    // keyboard shortcuts
    const handleKeyDown = (event: KeyboardEvent) => {
      // Ignore shortcuts if user is typing in an input/textarea
      const target = event.target as HTMLElement;
      const isInputField = target.tagName === 'INPUT' || target.tagName === 'TEXTAREA' || target.isContentEditable;
      
      // ? or F1 - Show keyboard shortcuts help
      if ((event.key === '?' || event.key === 'F1') && !isInputField) {
        event.preventDefault();
        showShortcutsPanel = true;
        return;
      }
      
      // Ctrl/Cmd + K - Open command palette
      if ((event.ctrlKey || event.metaKey) && event.key === 'k' && !isInputField) {
        event.preventDefault();
        showCommandPalette = true;
        return;
      }
      
      // Ctrl/Cmd + D - Go to Download
      if ((event.ctrlKey || event.metaKey) && event.key === 'd' && !isInputField) {
        event.preventDefault();
        navigateTo('download', '/download');
        return;
      }

      
      // Ctrl/Cmd + U - Go to Upload
      if ((event.ctrlKey || event.metaKey) && event.key === 'u' && !isInputField) {
        event.preventDefault();
        navigateTo('upload', '/upload');
        return;
      }

      
      // Ctrl/Cmd + N - Go to Network
      if ((event.ctrlKey || event.metaKey) && event.key === 'n' && !isInputField) {
        event.preventDefault();
        navigateTo('network', '/network');
        return;
      }

      
      // Ctrl/Cmd + M - Go to Mining
      if ((event.ctrlKey || event.metaKey) && event.key === 'm' && !isInputField) {
        event.preventDefault();
        navigateTo('mining', '/mining');
        return;
      }

      
      // Ctrl/Cmd + A - Go to Account (only if not in input field)
      if ((event.ctrlKey || event.metaKey) && event.key === 'a' && !isInputField) {
        event.preventDefault();
        navigateTo('account', '/account');
        return;
      }


      // Ctrl/Cmd + Q - Quit application
      if ((event.ctrlKey || event.metaKey) && event.key === "q") {
        event.preventDefault();
        exit(0);
        return;
      }

      // Ctrl/Cmd + , - Open Settings
      if ((event.ctrlKey || event.metaKey) && event.key === ",") {
        event.preventDefault();
        navigateTo('settings', '/settings');
        return;
      }


      // Ctrl/Cmd + R - Refresh current page
      if ((event.ctrlKey || event.metaKey) && event.key === "r") {
        event.preventDefault();
        window.location.reload();
        return;
      }

      // F5 - Reload application
      if (event.key === "F5") {
        event.preventDefault();
        window.location.reload();
        return;
      }

      // F11 - Toggle fullscreen (desktop)
      if (event.key === "F11") {
        event.preventDefault();
        if (document.fullscreenElement) {
          document.exitFullscreen();
        } else {
          document.documentElement.requestFullscreen();
        }
        return;
      }
    };

    window.addEventListener("keydown", handleKeyDown);

    // cleanup
    return () => {
      window.removeEventListener("popstate", onPop);
      window.removeEventListener("keydown", handleKeyDown);
      stopNetworkMonitoring();
      stopGethMonitoring();
      if (unsubscribeGethStatus) {
        unsubscribeGethStatus();
      }
      if (schedulerRunning) {
        bandwidthScheduler.stop();
        schedulerRunning = false;
      } else {
        bandwidthScheduler.forceUpdate();
      }
      if (unlistenSeederPayment) {
        unlistenSeederPayment();
      }
      if (unlistenTorrentPayment) {
        unlistenTorrentPayment();
      }
      if (transferEventsUnsubscribe) {
        transferEventsUnsubscribe();
      }
      if (transferStoreUnsubscribe) {
        transferStoreUnsubscribe();
        transferStoreUnsubscribe = null;
      }
      // Also ensure transfer events are fully unsubscribed
      unsubscribeFromTransferEvents();
      if (unsubscribeScheduler) {
        unsubscribeScheduler();
        unsubscribeScheduler = null;
      }
      if (unsubscribeBandwidth) {
        unsubscribeBandwidth();
        unsubscribeBandwidth = null;
      }
      lastAppliedBandwidthSignature = null;
    };
  });

  setContext("navigation", {
    setCurrentPage: (page: string) => {
      if (page !== currentPage) {
        saveScrollPosition(currentPage);
      }
      currentPage = page;
    },
    navigateTo,
  });


  let sidebarCollapsed = false;
  let sidebarMenuOpen = false;

  // Restore the previous scroll position when page changes
  $: if (currentPage) {
    restoreScrollPosition(currentPage);
  }


  type MenuItem = {
    id: string;
    label: string;
    icon: typeof Upload;
  };

  let menuItems: MenuItem[] = [];
  $: if (!loading) {
    menuItems = [
      { id: "download", label: $t("nav.download"), icon: Download },
      { id: "upload", label: $t("nav.upload"), icon: Upload },
      { id: "network", label: $t("nav.network"), icon: Globe },
      { id: "mining", label: $t("nav.mining"), icon: Cpu },
      { id: "relay", label: $t("nav.relay"), icon: Server },
      // { id: 'proxy', label: $t('nav.proxy'), icon: Shield }, // DISABLED
      { id: "analytics", label: $t("nav.analytics"), icon: BarChart3 },
      { id: "reputation", label: $t("nav.reputation"), icon: Star },
      { id: "blockchain", label: $t("nav.blockchain"), icon: Database },
      { id: "account", label: $t("nav.account"), icon: Wallet },
      { id: "settings", label: $t("nav.settings"), icon: Settings },

      // DISABLED: Proxy self-test page
      // ...(import.meta.env.DEV ? [{ id: 'proxy-self-test', label: 'Proxy Self-Test', icon: Shield }] : [])
    ];
  }

  // routes to be used:
  const routes: RouteConfig[] = [
    {
      component: DownloadPage, // root path: '/'
    },
    {
      path: "download",
      component: DownloadPage,
    },
    {
      path: "upload",
      component: UploadPage,
    },
    {
      path: "network",
      component: NetworkPage,
    },
    {
      path: "relay",
      component: RelayPage,
    },
    {
      path: "mining",
      component: MiningPage,
    },
    // DISABLED: Proxy page
    // {
    //   path: "proxy",
    //   component: ProxyPage
    // },
    {
      path: "analytics",
      component: AnalyticsPage,
    },
    {
      path: "reputation",
      component: ReputationPage,
    },
    {
      path: "blockchain",
      component: Blockchain,
    },
    {
      path: "account",
      component: AccountPage,
    },
    {
      path: "settings",
      component: SettingsPage,
    },
    // DISABLED: Proxy self-test page
    // {
    //   path: "proxy-self-test",
    //   component: ProxySelfTest
    // },
  ];
</script>

<div class="flex bg-background h-full">
  {#if !loading}
    <!-- Desktop Sidebar -->
    <!-- Make the sidebar sticky so it stays visible while the main content scrolls -->
    <div
      class="hidden md:block {sidebarCollapsed
        ? 'w-16'
        : 'w-64'} bg-card border-r transition-all sticky top-0 h-screen"
    >
      <nav class="p-2 space-y-2 h-full overflow-y-auto">
        <!-- Sidebar Header (desktop only) -->
        <div class="flex items-center justify-between px-2 py-2 mb-2">
          <div class="flex items-center">
            <button
              aria-label={$t(
                sidebarCollapsed ? "nav.expandSidebar" : "nav.collapseSidebar",
              )}
              class="p-2 rounded transition-colors hover:bg-gray-100"
              on:click={() => (sidebarCollapsed = !sidebarCollapsed)}
            >
              <Menu class="h-5 w-5" />
            </button>
            {#if !sidebarCollapsed}
              <span class="ml-2 font-bold text-base">{$t("nav.menu")}</span>
            {/if}
          </div>

          {#if !sidebarCollapsed}
            <div class="flex items-center gap-2 text-xs">
              <div
                class="w-2 h-2 rounded-full {$networkStatus === 'connected'
                  ? 'bg-green-500'
                  : 'bg-red-500'}"
              ></div>
              <span class="text-muted-foreground"
                >{$networkStatus === "connected"
                  ? $t("nav.connected")
                  : $t("nav.disconnected")}</span
              >
            </div>
          {:else}
            <div
              class="w-2 h-2 rounded-full {$networkStatus === 'connected'
                ? 'bg-green-500'
                : 'bg-red-500'}"
            ></div>
          {/if}
        </div>

        <!-- Sidebar Nav Items -->
        {#each menuItems as item}
          {@const isBlockchainDisabled = item.id === 'blockchain' && $gethStatus !== 'running'}
          <button
            on:click={() => {
              if (isBlockchainDisabled) return;
              navigateTo(item.id, `/${item.id}`);
            }}
            class="w-full group {isBlockchainDisabled ? 'cursor-not-allowed opacity-50' : ''}"
            aria-current={currentPage === item.id ? "page" : undefined}
            disabled={isBlockchainDisabled}
            title={isBlockchainDisabled ? $t('nav.blockchainUnavailable') + ' ' + $t('nav.networkPageLink') : ''}
          >
            <div
              class="flex items-center {sidebarCollapsed
                ? 'justify-center'
                : ''} rounded {currentPage === item.id
                ? 'bg-gray-200'
                : isBlockchainDisabled ? '' : 'group-hover:bg-gray-100'}"
            >
              <span
                class="flex items-center justify-center rounded w-10 h-10 relative"
              >
                <svelte:component this={item.icon} class="h-5 w-5" />
                {#if sidebarCollapsed}
                  <span
                    class="tooltip absolute left-full ml-2 top-1/2 -translate-y-1/2 hidden whitespace-nowrap rounded bg-black text-white text-xs px-2 py-1 z-50"
                    >{item.label}</span
                  >
                {/if}
              </span>
              {#if !sidebarCollapsed}
                <span class="flex-1 px-2 py-1 text-left">{item.label}</span>
              {/if}
            </div>
          </button>
        {/each}
      </nav>
    </div>

    <!-- Sidebar Menu Button -->
    <div class="absolute top-2 right-2 md:hidden">
      <button
        class="p-2 rounded bg-card shadow"
        on:click={() => (sidebarMenuOpen = true)}
      >
        <Menu class="h-6 w-6" />
      </button>
    </div>

    <!-- Sidebar Menu Overlay -->
    {#if sidebarMenuOpen}
      <!-- Backdrop -->
      <div
        class="fixed inset-0 bg-black bg-opacity-50 z-40 md:hidden"
        role="button"
        tabindex="0"
        aria-label={$t("nav.closeSidebarMenu")}
        on:click={() => (sidebarMenuOpen = false)}
        on:keydown={(e) => {
          if (e.key === "Enter" || e.key === " ") {
            sidebarMenuOpen = false;
          }
        }}
      ></div>

      <!-- Sidebar -->
      <div
        class="fixed top-0 right-0 h-full w-64 bg-white z-50 flex flex-col md:hidden"
      >
        <!-- Sidebar Header -->
        <div class="flex justify-between items-center p-4 border-b">
          <!-- Left side -->
          <span class="font-bold text-base">{$t("nav.menu")}</span>

          <!-- Right side -->
          <div class="flex items-center gap-3">
            <div class="flex items-center gap-2">
              <div
                class="w-2 h-2 rounded-full {$networkStatus === 'connected'
                  ? 'bg-green-500'
                  : 'bg-red-500'}"
              ></div>
              <span class="text-muted-foreground text-sm"
                >{$networkStatus === "connected"
                  ? $t("nav.connected")
                  : $t("nav.disconnected")}</span
              >
            </div>
            <button on:click={() => (sidebarMenuOpen = false)}>
              <X class="h-6 w-6" />
            </button>
          </div>
        </div>

        <!-- Sidebar Nav Items -->
        <nav class="flex-1 p-4 space-y-2">
          {#each menuItems as item}
            {@const isBlockchainDisabled = item.id === 'blockchain' && $gethStatus !== 'running'}
            <button
              on:click={() => {
                if (isBlockchainDisabled) return;
                navigateTo(item.id, `/${item.id}`);
                sidebarMenuOpen = false;
              }}
              class="w-full flex items-center rounded px-4 py-3 text-lg {isBlockchainDisabled ? 'cursor-not-allowed opacity-50' : 'hover:bg-gray-100'}"
              aria-current={currentPage === item.id ? "page" : undefined}
              disabled={isBlockchainDisabled}
              title={isBlockchainDisabled ? $t('nav.blockchainUnavailable') + ' ' + $t('nav.networkPageLink') : ''}
            >
              <svelte:component this={item.icon} class="h-5 w-5 mr-3" />
              {item.label}
            </button>
          {/each}
        </nav>
      </div>
    {/if}
  {/if}

  <!-- Main Content -->
  <!-- Ensure main content doesn't go under the sticky sidebar -->
  <div id="main-content" class="flex-1 overflow-y-auto">
    <div class="p-6">
      <!-- <Router {routes} /> -->

      {#if !loading}
        <Router
          {routes}
          statuses={{
            // visiting non-path default to NotFound page
            404: () => ({
              component: NotFound,
            }),
          }}
        />
        {/if}
      </div>
    </div>
  </div>

<!-- First Run Wizard -->
{#if showFirstRunWizard}
  <FirstRunWizard
    onComplete={handleFirstRunComplete}
  />
{/if}

<!-- Keyboard Shortcuts Help Panel -->
<KeyboardShortcutsPanel 
  isOpen={showShortcutsPanel}
  onClose={() => showShortcutsPanel = false}
/>

<!-- Command Palette -->
<CommandPalette 
  isOpen={showCommandPalette}
  onClose={() => showCommandPalette = false}
/>

  <!-- add Toast  -->
<SimpleToast /><|MERGE_RESOLUTION|>--- conflicted
+++ resolved
@@ -32,15 +32,10 @@
     import { fileService } from '$lib/services/fileService';
     import { bandwidthScheduler } from '$lib/services/bandwidthScheduler';
     import { detectUserRegion } from '$lib/services/geolocation';
-<<<<<<< HEAD
 import { paymentService } from '$lib/services/paymentService';
-import { subscribeToTransferEvents, unsubscribeFromTransferEvents } from '$lib/stores/transferEventsStore';
+import { subscribeToTransferEvents, transferStore, unsubscribeFromTransferEvents } from '$lib/stores/transferEventsStore';
+    import { showToast } from '$lib/toast';
 import { walletService } from '$lib/wallet';
-=======
-    import { paymentService } from '$lib/services/paymentService';
-    import { subscribeToTransferEvents, transferStore, unsubscribeFromTransferEvents } from '$lib/stores/transferEventsStore';
-    import { showToast } from '$lib/toast';
->>>>>>> 3103fe6b
 import { listen } from '@tauri-apps/api/event';
 import { invoke } from '@tauri-apps/api/core';
 import { exit } from '@tauri-apps/plugin-process';
